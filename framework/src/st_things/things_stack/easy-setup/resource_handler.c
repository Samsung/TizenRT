--- conflicted
+++ resolved
@@ -1196,22 +1196,7 @@
 	return res;
 }
 
-<<<<<<< HEAD
-OCStackResult delete_provisioning_resource(void)
-{
-	iotivity_api_lock();
-	OCStackResult res = OCDeleteResource(g_prov_resource.handle);
-	if (res != OC_STACK_OK) {
-		THINGS_LOG_V(ES_RH_TAG, "Deleting Prov resource error with result: %s", get_result(res));
-	}
-	iotivity_api_unlock();
-	return res;
-}
-
-OCStackResult delete_easysetup_resources(void)
-=======
 OCStackResult delete_easysetup_resources()
->>>>>>> 842b9220
 {
 	iotivity_api_lock();
 	OCStackResult res = OC_STACK_ERROR;
