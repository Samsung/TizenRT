/****************************************************************************
 *
 * Copyright 2017 Samsung Electronics All Rights Reserved.
 *
 * Licensed under the Apache License, Version 2.0 (the "License");
 * you may not use this file except in compliance with the License.
 * You may obtain a copy of the License at
 *
 * http://www.apache.org/licenses/LICENSE-2.0
 *
 * Unless required by applicable law or agreed to in writing,
 * software distributed under the License is distributed on an
 * "AS IS" BASIS, WITHOUT WARRANTIES OR CONDITIONS OF ANY KIND,
 * either express or implied. See the License for the specific
 * language governing permissions and limitations under the License.
 *
 ****************************************************************************/

#define _POSIX_C_SOURCE 200809L

#include <string.h>
#include <stdlib.h>
#include <json/cJSON.h>

#include "octypes.h"
#include "ocpayload.h"
#include "easy-setup/easysetup.h"
#include "ocstackconfig.h"
#include "ocrandom.h"
#include "things_def.h"
#include "logging/things_logger.h"
#include "memory/things_malloc.h"
#include "utils/things_string_util.h"
#include "utils/things_hashmap.h"
#include "things_resource.h"
#include "things_data_manager.h"
#include "things_server_builder.h"
#include "cloud/cloud_manager.h"
#include "cloud/cloud_connector.h"
#include "things_types.h"
#include <wifi_manager/wifi_manager.h>

#define TAG "[things_datamgr]"

#define KEY_CLOUD       "cloud"
#define KEY_WIFI       "wifi"

#define KEY_WIFI_SSID       "ssid"
#define KEY_WIFI_PASSPHARASE       "passphrase"
#define KEY_WIFI_AUTH_TYPE       "auth_type"
#define KEY_WIFI_CRYPTO_TYPE       "crypto_type"

#define KEY_CLOUD_DOMAIN   "domain"
#define KEY_CLOUD_ADDRESS  "address"
#define KEY_CLOUD_PORT     "port"
#define KEY_FILE_PATH    "fileRWpath"
#define KEY_ATTR_PATH2   "path"

#define KEY_DEVICE         "device"
#define KEY_DEVICE_SPECIFICATION    "specification"
#define KEY_DEVICE_SPECIFICATION_DEVICE     "device"
#define KEY_DEVICE_SPECIFICATION_DEVICE_DEVICETYPE      "deviceType"
#define KEY_DEVICE_SPECIFICATION_DEVICE_DEVICENAME      "deviceName"
#define KEY_DEVICE_SPECIFICATION_DEVICE_SPECVERSION     "specVersion"
#define KEY_DEVICE_SPECIFICATION_DEVICE_DATAMODELVERSION    "dataModelVersion"
#define KEY_DEVICE_SPECIFICATION_PLATFORM   "platform"
#define KEY_DEVICE_SPECIFICATION_PLATFORM_MANUFACTURERNAME  "manufacturerName"
#define KEY_DEVICE_SPECIFICATION_PLATFORM_MANUFACTURERURL   "manufacturerUrl"
#define KEY_DEVICE_SPECIFICATION_PLATFORM_MANUFACTURINGDATE "manufacturingDate"
#define KEY_DEVICE_SPECIFICATION_PLATFORM_MODELNUMBER   "modelNumber"
#define KEY_DEVICE_SPECIFICATION_PLATFORM_PLATFORMVERSION   "platformVersion"
#define KEY_DEVICE_SPECIFICATION_PLATFORM_OSVERSION     "osVersion"
#define KEY_DEVICE_SPECIFICATION_PLATFORM_HARDWAREVERSION   "hardwareVersion"
#define KEY_DEVICE_SPECIFICATION_PLATFORM_FIRMWAREVERSION   "v"
#define KEY_DEVICE_SPECIFICATION_PLATFORM_VENDORID  "vendorId"

#define KEY_RESOURCES       "resources"
#define KEY_RESOURCES_TYPE  "resourceTypes"

#define KEY_RESOURCES_COL   "collection"
#define KEY_RESOURCES_SIG   "single"

#define KEY_CONFIGURATION    "configuration"
#define KEY_CONFIGURATION_EASYSETUP    "easySetup"
#define KEY_CONFIGURATION_EASYSETUP_CONNECTIVITY    "connectivity"
#define KEY_CONFIGURATION_EASYSETUP_CONNECTIVITY_TYPE    "type"

#define KEY_CONFIGURATION_EASYSETUP_CONNECTIVITY_SOFTAP    "softAP"
#define KEY_CONFIGURATION_EASYSETUP_CONNECTIVITY_SOFTAP_MANUFACTUREID    "manufacturerId"
#define KEY_CONFIGURATION_EASYSETUP_CONNECTIVITY_SOFTAP_SETUPID    "setupId"
#define KEY_CONFIGURATION_EASYSETUP_CONNECTIVITY_SOFTAP_ARTIK    "artik"
#define KEY_CONFIGURATION_EASYSETUP_OWNERSHIP       "ownershipTransferMethod"

#define KEY_CONFIGURATION_WIFI    "wifi"
#define KEY_CONFIGURATION_WIFI_INTERFACES    "interfaces"
#define KEY_CONFIGURATION_WIFI_FREQUENCY    "frequency"

#define KEY_CONFIGURATION_FILEPATH      "filePath"
#define KEY_CONFIGURATION_FILEPATH_SVRDB    "svrdb"
#define KEY_CONFIGURATION_FILEPATH_PROVISIONING     "provisioning"
#define KEY_CONFIGURATION_FILEPATH_CERTIFICATE     "certificate"
#define KEY_CONFIGURATION_FILEPATH_PRIVATEKEY       "privateKey"

#define KEY_DEVICE_RESOURCE_URI "uri"
#define KEY_DEVICE_RESOURCE_TYPES "types"
#define KEY_DEVICE_RESOURCE_INTERFACES "interfaces"
#define KEY_DEVICE_RESOURCE_POLICY "policy"
#define KEY_DEVICE_RESOURCE_COLLECTION_LINKS    "links"

#define KEY_DEVICE_RESOURCETYPE_TYPE   "type"
#define KEY_DEVICE_RESOURCETYPE_PROPERTIES    "properties"
#define KEY_DEVICE_RESOURCETYPE_PROPERTIES_KEY    "key"
#define KEY_DEVICE_RESOURCETYPE_PROPERTIES_TYPE    "type"
#define KEY_DEVICE_RESOURCETYPE_PROPERTIES_MANDATORY    "mandatory"
#define KEY_DEVICE_RESOURCETYPE_PROPERTIES_RW    "rw"

#define KEY_ATTR_DEVICE_DEVICEID     "devid"

#define CHECK_BIT(var, pos)  (((var)>>(pos)) & 1)

#define CHECK_READABLE(var) CHECK_BIT(var, 0)
#define CHECK_WRITABLE(var) CHECK_BIT(var, 1)

#define CHECK_DISCOVERABLE(var) CHECK_BIT(var, 0)
#define CHECK_OBSERVABLE(var)   CHECK_BIT(var, 1)
#define CHECK_SECURE(var)       CHECK_BIT(var, 2)

#define MAX_FILE_ACCESS_CNT          (10)
#define MAX_KEY_LENGTH               (50)

#define MAX_URI_LENGTH          (128)
#define MAX_IT_CNT                    (5)
#define MAX_RT_CNT                   (10)

#define MAX_ATTRIBUTE_LENGTH     (64)

#define MAX_CLOUD_ADDRESS           (256)	//   Need to match with the Cloud Spec.
#define MAX_CLOUD_SESSIONKEY        (128)	//   Need to match with the Cloud Spec.

#define MAX_FILE_PATH_LENGTH        (250)

#define MAX_SUBDEVICE_EA            (100)

#define MAX_SOFTAP_SSID				(64)

#define PATH_MNT "/mnt/"
#define PATH_ROM "/rom/"

static bool is_support_user_def_dev_list = true;	// It's allow to apply user-defined device-ID only when start Stack.
static char *user_def_dev_list[MAX_SUBDEVICE_EA + 1] = { 0, };

static volatile int resource_type_cnt = 0;

static char g_things_cloud_file_path[MAX_FILE_PATH_LENGTH + 1] = { 0 };
static char g_things_info_file_path[MAX_FILE_PATH_LENGTH] = { 0 };
static char g_svrdb_file_path[MAX_FILE_PATH_LENGTH + 1] = { 0 };
static char g_certificate_file_path[MAX_FILE_PATH_LENGTH + 1] = { 0 };
static char g_private_key_file_path[MAX_FILE_PATH_LENGTH + 1] = { 0 };

static char g_cloud_address[MAX_CLOUD_ADDRESS] = { 0 };

static char *g_manufacturer_name;
static char *g_setup_id;
static bool is_artik;
static char g_easysetup_softap_ssid[MAX_SOFTAP_SSID + 1];
static char *g_easysetup_softap_passphrase = "1111122222";
static char *g_easysetup_tag = "E1";
static int g_easysetup_softap_channel = 1;

static int g_wifi_interface;
static wifi_freq_e g_wifi_freq;

static int g_ownership_transfer_method = 0;

static struct hashmap_s *g_resource_type_hmap = NULL;	// map for resource types
static struct hashmap_s *g_device_hmap = NULL;

static bool is_there_cloud_data = false;
static const char *origin_cloud_json_str = "{\n\
		\"cloud\":    {\n\
			\"address\":    \"52.40.216.160:5683\"\n\
		},\n\
		\"wifi\": {\n\
			\"ssid\": \"unknown\"\n\
		}\n\
}";

static wifi_manager_softap_config_s ap_config;
static easysetup_connectivity_type_e es_conn_type = es_conn_type_none;
static wifi_manager_ap_config_s g_homeap_info;

typedef int8_t INT8;

#define STD_CI_CLOUD_ADDRESS "52.40.216.160:5683"
#define MAX_CI_CLOUD_ADDRESS 256
static es_cloud_signup_s *gpst_cloud_data = NULL;
static char g_ci_cloud_address[MAX_CI_CLOUD_ADDRESS] = { 0 };

struct things_attribute_info_s const gstAttr_x_com_samsung_provisioninginfo[] = {
	{
		.key = "x.com.samsung.provisioning.targets",
		.type = 9,
		.mandatory = false,
		.rw = 1
	},
	{
		.key = "x.com.samsung.provisioning.owned",
		.type = 0,
		.mandatory = false,
		.rw = 1
	},
	{
		.key = "x.com.samsung.provisioning.easysetupdi",
		.type = 3,
		.mandatory = false,
		.rw = 1
	},
	{
		.key = "x.com.samsung.provisioning.reset",
		.type = 0,
		.mandatory = false,
		.rw = 3
	},
	{
		.key = "x.com.samsung.provisioning.stopAP",
		.type = 0,
		.mandatory = false,
		.rw = 3
	}
};

const struct things_attribute_info_s const gstAttr_x_com_samsung_accesspointlist[] = {
	{
		.key = "x.com.samsung.accesspoint.items",
		.type = 9,
		.mandatory = true,
		.rw = 1
	}
};

static const struct st_resource_type_s const gst_resource_types[] = {
	{
		.rt = "x.com.samsung.provisioninginfo",
		.prop_cnt = 5,
		.prop[0] = &gstAttr_x_com_samsung_provisioninginfo[0],
		.prop[1] = &gstAttr_x_com_samsung_provisioninginfo[1],
		.prop[2] = &gstAttr_x_com_samsung_provisioninginfo[2],
		.prop[3] = &gstAttr_x_com_samsung_provisioninginfo[3],
		.prop[4] = &gstAttr_x_com_samsung_provisioninginfo[4]
	},
	{
		.rt = "x.com.samsung.accesspointlist",
		.prop_cnt = 1,
		.prop[0] = &gstAttr_x_com_samsung_accesspointlist[0]
	}
};

static const struct things_resource_info_s const gstResources[] = {
	{
		.uri = "/sec/provisioninginfo",
		.interface_types = {"oic.if.a"},
		.resource_types = {"x.com.samsung.provisioninginfo"},
		.if_cnt = 1,
		.rt_cnt = 1,
		.policy = 3
	},
	{
		.uri = "/sec/accesspointlist",
		.interface_types = {"oic.if.s"},
		.resource_types = {"x.com.samsung.accesspointlist"},
		.if_cnt = 1,
		.rt_cnt = 1,
		.policy = 3
	}
};

/**
 *	@fn get_cloud_server_address
 *	@brief Function to get cloud server address
 *  @param pch_current_server
 *  @return
 */
char *get_cloud_server_address(char *pch_current_server)
{
	if (gpst_cloud_data != NULL) {
		memset(g_ci_cloud_address, 0, MAX_CI_CLOUD_ADDRESS);
		memcpy(g_ci_cloud_address, gpst_cloud_data->address, strlen(gpst_cloud_data->address) + 1);
	} else {
		memcpy(g_ci_cloud_address, STD_CI_CLOUD_ADDRESS, strlen(STD_CI_CLOUD_ADDRESS) + 1);
	}
	THINGS_LOG_D(THINGS_DEBUG, TAG, "CLOUD CI Address : %s", g_ci_cloud_address);

	return g_ci_cloud_address;
}

static struct things_attribute_info_s *create_property()
{
	struct things_attribute_info_s *property = things_malloc(sizeof(things_attribute_info_s));

	memset(property->key, 0, (size_t) MAX_KEY_LENGTH);
	property->type = 0;
	property->mandatory = false;
	property->rw = 0;

	return property;
}

static struct st_resource_type_s *create_resource_type()
{
	struct st_resource_type_s *type = things_malloc(sizeof(st_resource_type_s));

	if (type == NULL) {
		THINGS_LOG_D(THINGS_ERROR, TAG, "Failed to create_resource_type");
		return NULL;
	}

	memset(type->rt, 0, (size_t) MAX_ATTRIBUTE_LENGTH);
	memset(type->prop, 0, (size_t) MAX_PROPERTY_CNT);
	type->prop_cnt = 0;

	return type;
}

static struct things_resource_info_s *create_resource()
{
	struct things_resource_info_s *resource = things_malloc(sizeof(things_resource_info_s));

	if (resource == NULL) {
		THINGS_LOG_D(THINGS_ERROR, TAG, "Failed to create_resource");
		return NULL;
	}

	memset(resource->uri, 0, sizeof(resource->uri));
	memset(resource->interface_types, 0, sizeof(resource->interface_types));
	memset(resource->resource_types, 0, sizeof(resource->resource_types));
	resource->policy = 0;
	resource->if_cnt = 0;
	resource->rt_cnt = 0;

	return resource;
}

static st_device_s *create_device()
{
	st_device_s *device = things_malloc(sizeof(st_device_s));

	if (device == NULL) {
		THINGS_LOG_D(THINGS_ERROR, TAG, "Failed to create_device");
		return NULL;
	}

	memset(device->type, 0, (size_t) MAX_DEVICE_TYPE_LENGTH);
	memset(device->name, 0, (size_t) MAX_DEVICE_NAME_LENGTH);
	memset(device->model_num, 0, (size_t) MAX_DEVICE_MODEL_ID_LENGTH);
	memset(device->ver_p, 0, (size_t) MAX_DEVICE_VER_P);
	memset(device->ver_os, 0, (size_t) MAX_DEVICE_VER_OS);
	memset(device->ver_hw, 0, (size_t) MAX_DEVICE_VER_HW);
	memset(device->ver_fw, 0, (size_t) MAX_DEVICE_VER_FW);
	memset(device->device_id, 0, (size_t) MAX_DEVICE_ID_LENGTH);
	memset(device->vender_id, 0, (size_t) MAX_DEVICE_VENDER_ID);
	memset(device->description, 0, (size_t) MAX_DEVICE_DESCRIPTION_LENGTH);

	device->no = -1;
	device->capa_cnt = 0;
	device->col_cnt = 0;
	device->sig_cnt = 0;
	device->is_physical = 0;

	for (int index = 0; index < MAX_DEVICE_CAPABILTY_CNT; index++) {
		device->pchild_resources[index] = NULL;
	}

	return device;
}

static size_t get_json_file_size(const char *filename)
{
	size_t size = 0;
	FILE *fp = fopen(filename, "r");

	if (fp) {
		if (0 == fseek(fp, 0L, SEEK_END)) {
			size = ftell(fp);
			rewind(fp);
		}
		fclose(fp);
	}
	return size;
}

static char *get_json_string_from_file(const char *filename)
{
	FILE *fp = NULL;
	char *json_str = NULL;
	size_t size = get_json_file_size(filename);
	size_t readed = 0;
	int fp_acess_cnt = 0;

	if (size <= 0) {
		THINGS_LOG_D(THINGS_ERROR, TAG, "Failed converting to JSON");
		return NULL;
	} else {
		THINGS_LOG_D(THINGS_DEBUG, TAG, "File size: %d ", size);
	}

	json_str = (char *)things_malloc(size + 1);

	// 1. File Read
	fp = fopen(filename, "r");
	if (NULL == fp) {
		THINGS_LOG_V_ERROR(THINGS_ERROR, TAG, "Failed to open %s", filename);
		things_free(json_str);
		return NULL;
	}
	// 2. Json String read from the given file.
	size_t bytes_read = 0;
	while (readed < size && fp_acess_cnt < MAX_FILE_ACCESS_CNT) {
		bytes_read = fread(&(json_str[readed]), 1, size - readed, fp);
		readed += bytes_read;
		THINGS_LOG_D(THINGS_DEBUG, TAG, "Read Size: %d, total Size =%d", readed, size);
		fp_acess_cnt++;
	}

	if (fp_acess_cnt >= MAX_FILE_ACCESS_CNT) {
		THINGS_LOG_V_ERROR(THINGS_ERROR, TAG, "Access-Times is Over for File Read. (Readed Size: %d, total Size =%d)", readed, size);
		things_free(json_str);
		fclose(fp);
		return NULL;
	}

	json_str[readed] = '\0';

	fclose(fp);
	fp = NULL;

	return json_str;
}

static int set_json_string_into_file(const char *filename, const char *json_str)
{
	FILE *fp = NULL;
	// 1. File Read
	fp = fopen(filename, "w");
	if (NULL == fp) {
		THINGS_LOG_V_ERROR(THINGS_ERROR, TAG, "Failed to open \"%s\" with Write permission.", filename);
		return 0;
	}
	// 2. Json String read from the given file.
	fwrite(json_str, 1, strlen(json_str), fp);

	fclose(fp);
	fp = NULL;
	return 1;
}

static int init_things_info_file(cJSON *cjson, char *origin_json_str)
{
	int res = 1;

	if (g_things_info_file_path[0] == 0) {
		int length = 0;
		cJSON *file_rw_path = cJSON_GetObjectItem(cjson, KEY_FILE_PATH);
		if (NULL == file_rw_path || (length = strlen(file_rw_path->valuestring)) <= 0) {
			THINGS_LOG_V_ERROR(THINGS_ERROR, TAG, "\"%s\" key is not exist in info file. or value is empty.", KEY_FILE_PATH);
			return 0;
		}

		memset(g_things_info_file_path, 0, MAX_FILE_PATH_LENGTH);
		memcpy(g_things_info_file_path, file_rw_path->valuestring, length + 1);
		THINGS_LOG_D(THINGS_DEBUG, TAG, "Info file path : %s", g_things_info_file_path);
	}

	int is_valid = 1;

	char *json_str = get_json_string_from_file(g_things_info_file_path);
	if (json_str != NULL) {
		cJSON *root = cJSON_Parse((const char *)json_str);
		if (root == NULL) {
			THINGS_LOG_V_ERROR(THINGS_ERROR, TAG, "%s fail to parsed.", g_things_info_file_path);
			is_valid = 0;
		}
	} else {
		THINGS_LOG_V_ERROR(THINGS_ERROR, TAG, "%s is empty.", g_things_info_file_path);
		is_valid = 0;
	}

	if (is_valid == 0) {
		THINGS_LOG_V_ERROR(THINGS_ERROR, TAG, "Try to reset the info file.");
		if (set_json_string_into_file(g_things_info_file_path, origin_json_str) == 0) {
			THINGS_LOG_V_ERROR(THINGS_ERROR, TAG, "original info file copy failed.");
			res = 0;
		}
	}

	return res;
}

static int get_json_int(cJSON *json, int64_t *variable)
{
	THINGS_LOG_D(THINGS_DEBUG, TAG, "Enter");

	int res = 1;

	if (json == NULL || variable == NULL) {
		THINGS_LOG_V_ERROR(THINGS_ERROR, TAG, "json = %d, variable = %d", json, variable);
		return 0;
	}

	if (json->type != cJSON_Number) {
		THINGS_LOG_V_ERROR(THINGS_ERROR, TAG, "json-value Type is Not String value.");
		return 0;
	}

	*variable = json->valueint;

	THINGS_LOG_D(THINGS_DEBUG, TAG, "Exit");

	return res;
}

static int get_json_string(cJSON *json, char **variable)
{
	THINGS_LOG_D(THINGS_DEBUG, TAG, "Enter");

	int res = 1;
	int length = 0;

	if (json == NULL || variable == NULL || *variable != NULL) {
		THINGS_LOG_D(THINGS_INFO, TAG, "There is NULL value.(json = %d, variable = %d)", json, variable);
		if (variable != NULL) {
			THINGS_LOG_D(THINGS_INFO, TAG, "variable value is not NULL.(*variable = %d)", *variable);
		}
		return 0;
	}

	if ((length = strlen(json->valuestring)) == 0) {
		THINGS_LOG_V_ERROR(THINGS_ERROR, TAG, "length is NULL");
		return 0;
	}

	*variable = (char *)things_malloc(sizeof(char) * (length + 1));
	if (*variable == NULL) {
		THINGS_LOG_V_ERROR(THINGS_ERROR, TAG, "memory allocation is failed.");
		return 0;
	}

	memset(*variable, 0, length + 1);
	memcpy(*variable, json->valuestring, length + 1);

	THINGS_LOG_D(THINGS_DEBUG, TAG, "Exit");

	return res;
}

static int load_cloud_signup_data(cJSON *json, es_cloud_signup_s **cl_data)
{
	THINGS_LOG_D(THINGS_DEBUG, TAG, "Enter");

	int res = 1;

	if (json == NULL || cl_data == NULL) {
		THINGS_LOG_V_ERROR(THINGS_ERROR, TAG, "json = %d, cl_data = %d", json, cl_data);
		return -1;
	}

	cJSON *domain = cJSON_GetObjectItem(json, KEY_CLOUD_DOMAIN);
	cJSON *address = cJSON_GetObjectItem(json, KEY_CLOUD_ADDRESS);
	cJSON *port = cJSON_GetObjectItem(json, KEY_CLOUD_PORT);
	cJSON *accesstoken = cJSON_GetObjectItem(json, KEY_TOKEN_ACCESS);
	cJSON *refresh_accesstoken = cJSON_GetObjectItem(json, KEY_TOKEN_ACCESS_REFRESH);
	cJSON *token_type = cJSON_GetObjectItem(json, KEY_TOKEN_TYPE);
	cJSON *expire_time = cJSON_GetObjectItem(json, KEY_EXPIRE_TIME);
	cJSON *user_id = cJSON_GetObjectItem(json, KEY_ID_USER);
	cJSON *redirect_uri = cJSON_GetObjectItem(json, KEY_SERVER_REDIRECT_URI);
	cJSON *certificate = cJSON_GetObjectItem(json, KEY_CERTIFICATE_FILE);
	cJSON *server_id = cJSON_GetObjectItem(json, KEY_SERVER_ID);

	if (address == NULL || accesstoken == NULL || refresh_accesstoken == NULL || user_id == NULL || expire_time == NULL) {
		THINGS_LOG_V_ERROR(THINGS_ERROR, TAG, "address = %d, accesstoken = %d, refresh_accesstoken = %d, user_id = %d, expire_time = %d", address, accesstoken, refresh_accesstoken, user_id, expire_time);
		return -2;
	}

	if (es_cloud_signup_init(cl_data) == false) {
		THINGS_LOG_V_ERROR(THINGS_ERROR, TAG, "ESCloud data initialization is failed.");
		return -1;
	}

	if (get_json_string(address, &((*cl_data)->address)) == 0) {
		THINGS_LOG_V_ERROR(THINGS_ERROR, TAG, "Load JSON String address is failed");
		res = -1;
	}

	if (get_json_string(accesstoken, &((*cl_data)->access_token)) == 0) {
		THINGS_LOG_V_ERROR(THINGS_ERROR, TAG, "Load JSON String accesstoken is failed");
		res = -1;
	}

	if (get_json_string(refresh_accesstoken, &((*cl_data)->refresh_token)) == 0) {
		THINGS_LOG_V_ERROR(THINGS_ERROR, TAG, "Load JSON String refresh_accesstoken is failed");
		res = -1;
	}

	if (get_json_string(user_id, &((*cl_data)->uid)) == 0) {
		THINGS_LOG_V_ERROR(THINGS_ERROR, TAG, "Load JSON String user_id is failed");
		res = -1;
	}

	if (get_json_int(expire_time, &((*cl_data)->expire_time)) == 0) {
		THINGS_LOG_V_ERROR(THINGS_ERROR, TAG, "Load JSON String expire_time is failed");
		res = -1;
	}

	get_json_string(token_type, &((*cl_data)->token_type));
	get_json_string(redirect_uri, &((*cl_data)->redirect_uri));
	get_json_string(certificate, &((*cl_data)->certificate));
	get_json_string(server_id, &((*cl_data)->sid));
	get_json_string(domain, &((*cl_data)->domain));
	get_json_string(port, &((*cl_data)->port));

	if (res == -1) {
		es_cloud_signup_clear(*cl_data);
		*cl_data = NULL;
	} else {
		memcpy(g_cloud_address, (*cl_data)->address, strlen((*cl_data)->address) + 1);
		THINGS_LOG_D(THINGS_DEBUG, TAG, "CLOUD CI Address : %s", g_cloud_address);
	}

	THINGS_LOG_D(THINGS_DEBUG, TAG, "Exit");

	return res;
}

static int if_need_init_things_cloud_file(const char *filename)
{
	THINGS_LOG_D(THINGS_DEBUG, TAG, THINGS_FUNC_ENTRY);

	int res = 0;

	FILE *fp = fopen(filename, "r");
	if (fp) {
		THINGS_LOG_D(THINGS_DEBUG, TAG, "Already Exist : provisioning file.");
		fclose(fp);
	} else {
		if (set_json_string_into_file(filename, origin_cloud_json_str) == 0) {
			THINGS_LOG_V_ERROR(THINGS_ERROR, TAG, "Creating privisioning file is failed.");
			res = -1;
		} else {
			THINGS_LOG_D(THINGS_INFO, TAG, "Creating privisioning file is Success.");
			res = 1;
		}
	}

	THINGS_LOG_D(THINGS_DEBUG, TAG, THINGS_FUNC_EXIT);
	return res;
}

easysetup_connectivity_type_e dm_get_easysetup_connectivity_type(void)
{
	return es_conn_type;
}

wifi_manager_softap_config_s *dm_get_softap_wifi_config(void)
{
	st_device_s *device = (st_device_s *)hashmap_get(g_device_hmap, (unsigned long)(0));
	int ssid_type = (is_artik == true ? 1 : 0);
	unsigned char mac_id[16] = { 0, };
	char ssid_device_name[17];

	snprintf(ssid_device_name, sizeof(ssid_device_name), "%s", device->name);
	THINGS_LOG_V(THINGS_INFO, TAG, "DeviceName : %s", ssid_device_name);

	wifi_manager_info_s st_wifi_info;
	wifi_manager_get_info(&st_wifi_info);

	snprintf(mac_id, sizeof(mac_id), "%02X%02X", st_wifi_info.mac_address[4], st_wifi_info.mac_address[5]);

	snprintf(g_easysetup_softap_ssid, sizeof(g_easysetup_softap_ssid), "%s_%s%s%s%d%s", ssid_device_name, g_easysetup_tag, g_manufacturer_name, g_setup_id, 0, mac_id);
	THINGS_LOG_V(THINGS_INFO, TAG, "SoftAP SSID : %s", g_easysetup_softap_ssid);

	snprintf(ap_config.ssid, sizeof(ap_config.ssid), "%s", g_easysetup_softap_ssid);
	snprintf(ap_config.passphrase, sizeof(ap_config.passphrase), "%s", g_easysetup_softap_passphrase);
	ap_config.channel = g_easysetup_softap_channel;

	return &ap_config;
}

wifi_manager_ap_config_s *dm_get_homeap_wifi_config(void)
{
	return &g_homeap_info;
}

int parse_things_cloud_json(const char *filename)
{
	THINGS_LOG_D(THINGS_DEBUG, TAG, THINGS_FUNC_ENTRY);

	int ret = 0;
	char *json_str = NULL;

	if (if_need_init_things_cloud_file(filename) == -1) {
		THINGS_LOG_V_ERROR(THINGS_ERROR, TAG, "RW CloudFile-loading is failed. please check your \"%s\"", filename);
		return 0;
	}

RETRY_JSON:
	json_str = get_json_string_from_file(filename);

	if (json_str == NULL) {
		THINGS_LOG_V(THINGS_INFO, TAG, "cloud file initialization.");
		if (set_json_string_into_file(filename, origin_cloud_json_str) == 0) {
			THINGS_LOG_V_ERROR(THINGS_ERROR, TAG, "[Error] Creating cloud file is failed.");
			return 0;
		}
		goto RETRY_JSON;
	}

	if (strlen(json_str) > 0) {
		// 3. Parse the Json string
		cJSON *root = cJSON_Parse((const char *)json_str);

		if (root == NULL) {
			THINGS_LOG_V(THINGS_INFO, TAG, "cloud file context has a error about json-format.");
			things_free(json_str);
			json_str = NULL;

			THINGS_LOG_V(THINGS_INFO, TAG, "cloud file initialization.");
			if (set_json_string_into_file(filename, origin_cloud_json_str) == 0) {
				THINGS_LOG_V_ERROR(THINGS_ERROR, TAG, "[Error] Creating colud file is failed.");
				return 0;
			}
			goto RETRY_JSON;
		}

		cJSON *cloud = cJSON_GetObjectItem(root, KEY_CLOUD);
		cJSON *wifi = cJSON_GetObjectItem(root, KEY_WIFI);

		if (NULL != wifi && NULL != cloud) {
			/***** Cloud *****/
			cJSON *address = cJSON_GetObjectItem(cloud, KEY_CLOUD_ADDRESS);
			if (NULL != address) {
				memset(g_cloud_address, 0, (size_t) MAX_CLOUD_ADDRESS);
				memcpy(g_cloud_address, address->valuestring, strlen(address->valuestring) + 1);
				THINGS_LOG_D(THINGS_DEBUG, TAG, "[CLOUD] CI Address : %s", g_cloud_address);
				ret = 1;
			}

			cJSON *accesstoken = cJSON_GetObjectItem(cloud, KEY_TOKEN_ACCESS);
			cJSON *refresh_accesstoken = cJSON_GetObjectItem(cloud, KEY_TOKEN_ACCESS_REFRESH);
			cJSON *user_id = cJSON_GetObjectItem(cloud, KEY_ID_USER);
			cJSON *expire_time = cJSON_GetObjectItem(cloud, KEY_EXPIRE_TIME);

			/***** Wifi *****/
			cJSON *ssid = cJSON_GetObjectItem(wifi, KEY_WIFI_SSID);
			if (NULL != ssid) {
				memcpy(g_homeap_info.ssid, ssid->valuestring, strlen(ssid->valuestring) + 1);
				THINGS_LOG_D(THINGS_DEBUG, TAG, "[WIFI] SSID Address : %s", g_homeap_info.ssid);
				ret = 1;
				g_homeap_info.ssid_length = strlen(g_homeap_info.ssid);
			}

			cJSON *passphrase = cJSON_GetObjectItem(wifi, KEY_WIFI_PASSPHARASE);
			if (NULL != passphrase) {
				memcpy(g_homeap_info.passphrase, passphrase->valuestring, strlen(passphrase->valuestring) + 1);
				THINGS_LOG_D(THINGS_DEBUG, TAG, "[WIFI] PASSPHRASE Address : %s", g_homeap_info.passphrase);
				ret = 1;
				g_homeap_info.passphrase_length = strlen(g_homeap_info.passphrase);
			}

			cJSON *auth_type = cJSON_GetObjectItem(wifi, KEY_WIFI_AUTH_TYPE);

			if (NULL != auth_type) {
				g_homeap_info.ap_auth_type = auth_type->valueint;
			}

			cJSON *crypto_type = cJSON_GetObjectItem(wifi, KEY_WIFI_CRYPTO_TYPE);
			if (NULL != crypto_type) {
				g_homeap_info.ap_crypto_type = crypto_type->valueint;
			}

			if (address == NULL || accesstoken == NULL || refresh_accesstoken == NULL || user_id == NULL || expire_time == NULL || ssid == NULL || passphrase == NULL || auth_type == NULL || crypto_type == NULL) {
				THINGS_LOG_D(THINGS_DEBUG, TAG, "[ProvisionInfo] address = %d, accesstoken = %d, refresh_accesstoken = %d, user_id = %d, expire_time = %d", address, accesstoken, refresh_accesstoken, user_id, expire_time);
				is_there_cloud_data = false;
			} else {
				THINGS_LOG_D(THINGS_DEBUG, TAG, "[ProvisionInfo] There is mandatory elements in cloud file.");
				is_there_cloud_data = true;
			}
		}

		if (NULL != root) {
			cJSON_Delete(root);
		}
	} else {
		THINGS_LOG_V_ERROR(THINGS_ERROR, TAG, "Can not Read \"%s\" file.", filename);
	}

	if (json_str != NULL) {
		things_free(json_str);
	}

	THINGS_LOG_D(THINGS_DEBUG, TAG, THINGS_FUNC_EXIT);
	return ret;
}

static int parse_things_info_json(const char *filename)
{

	THINGS_LOG_D(THINGS_DEBUG, TAG, THINGS_FUNC_ENTRY);

	int ret = 1;
	char *json_str = get_json_string_from_file(filename);

	if (json_str != NULL && strlen(json_str) > 0) {
		// 3. Parse the Json string
		cJSON *root = cJSON_Parse((const char *)json_str);
		assert(root != NULL);

		st_device_s *node = NULL;

		// Device Items
		cJSON *device = cJSON_GetObjectItem(root, KEY_DEVICE);
		int device_cnt = cJSON_GetArraySize(device);

		THINGS_LOG_D(THINGS_DEBUG, TAG, "device_cnt = %d", device_cnt);
		if (g_device_hmap == NULL) {
			g_device_hmap = hashmap_create(device_cnt);
		}

		if (g_device_hmap == NULL) {
			THINGS_LOG_V_ERROR(THINGS_ERROR, TAG, "g_device_hmap is NULL");
			cJSON_Delete(root);

			if (json_str != NULL) {
				things_free(json_str);
			}
			return 0;
		}

		THINGS_LOG_D(THINGS_DEBUG, TAG, "device_cnt of hashmap = %d", hashmap_count(g_device_hmap));

		for (int device_num = 0; device_num < device_cnt; device_num++) {
			THINGS_LOG_D(THINGS_DEBUG, TAG, "[DEVICE] ============================================");

			node = create_device();
			node->no = device_num;
			node->is_physical = 1;

			cJSON *device_item = cJSON_GetArrayItem(device, device_num);
			cJSON *specification = cJSON_GetObjectItem(device_item, KEY_DEVICE_SPECIFICATION);
			if (NULL != specification) {
				cJSON *spec_device = cJSON_GetObjectItem(specification, KEY_DEVICE_SPECIFICATION_DEVICE);
				if (NULL != spec_device) {
					cJSON *device_type = cJSON_GetObjectItem(spec_device, KEY_DEVICE_SPECIFICATION_DEVICE_DEVICETYPE);
					cJSON *device_name = cJSON_GetObjectItem(spec_device, KEY_DEVICE_SPECIFICATION_DEVICE_DEVICENAME);
					cJSON *spec_version = cJSON_GetObjectItem(spec_device, KEY_DEVICE_SPECIFICATION_DEVICE_SPECVERSION);
					cJSON *data_model_version = cJSON_GetObjectItem(spec_device, KEY_DEVICE_SPECIFICATION_DEVICE_DATAMODELVERSION);

					if (NULL != device_type) {
						memcpy(node->type, device_type->valuestring, strlen(device_type->valuestring) + 1);
					}

					if (NULL != device_name) {
						memcpy(node->name, device_name->valuestring, strlen(device_name->valuestring) + 1);
					}
				}

				cJSON *spec_platform = cJSON_GetObjectItem(specification, KEY_DEVICE_SPECIFICATION_PLATFORM);
				if (NULL != spec_platform) {
					cJSON *manufacturer_name = cJSON_GetObjectItem(spec_platform, KEY_DEVICE_SPECIFICATION_PLATFORM_MANUFACTURERNAME);
					cJSON *manufacturer_url = cJSON_GetObjectItem(spec_platform, KEY_DEVICE_SPECIFICATION_PLATFORM_MANUFACTURERURL);
					cJSON *manufacturing_date = cJSON_GetObjectItem(spec_platform, KEY_DEVICE_SPECIFICATION_PLATFORM_MANUFACTURINGDATE);
					cJSON *model_number = cJSON_GetObjectItem(spec_platform, KEY_DEVICE_SPECIFICATION_PLATFORM_MODELNUMBER);
					cJSON *platform_version = cJSON_GetObjectItem(spec_platform, KEY_DEVICE_SPECIFICATION_PLATFORM_PLATFORMVERSION);
					cJSON *os_version = cJSON_GetObjectItem(spec_platform, KEY_DEVICE_SPECIFICATION_PLATFORM_OSVERSION);
					cJSON *hardware_version = cJSON_GetObjectItem(spec_platform, KEY_DEVICE_SPECIFICATION_PLATFORM_HARDWAREVERSION);
					cJSON *firmware_version = cJSON_GetObjectItem(spec_platform, KEY_DEVICE_SPECIFICATION_PLATFORM_FIRMWAREVERSION);
					cJSON *vendor_id = cJSON_GetObjectItem(spec_platform, KEY_DEVICE_SPECIFICATION_PLATFORM_VENDORID);

					if (NULL != manufacturer_name) {
						if (strlen(manufacturer_name->valuestring) != 4) {
							THINGS_LOG_V_ERROR(THINGS_ERROR, TAG, "manufacturer_name exceeds 4 bytes. please check (4 bytes are fixed sizes.)");
							return 0;
						}
						memcpy(node->manufacturer_name, manufacturer_name->valuestring, strlen(manufacturer_name->valuestring) + 1);
					}
					if (NULL != manufacturer_url) {
						memcpy(node->manufacturer_url, manufacturer_url->valuestring, strlen(manufacturer_url->valuestring) + 1);
					}
					if (NULL != manufacturing_date) {
						memcpy(node->manufacturing_date, manufacturing_date->valuestring, strlen(manufacturing_date->valuestring) + 1);
					}
					if (NULL != model_number) {
						memcpy(node->model_num, model_number->valuestring, strlen(model_number->valuestring) + 1);
					}
					if (NULL != platform_version) {
						memcpy(node->ver_p, platform_version->valuestring, strlen(platform_version->valuestring) + 1);
					}
					if (NULL != os_version) {
						memcpy(node->ver_os, os_version->valuestring, strlen(os_version->valuestring) + 1);
					}
					if (NULL != hardware_version) {
						memcpy(node->ver_hw, hardware_version->valuestring, strlen(hardware_version->valuestring) + 1);
					}
					if (NULL != firmware_version) {
						memcpy(node->ver_fw, firmware_version->valuestring, strlen(firmware_version->valuestring) + 1);
					}
					if (NULL != vendor_id) {
						memcpy(node->vender_id, vendor_id->valuestring, strlen(vendor_id->valuestring) + 1);
					}
				}
			}
			THINGS_LOG_D(THINGS_DEBUG, TAG, "[DEVICE] type : %s", (node->type));
			THINGS_LOG_D(THINGS_DEBUG, TAG, "[DEVICE] name : %s", (node->name));
			THINGS_LOG_D(THINGS_DEBUG, TAG, "[DEVICE] model num : %s", (node->model_num));
			THINGS_LOG_D(THINGS_DEBUG, TAG, "[DEVICE] plat. ver : %s", (node->ver_p));
			THINGS_LOG_D(THINGS_DEBUG, TAG, "[DEVICE] os version : %s", (node->ver_os));
			THINGS_LOG_D(THINGS_DEBUG, TAG, "[DEVICE] hw version : %s", (node->ver_hw));
			THINGS_LOG_D(THINGS_DEBUG, TAG, "[DEVICE] fw version : %s", (node->ver_fw));
			THINGS_LOG_D(THINGS_DEBUG, TAG, "[DEVICE] vender id : %s", (node->vender_id));

			cJSON *resources = cJSON_GetObjectItem(device_item, KEY_RESOURCES);
			if (resources != NULL) {
				// 1. Read thsoe resource(s) which will be binded into the Collection resource(/device/#)
				cJSON *collection = cJSON_GetObjectItem(resources, KEY_RESOURCES_COL);

				if (collection) {
					node->col_cnt = cJSON_GetArraySize(collection);
					THINGS_LOG_D(THINGS_DEBUG, TAG, "[DEVICE] Resources for Collection Cnt : %d", node->col_cnt);

					for (int iter = 0; iter < node->col_cnt; iter++) {
						cJSON *res = cJSON_GetArrayItem(collection, iter);
						if (res->type != NULL) {
							cJSON *uri = cJSON_GetObjectItem(res, KEY_DEVICE_RESOURCE_URI);
							memcpy(node->collection[iter].uri, uri->valuestring, strlen(uri->valuestring) + 1);
							THINGS_LOG_D(THINGS_INFO, TAG, "[COLLECTION] collection[0].uri : %s", (node->collection[iter].uri));

							cJSON *types = cJSON_GetObjectItem(res, KEY_DEVICE_RESOURCE_TYPES);
							if (types) {
								int type_cnt = cJSON_GetArraySize(types);
								node->collection[iter].rt_cnt = type_cnt;
								for (int typeiter = 0; typeiter < type_cnt; typeiter++) {
									cJSON *type = cJSON_GetArrayItem(types, typeiter);
									node->collection[iter].resource_types[typeiter] = things_malloc(sizeof(char) * strlen(type->valuestring) + 1);
									memcpy(node->collection[iter].resource_types[typeiter], type->valuestring, strlen(type->valuestring) + 1);
									THINGS_LOG_D(THINGS_INFO, TAG, "[COLLECTION] collection[iter].resource_types[typeiter] : %s", (node->collection[iter].resource_types[typeiter]));
								}
							} else {
								return 0;
							}

							cJSON *interfaces = cJSON_GetObjectItem(res, KEY_DEVICE_RESOURCE_INTERFACES);
							if (interfaces) {
								int if_cnt = cJSON_GetArraySize(interfaces);
								node->collection[iter].if_cnt = if_cnt;
								for (int ifiter = 0; ifiter < if_cnt; ifiter++) {
									cJSON *interface = cJSON_GetArrayItem(interfaces, ifiter);
									node->collection[iter].interface_types[ifiter] = things_malloc(sizeof(char) * strlen(interface->valuestring) + 1);
									memcpy(node->collection[iter].interface_types[ifiter], interface->valuestring, strlen(interface->valuestring) + 1);
								}
							} else {
								return 0;
							}

							cJSON *policy = cJSON_GetObjectItem(res, KEY_DEVICE_RESOURCE_POLICY);
							node->collection[iter].policy = policy->valueint;
							THINGS_LOG_D(THINGS_INFO, TAG, "[COLLECTION] collection[iter].policy : %d", (node->collection[iter].policy));

							cJSON *links = cJSON_GetObjectItem(res, KEY_DEVICE_RESOURCE_COLLECTION_LINKS);
							if (links) {
								int linkCnt = cJSON_GetArraySize(links);
								node->collection[iter].link_cnt = linkCnt;
								THINGS_LOG_D(THINGS_INFO, TAG, "[COLLECTION] collection[iter].link_cnt : %d", (node->collection[iter].link_cnt));
								for (int linkiter = 0; linkiter < linkCnt; linkiter++) {
									cJSON *link = cJSON_GetArrayItem(links, linkiter);

									struct things_resource_info_s *link_resource = create_resource();

									cJSON *uri = cJSON_GetObjectItem(link, KEY_DEVICE_RESOURCE_URI);
									if (uri) {
										memcpy(link_resource->uri, uri->valuestring, strlen(uri->valuestring) + 1);
										THINGS_LOG_D(THINGS_INFO, TAG, "[COLLECTION] link_resource->uri : %s", (link_resource->uri));
									}

									cJSON *types = cJSON_GetObjectItem(link, KEY_DEVICE_RESOURCE_TYPES);
									if (types) {
										int type_cnt = cJSON_GetArraySize(types);
										link_resource->rt_cnt = type_cnt;
										for (int typeiter = 0; typeiter < type_cnt; typeiter++) {
											cJSON *type = cJSON_GetArrayItem(types, typeiter);
											link_resource->resource_types[typeiter] = things_malloc(sizeof(char) * strlen(type->valuestring) + 1);
											memcpy(link_resource->resource_types[typeiter], type->valuestring, strlen(type->valuestring) + 1);
										}
									} else {
										return 0;
									}
									cJSON *interfaces = cJSON_GetObjectItem(link, KEY_DEVICE_RESOURCE_INTERFACES);
									if (interfaces) {
										int if_cnt = cJSON_GetArraySize(interfaces);
										link_resource->if_cnt = if_cnt;
										for (int ifiter = 0; ifiter < if_cnt; ifiter++) {
											cJSON *interface = cJSON_GetArrayItem(interfaces, ifiter);
											link_resource->interface_types[ifiter] = things_malloc(sizeof(char) * strlen(interface->valuestring) + 1);
											memcpy(link_resource->interface_types[ifiter], interface->valuestring, strlen(interface->valuestring) + 1);
										}
									} else {
										return 0;
									}
									cJSON *policy = cJSON_GetObjectItem(link, KEY_DEVICE_RESOURCE_POLICY);
									if (policy) {
										link_resource->policy = policy->valueint;
										node->collection[iter].links[linkiter] = link_resource;
									} else {
										return 0;
									}
								}
							} else {
								return 0;
							}
						}

					}
					ret = 1;

					THINGS_LOG_D(THINGS_INFO, TAG, "[COLLECTION] URI. : %s", node->collection[0].uri);
					THINGS_LOG_D(THINGS_INFO, TAG, "[COLLECTION] interface_type. : %s", node->collection[0].interface_types[0]);
					THINGS_LOG_D(THINGS_INFO, TAG, "[COLLECTION] resource_types. : %s", node->collection[0].resource_types[0]);
					THINGS_LOG_D(THINGS_INFO, TAG, "[COLLECTION] if_cnt. : %d", node->collection[0].if_cnt);
					THINGS_LOG_D(THINGS_INFO, TAG, "[COLLECTION] rt_cnt. : %d", node->collection[0].rt_cnt);
					THINGS_LOG_D(THINGS_INFO, TAG, "[COLLECTION] link_cnt. : %d", node->collection[0].link_cnt);
					THINGS_LOG_D(THINGS_INFO, TAG, "[COLLECTION] policy. : %d", node->collection[0].policy);
				} else {
					THINGS_LOG_D(THINGS_INFO, TAG, "Children Reosurces Not Exist");
					//ret = 0;
				}

				// 2. Read thsoe resource(s) which will not be binded into the Collection resource
				cJSON *single = cJSON_GetObjectItem(resources, KEY_RESOURCES_SIG);

				if (single) {
					node->sig_cnt = cJSON_GetArraySize(single);
					THINGS_LOG_D(THINGS_DEBUG, TAG, "[DEVICE] Resources for Single Usage Cnt : %d", node->sig_cnt);

					for (int iter = 0; iter < node->sig_cnt; iter++) {
						cJSON *res = cJSON_GetArrayItem(single, iter);
						if (res->type != NULL) {
							cJSON *uri = cJSON_GetObjectItem(res, KEY_DEVICE_RESOURCE_URI);
							if (uri) {
								memcpy(node->single[iter].uri, uri->valuestring, strlen(uri->valuestring) + 1);
							}

							cJSON *types = cJSON_GetObjectItem(res, KEY_DEVICE_RESOURCE_TYPES);
							if (types) {
								int type_cnt = cJSON_GetArraySize(types);
								node->single[iter].rt_cnt = type_cnt;
								for (int typeiter = 0; typeiter < type_cnt; typeiter++) {
									cJSON *type = cJSON_GetArrayItem(types, typeiter);
									node->single[iter].resource_types[typeiter] = things_malloc(sizeof(char) * strlen(type->valuestring) + 1);
									memcpy(node->single[iter].resource_types[typeiter], type->valuestring, strlen(type->valuestring) + 1);
								}
							} else {
								return 0;
							}
							cJSON *interfaces = cJSON_GetObjectItem(res, KEY_DEVICE_RESOURCE_INTERFACES);
							if (interfaces) {
								int if_cnt = cJSON_GetArraySize(interfaces);
								node->single[iter].if_cnt = if_cnt;
								for (int ifiter = 0; ifiter < if_cnt; ifiter++) {
									cJSON *interface = cJSON_GetArrayItem(interfaces, ifiter);
									node->single[iter].interface_types[ifiter] = things_malloc(sizeof(char) * strlen(interface->valuestring) + 1);
									memcpy(node->single[iter].interface_types[ifiter], interface->valuestring, strlen(interface->valuestring) + 1);
								}
							} else {
								return 0;
							}
							cJSON *policy = cJSON_GetObjectItem(res, KEY_DEVICE_RESOURCE_POLICY);
							if (policy) {
								node->single[iter].policy = policy->valueint;
							} else {
								return 0;
							}

						}
					}

					/***** register additional resource(provisininginfo / accesspointlist) *****/
					int resCnt = sizeof(gstResources) / sizeof(things_resource_info_s);
					for (int itr = 0; itr < resCnt; itr++) {
						memcpy(node->single[node->sig_cnt].uri, gstResources[itr].uri, strlen(gstResources[itr].uri) + 1);
						int type_cnt = gstResources[itr].rt_cnt;
						node->single[node->sig_cnt].rt_cnt = type_cnt;
						for (int typeiter = 0; typeiter < type_cnt; typeiter++) {
							node->single[node->sig_cnt].resource_types[typeiter] = gstResources[itr].resource_types[typeiter];
						}

						int if_cnt = gstResources[itr].if_cnt;
						node->single[node->sig_cnt].if_cnt = if_cnt;
						for (int ifiter = 0; ifiter < if_cnt; ifiter++) {
							node->single[node->sig_cnt].interface_types[ifiter] = gstResources[itr].interface_types[ifiter];
						}
						node->single[node->sig_cnt].policy = gstResources[itr].policy;
						node->sig_cnt++;
					}

					THINGS_LOG_D(THINGS_INFO, TAG, "Resources for Single Usage Cnt : %d", node->sig_cnt);
				} else {
					THINGS_LOG_V_ERROR(THINGS_ERROR, TAG, "Single Reosurces Not Exist");
				}
			} else {
				THINGS_LOG_D(THINGS_INFO, TAG, "Reosurces Not Exist");
				ret = 0;
			}
			hashmap_insert(g_device_hmap, node, (unsigned long)device_num);
		}

		THINGS_LOG_D(THINGS_DEBUG, TAG, "[DEVICE] ============================================");
		THINGS_LOG_D(THINGS_DEBUG, TAG, "[DEVICE] Total Device Num : %d", (int)hashmap_count(g_device_hmap));

		// for resourceType
		struct st_resource_type_s *restype = NULL;
		cJSON *resource_types = cJSON_GetObjectItem(root, KEY_RESOURCES_TYPE);
		resource_type_cnt = cJSON_GetArraySize(resource_types);
		g_resource_type_hmap = hashmap_create(resource_type_cnt);

		THINGS_LOG_D(THINGS_INFO, TAG, "Resource Types Cnt : %d", resource_type_cnt);
		for (int i = 0; i < resource_type_cnt; i++) {
			int index = 0;

			restype = create_resource_type();

			cJSON *cj_rt = cJSON_GetArrayItem(resource_types, i);
			cJSON *rtype = cJSON_GetObjectItem(cj_rt, KEY_DEVICE_RESOURCETYPE_TYPE);
			cJSON *properties = cJSON_GetObjectItem(cj_rt, KEY_DEVICE_RESOURCETYPE_PROPERTIES);

			if (NULL != rtype) {
				index = hashmap_get_hashval((unsigned char *)rtype->valuestring);
				memcpy(restype->rt, rtype->valuestring, strlen(rtype->valuestring) + 1);

				if (NULL != properties) {
					restype->prop_cnt = cJSON_GetArraySize(properties);

					for (int iter2 = 0; iter2 < (restype->prop_cnt); iter2++) {
						cJSON *attr = cJSON_GetArrayItem(properties, iter2);
						cJSON *key = cJSON_GetObjectItem(attr, KEY_DEVICE_RESOURCETYPE_PROPERTIES_KEY);
						cJSON *type = cJSON_GetObjectItem(attr, KEY_DEVICE_RESOURCETYPE_PROPERTIES_TYPE);
						cJSON *mandatory = cJSON_GetObjectItem(attr, KEY_DEVICE_RESOURCETYPE_PROPERTIES_MANDATORY);
						cJSON *rw = cJSON_GetObjectItem(attr, KEY_DEVICE_RESOURCETYPE_PROPERTIES_RW);
						restype->prop[iter2] = create_property();
						if (key->valuestring != NULL) {
							memcpy(restype->prop[iter2]->key, key->valuestring, strlen(key->valuestring) + 1);
						}
						if (type->valueint != NULL) {
							restype->prop[iter2]->type = type->valueint;
						}

						if (mandatory->type == cJSON_True) {
							restype->prop[iter2]->mandatory = true;
						} else {
							restype->prop[iter2]->mandatory = false;
						}

						restype->prop[iter2]->rw = rw->valueint;
					}
				} else {
					THINGS_LOG_D_ERROR(THINGS_ERROR, TAG, "Not Attribute Exist~!!!! ");
				}
				hashmap_insert(g_resource_type_hmap, restype, index);
			}
		}

		/***** register additional resourcetype(provisininginfo / accesspointlist) *****/
		int res_type_cnt = sizeof(gst_resource_types) / sizeof(st_resource_type_s);
		for (int rtItr = 0; rtItr < res_type_cnt; rtItr++) {
			int idx = hashmap_get_hashval((unsigned char *)gst_resource_types[rtItr].rt);
			hashmap_insert(g_resource_type_hmap, &gst_resource_types[rtItr], idx);
			resource_type_cnt++;
		}

		//for configuration
		cJSON *configuration = cJSON_GetObjectItem(root, KEY_CONFIGURATION);
		if (NULL != configuration) {
			int connectivity_type = 0;

			cJSON *easysetup = cJSON_GetObjectItem(configuration, KEY_CONFIGURATION_EASYSETUP);
			if (NULL != easysetup) {
				cJSON *connectivity = cJSON_GetObjectItem(easysetup, KEY_CONFIGURATION_EASYSETUP_CONNECTIVITY);
				if (NULL != connectivity) {
					cJSON *type = cJSON_GetObjectItem(connectivity, KEY_CONFIGURATION_EASYSETUP_CONNECTIVITY_TYPE);
					connectivity_type = type->valueint;
					THINGS_LOG_D(THINGS_INFO, TAG, "[configuration] type       : %d", connectivity_type);
					if (connectivity_type == 1) {
						es_conn_type = es_conn_type_softap;
						cJSON *softap = cJSON_GetObjectItem(connectivity, KEY_CONFIGURATION_EASYSETUP_CONNECTIVITY_SOFTAP);
						if (NULL != softap) {
							cJSON *setup_id = cJSON_GetObjectItem(softap, KEY_CONFIGURATION_EASYSETUP_CONNECTIVITY_SOFTAP_SETUPID);
							cJSON *artik = cJSON_GetObjectItem(softap, KEY_CONFIGURATION_EASYSETUP_CONNECTIVITY_SOFTAP_ARTIK);

							if (NULL != setup_id) {
								if (strlen(setup_id->valuestring) != 3) {
									THINGS_LOG_V_ERROR(THINGS_ERROR, TAG, "setup_id exceeds 3 bytes. please check (3 bytes are fixed sizes.)");
									return 0;
								}
								is_artik = false;
								if (artik->type == cJSON_True) {
									is_artik = true;
								}

								THINGS_LOG_D(THINGS_INFO, TAG, "[configuration] manufature_name : %s / setup_id : %s / artik : %d", node->manufacturer_name, setup_id->valuestring, is_artik);

								g_manufacturer_name = things_malloc(sizeof(char) * strlen(node->manufacturer_name) + 1);
								strncpy(g_manufacturer_name, node->manufacturer_name, strlen(node->manufacturer_name) + 1);

								g_setup_id = things_malloc(sizeof(char) * strlen(setup_id->valuestring) + 1);
								strncpy(g_setup_id, setup_id->valuestring, strlen(setup_id->valuestring) + 1);
							} else {
								return 0;
							}
						}
					} else if (connectivity_type == 2) {
						//TO DO
						es_conn_type = es_conn_type_ble;
					} else {
						return 0;
					}
				} else {
					return 0;
				}

				cJSON *ownership_transfer_method = cJSON_GetObjectItem(easysetup, KEY_CONFIGURATION_EASYSETUP_OWNERSHIP);
				if (NULL != ownership_transfer_method) {
					g_ownership_transfer_method = ownership_transfer_method->valueint;
					THINGS_LOG_D(THINGS_INFO, TAG, "[configuration] ownership_transfer_method : %d", g_ownership_transfer_method);
				} else {
					return 0;
				}

			}
			cJSON *wifi = cJSON_GetObjectItem(configuration, KEY_CONFIGURATION_WIFI);
			if (NULL != wifi) {
				cJSON *wifi_interfaces = cJSON_GetObjectItem(wifi, KEY_CONFIGURATION_WIFI_INTERFACES);
				cJSON *wifi_frequency = cJSON_GetObjectItem(wifi, KEY_CONFIGURATION_WIFI_FREQUENCY);
				if (NULL != wifi_interfaces && NULL != wifi_frequency) {
					THINGS_LOG_D(THINGS_INFO, TAG, "[configuration] wifi_interfaces : %d / wifi_frequency : %d", wifi_interfaces->valueint, wifi_frequency->valueint);
					g_wifi_interface = wifi_interfaces->valueint;

					if (wifi_frequency->valueint == 1) {
						g_wifi_freq = WiFi_24G;
					} else if (wifi_frequency->valueint == 2) {
						g_wifi_freq = WiFi_5G;
					} else if (wifi_frequency->valueint == 3) {
						g_wifi_freq = WiFi_BOTH;
					} else {
						THINGS_LOG_D(THINGS_INFO, TAG, "unknown wifi freq value");
					}
				} else {
					return 0;
				}
			} else {
				return 0;
			}
			cJSON *file_path = cJSON_GetObjectItem(configuration, KEY_CONFIGURATION_FILEPATH);
			if (NULL != file_path) {
				cJSON *svrdb = cJSON_GetObjectItem(file_path, KEY_CONFIGURATION_FILEPATH_SVRDB);
				cJSON *provisioning = cJSON_GetObjectItem(file_path, KEY_CONFIGURATION_FILEPATH_PROVISIONING);
				cJSON *certificate = cJSON_GetObjectItem(file_path, KEY_CONFIGURATION_FILEPATH_CERTIFICATE);
				cJSON *privateKey = cJSON_GetObjectItem(file_path, KEY_CONFIGURATION_FILEPATH_PRIVATEKEY);

				if (NULL == svrdb || NULL == provisioning || NULL == certificate || NULL == privateKey) {
					THINGS_LOG_V_ERROR(THINGS_ERROR, TAG, "User certificate file not found");
					return 0;
				}

				memset(g_svrdb_file_path, 0, (size_t)MAX_FILE_PATH_LENGTH + 1);
				memset(g_certificate_file_path, 0, (size_t)MAX_FILE_PATH_LENGTH + 1);
				memset(g_private_key_file_path, 0, (size_t)MAX_FILE_PATH_LENGTH + 1);

				if (strncmp(svrdb->valuestring, "/", 1) == 0) {
					if (strlen(svrdb->valuestring) > (size_t)MAX_FILE_PATH_LENGTH) {
						THINGS_LOG_V_ERROR(THINGS_ERROR, TAG, "svrdb file path length exceeded");
						return 0;
					}
					memcpy(g_svrdb_file_path, svrdb->valuestring, strlen(svrdb->valuestring));					
				} else {
					if (strlen(svrdb->valuestring) > (size_t)MAX_FILE_PATH_LENGTH - strlen(PATH_MNT)) {
						THINGS_LOG_V_ERROR(THINGS_ERROR, TAG, "svrdb file path length exceeded");
						return 0;
					}
					strcpy(g_svrdb_file_path, PATH_MNT);
					strcat(g_svrdb_file_path, svrdb->valuestring);
				}

				if (strncmp(provisioning->valuestring, "/", 1) == 0) {
					if (strlen(provisioning->valuestring) > (size_t)MAX_CLOUD_ADDRESS) {
						THINGS_LOG_V_ERROR(THINGS_ERROR, TAG, "provisioning file path length exceeded");
						return 0;
					}
					memcpy(g_things_cloud_file_path, provisioning->valuestring, strlen(provisioning->valuestring));
				} else {
					if (strlen(provisioning->valuestring) > (size_t)MAX_CLOUD_ADDRESS - strlen(PATH_MNT)) {
						THINGS_LOG_V_ERROR(THINGS_ERROR, TAG, "provisioning file path length exceeded");
						return 0;
					}
					strcpy(g_things_cloud_file_path, PATH_MNT);
					strcat(g_things_cloud_file_path, provisioning->valuestring);
				}

				if (strncmp(certificate->valuestring, "/", 1) == 0) {
					if (strlen(certificate->valuestring) > (size_t)MAX_FILE_PATH_LENGTH) {
						THINGS_LOG_V_ERROR(THINGS_ERROR, TAG, "certificate file path length exceeded");
						return 0;
					}
					memcpy(g_certificate_file_path, certificate->valuestring, strlen(certificate->valuestring));
				} else {
					if (strlen(certificate->valuestring) > (size_t)MAX_FILE_PATH_LENGTH - strlen(PATH_ROM)) {
						THINGS_LOG_V_ERROR(THINGS_ERROR, TAG, "certificate file path length exceeded");
						return 0;
					}
					strcpy(g_certificate_file_path, PATH_ROM);
					strcat(g_certificate_file_path, certificate->valuestring);
				}

<<<<<<< HEAD
				if (strncmp(privateKey->valuestring, "/", 1) == 0) { 
=======
				if (strncmp(privateKey->valuestring, "/", 1) == 0) {
>>>>>>> c5627ef9
					if (strlen(privateKey->valuestring) > (size_t)MAX_FILE_PATH_LENGTH) {
						THINGS_LOG_V_ERROR(THINGS_ERROR, TAG, "privateKey file path length exceeded");
						return 0;
					}
					memcpy(g_private_key_file_path, privateKey->valuestring, strlen(privateKey->valuestring));
				} else {
					if (strlen(privateKey->valuestring) > (size_t)MAX_FILE_PATH_LENGTH - strlen(PATH_ROM)) {
						THINGS_LOG_V_ERROR(THINGS_ERROR, TAG, "privateKey file path length exceeded");
						return 0;
					}
					strcpy(g_private_key_file_path, PATH_ROM);
					strcat(g_private_key_file_path, privateKey->valuestring);
				}

				THINGS_LOG_D(THINGS_INFO, TAG, "Security SVR DB file path : %s", g_svrdb_file_path);
				THINGS_LOG_D(THINGS_INFO, TAG, "[configuration] svrdb : %s / provisioning : %s", svrdb->valuestring, provisioning->valuestring);
				THINGS_LOG_D(THINGS_INFO, TAG, "[configuration] certificate : %s / privateKey : %s", certificate->valuestring, privateKey->valuestring);

				ret = 1;
			} else {
				return 0;
			}
		}
		if (NULL != root) {
			cJSON_Delete(root);
		}

	}

	if (json_str != NULL) {
		things_free(json_str);
	}

	parse_things_cloud_json(g_things_cloud_file_path);

	THINGS_LOG_D(THINGS_DEBUG, TAG, THINGS_FUNC_EXIT);
	return ret;
}

static int get_signup_data_from_json(const char *filename, es_cloud_signup_s **cl_data)
{
	THINGS_LOG_D(THINGS_DEBUG, TAG, THINGS_FUNC_ENTRY);

	int ret = 1;
	char *json_str = get_json_string_from_file(filename);

	if (json_str != NULL && strlen(json_str) > 0) {
		// 3. Parse the Json string
		cJSON *root = cJSON_Parse((const char *)json_str);
		cJSON *cloud = cJSON_GetObjectItem(root, KEY_CLOUD);
		if (cloud == NULL) {
			THINGS_LOG_V_ERROR(THINGS_ERROR, TAG, "cloud cJSON is NULL.");
			ret = 0;
		} else if ((ret = load_cloud_signup_data(cloud, cl_data)) != 1) {
			THINGS_LOG_V_ERROR(THINGS_ERROR, TAG, "Load Cloud SignUp Data Failed.");
		}

		cJSON_Delete(root);
	} else {
		THINGS_LOG_V_ERROR(THINGS_ERROR, TAG, "cloud file Reading is failed.");
		ret = 0;
	}

	if (json_str != NULL) {
		things_free(json_str);
	}

	THINGS_LOG_D(THINGS_DEBUG, TAG, THINGS_FUNC_EXIT);
	return ret;
}

int save_acces_point_info(wifi_manager_ap_config_s *connect_config)
{
	THINGS_LOG_D(THINGS_INFO, TAG, THINGS_FUNC_ENTRY);

	char *filename = g_things_cloud_file_path;

	int ret = 0;
	cJSON *root = NULL;
	char *json_update = NULL;
	char *json_str = get_json_string_from_file(filename);

	if (json_str != NULL && strlen(json_str) > 0) {
		root = cJSON_Parse((const char *)json_str);

		cJSON *wifi = cJSON_GetObjectItem(root, KEY_WIFI);
		if (wifi == NULL) {
			THINGS_LOG_V_ERROR(THINGS_ERROR, TAG, "cloud cJSON is NULL.");
			goto GOTO_OUT;
		}

		cJSON_DeleteItemFromObject(wifi, KEY_WIFI_SSID);
		cJSON_DeleteItemFromObject(wifi, KEY_WIFI_PASSPHARASE);
		cJSON_DeleteItemFromObject(wifi, KEY_WIFI_AUTH_TYPE);
		cJSON_DeleteItemFromObject(wifi, KEY_WIFI_CRYPTO_TYPE);

		if (strlen(connect_config->ssid) > 0) {
			cJSON_AddStringToObject(wifi, KEY_WIFI_SSID, connect_config->ssid);
		}
		if (strlen(connect_config->passphrase) > 0) {
			cJSON_AddStringToObject(wifi, KEY_WIFI_PASSPHARASE, connect_config->passphrase);
		}
		cJSON_AddNumberToObject(wifi, KEY_WIFI_AUTH_TYPE, connect_config->ap_auth_type);
		cJSON_AddNumberToObject(wifi, KEY_WIFI_CRYPTO_TYPE, connect_config->ap_crypto_type);

		json_update = cJSON_Print(root);

		if (set_json_string_into_file(filename, json_update) == 0) {
			THINGS_LOG_V_ERROR(THINGS_ERROR, TAG, "Fail : Store data to info file.");
			goto GOTO_OUT;
		}

		ret = 1;
	}							// End of if

	THINGS_LOG_D(THINGS_INFO, TAG, "Update Success in \"%s\" file.", filename);

GOTO_OUT:
	if (root) {
		cJSON_Delete(root);
		root = NULL;
	}

	if (json_str != NULL) {
		things_free(json_str);
	}

	if (json_update != NULL) {
		things_free(json_update);
	}

	THINGS_LOG_D(THINGS_INFO, TAG, THINGS_FUNC_EXIT);
	return ret;
}

static int update_things_cloud_json_by_cloud_signup(const char *filename, es_cloud_signup_s *cl_data)
{
	THINGS_LOG_D(THINGS_DEBUG, TAG, THINGS_FUNC_ENTRY);

	int ret = 0;
	cJSON *root = NULL;
	char *json_update = NULL;
	char *json_str = get_json_string_from_file(filename);

	if (json_str != NULL && strlen(json_str) > 0) {
		// 3. Parse the Json string
		root = cJSON_Parse((const char *)json_str);

		// Cloud Items
		cJSON *cloud = cJSON_GetObjectItem(root, KEY_CLOUD);
		if (cloud == NULL) {
			THINGS_LOG_V_ERROR(THINGS_ERROR, TAG, "cloud cJSON is NULL.");
			goto GOTO_OUT;
		}

		if (cl_data != NULL) {
			cJSON_DeleteItemFromObject(cloud, KEY_CLOUD_ADDRESS);
		}
		cJSON_DeleteItemFromObject(cloud, KEY_CLOUD_DOMAIN);
		cJSON_DeleteItemFromObject(cloud, KEY_CLOUD_PORT);
		cJSON_DeleteItemFromObject(cloud, KEY_TOKEN_ACCESS);
		cJSON_DeleteItemFromObject(cloud, KEY_TOKEN_ACCESS_REFRESH);
		cJSON_DeleteItemFromObject(cloud, KEY_TOKEN_TYPE);
		cJSON_DeleteItemFromObject(cloud, KEY_EXPIRE_TIME);
		cJSON_DeleteItemFromObject(cloud, KEY_ID_USER);
		cJSON_DeleteItemFromObject(cloud, KEY_SERVER_REDIRECT_URI);
		cJSON_DeleteItemFromObject(cloud, KEY_CERTIFICATE_FILE);
		cJSON_DeleteItemFromObject(cloud, KEY_SERVER_ID);

		memset(g_cloud_address, 0, MAX_CLOUD_ADDRESS);
		if (cl_data != NULL) {
			if (things_strcat(g_cloud_address, MAX_CLOUD_ADDRESS, cl_data->address) == NULL) {
				THINGS_LOG_V_ERROR(THINGS_ERROR, TAG, "Fail : Copy to g_cloud_address.");
				goto GOTO_OUT;
			}
			if (cl_data->domain != NULL && strlen(cl_data->domain) > 0) {
				cJSON_AddStringToObject(cloud, KEY_CLOUD_DOMAIN, cl_data->domain);
			}
			if (cl_data->address != NULL && strlen(cl_data->address) > 0) {
				cJSON_AddStringToObject(cloud, KEY_CLOUD_ADDRESS, cl_data->address);
			}
			if (cl_data->port != NULL && strlen(cl_data->port) > 0) {
				cJSON_AddStringToObject(cloud, KEY_CLOUD_PORT, cl_data->port);
			}
			if (cl_data->access_token != NULL && strlen(cl_data->access_token) > 0) {
				cJSON_AddStringToObject(cloud, KEY_TOKEN_ACCESS, cl_data->access_token);
			}
			if (cl_data->refresh_token != NULL && strlen(cl_data->refresh_token) > 0) {
				cJSON_AddStringToObject(cloud, KEY_TOKEN_ACCESS_REFRESH, cl_data->refresh_token);
			}
			if (cl_data->token_type != NULL && strlen(cl_data->token_type) > 0) {
				cJSON_AddStringToObject(cloud, KEY_TOKEN_TYPE, cl_data->token_type);
			}
			if (cl_data->expire_time != CLOUD_EXPIRESIN_INVALID) {
				cJSON_AddNumberToObject(cloud, KEY_EXPIRE_TIME, cl_data->expire_time);
			}
			if (cl_data->uid != NULL && strlen(cl_data->uid) > 0) {
				cJSON_AddStringToObject(cloud, KEY_ID_USER, cl_data->uid);
			}
			if (cl_data->redirect_uri != NULL && strlen(cl_data->redirect_uri) > 0) {
				cJSON_AddStringToObject(cloud, KEY_SERVER_REDIRECT_URI, cl_data->redirect_uri);
			}
			if (cl_data->certificate != NULL && strlen(cl_data->certificate) > 0) {
				cJSON_AddStringToObject(cloud, KEY_CERTIFICATE_FILE, cl_data->certificate);
			}
			if (cl_data->sid != NULL && strlen(cl_data->sid) > 0) {
				cJSON_AddStringToObject(cloud, KEY_SERVER_ID, cl_data->sid);
			}
		}

		json_update = cJSON_Print(root);

		if (set_json_string_into_file(filename, json_update) == 0) {
			THINGS_LOG_V_ERROR(THINGS_ERROR, TAG, "Fail : Store data to info file.");
			goto GOTO_OUT;
		}

		ret = 1;
	}							// End of if

	THINGS_LOG_D(THINGS_DEBUG, TAG, "Update Success in \"%s\" file.", filename);

GOTO_OUT:
	if (root) {
		cJSON_Delete(root);
		root = NULL;
	}

	if (json_str != NULL) {
		things_free(json_str);
	}

	if (json_update != NULL) {
		things_free(json_update);
	}

	THINGS_LOG_D(THINGS_DEBUG, TAG, THINGS_FUNC_EXIT);
	return ret;
}

static int Parse_things_files(const char *info_Path)
{
	THINGS_LOG_D(THINGS_DEBUG, TAG, THINGS_FUNC_ENTRY);
	int res = 1;

	THINGS_LOG_D(THINGS_DEBUG, TAG, "orginal info file path = %s", info_Path);
	if (!parse_things_info_json(info_Path)) {
		THINGS_LOG_ERROR(THINGS_ERROR, TAG, "Info file parsing Failed");
		res = 0;
	}

	THINGS_LOG_D(THINGS_DEBUG, TAG, THINGS_FUNC_EXIT);
	return res;
}

int dm_load_legacy_cloud_data(es_cloud_signup_s **cl_data)
{
	THINGS_LOG_D(THINGS_DEBUG, TAG, THINGS_FUNC_ENTRY);

	int ret = 1;

	if (g_things_cloud_file_path[0] == 0 || cl_data == NULL) {
		THINGS_LOG_V_ERROR(THINGS_ERROR, TAG, "Provisioning file path is NULL.(%s) or Invalid argument.(0x%X)", g_things_cloud_file_path, cl_data);
		return 0;
	}

	THINGS_LOG_D(THINGS_DEBUG, TAG, "g_things_cloud_file_path = %s", g_things_cloud_file_path);

	if ((ret = get_signup_data_from_json(g_things_cloud_file_path, cl_data)) != 1) {
		THINGS_LOG_V_ERROR(THINGS_ERROR, TAG, "Not Get sign-up data failed from Provisioning file.");
	}

	usleep(500000);

	THINGS_LOG_D(THINGS_DEBUG, TAG, THINGS_FUNC_EXIT);

	return ret;
}

const char *dm_get_things_device_type(int device_id)
{
	//THINGS_LOG_D(THINGS_DEBUG, TAG, THINGS_FUNC_ENTRY);
	st_device_s *device = NULL;

	device = (st_device_s *)hashmap_get(g_device_hmap, (unsigned long)device_id);
	if (device == NULL) {

		THINGS_LOG_V_ERROR(THINGS_ERROR, TAG, "Device Not Exist");
		return NULL;
	}

	return device->type;
}

const char *dm_get_svrdb_file_path(void)
{
	return g_svrdb_file_path;
}

const char *dm_get_certificate_file_path(void)
{
	return g_certificate_file_path;
}

const char *dm_get_privatekey_file_path(void)
{
	return g_private_key_file_path;
}

const char *dm_get_things_cloud_address(char *customized_ci_server)
{
	if (customized_ci_server && customized_ci_server[0] != 0) {
		return customized_ci_server;
	}
	return get_cloud_server_address(customized_ci_server);
}

bool dm_is_rsc_published(void)
{
	return (es_get_state() == ES_STATE_PUBLISHED_RESOURCES_TO_CLOUD ? true : false);
}

static things_resource_s *register_resource(things_server_builder_s *p_builder, struct things_resource_info_s *resource, const char *id)
{
	things_resource_s *ret = NULL;
	char res_uri[MAX_URI_LENGTH] = { 0 };

	if (NULL != resource) {
		THINGS_LOG_D(THINGS_DEBUG, TAG, "RESOURCE TO REGISTER : %s", resource->uri);

		memset(res_uri, 0, (size_t) MAX_URI_LENGTH);
		strncat(res_uri, resource->uri, MAX_URI_LENGTH);

		ret = p_builder->create_resource(p_builder, res_uri, resource->resource_types[0], resource->interface_types[0], CHECK_DISCOVERABLE(resource->policy), CHECK_OBSERVABLE(resource->policy), CHECK_SECURE(resource->policy));

		THINGS_LOG_D(THINGS_DEBUG, TAG, "add_resource_type : %s", resource->resource_types[0]);
		THINGS_LOG_D(THINGS_DEBUG, TAG, "add_interface_type : %s", resource->interface_types[0]);
		for (int rt_num = 1; rt_num < resource->rt_cnt; rt_num++) {
			p_builder->add_resource_type(ret, resource->resource_types[rt_num]);
			THINGS_LOG_D(THINGS_DEBUG, TAG, "add_resource_type : %s", resource->resource_types[rt_num]);
		}

		for (int it_num = 1; it_num < resource->if_cnt; it_num++) {
			p_builder->add_interface_type(ret, resource->interface_types[it_num]);
			THINGS_LOG_D(THINGS_DEBUG, TAG, "add_interface_type : %s", resource->interface_types[it_num]);
		}
	} else {
		THINGS_LOG_V_ERROR(THINGS_ERROR, TAG, "Invalid Input Param ");
	}

	return ret;
}

static things_resource_s *register_device_resource(things_server_builder_s *p_builder, st_device_s *device, const char *id)
{
	things_resource_s *ret = NULL;
	char res_uri[MAX_URI_LENGTH] = { 0 };

	if (NULL != device) {
		memset(res_uri, 0, (size_t) MAX_URI_LENGTH);
		strncat(res_uri, OC_RSRVD_DEVICE_URI, MAX_URI_LENGTH);

		ret = p_builder->create_resource(p_builder, res_uri, OC_RSRVD_RESOURCE_TYPE_DEVICE, OC_RSRVD_INTERFACE_READ, 0, 0, 1);

		p_builder->add_resource_type(ret, device->type);

		ret->rep = things_create_representation_inst(NULL);
		if (ret->rep) {
			THINGS_LOG_D(THINGS_DEBUG, TAG, "[/oic/d] name :%s", device->name);
			THINGS_LOG_D(THINGS_DEBUG, TAG, "[/oic/d] type :%s", device->type);

			ret->rep->things_set_value(ret->rep, OC_RSRVD_DEVICE_NAME, device->name);

			ret->rep->things_set_value(ret->rep, OC_RSRVD_DEVICE_ID, device->device_id);

			ret->rep->things_set_value(ret->rep, OC_RSRVD_SPEC_VERSION, OC_SPEC_VERSION);

			ret->rep->things_set_value(ret->rep, OC_RSRVD_DATA_MODEL_VERSION, OC_DATA_MODEL_VERSION);
		} else {
			THINGS_LOG_V_ERROR(THINGS_ERROR, TAG, "Not able to create representation");
		}
	} else {
		THINGS_LOG_V_ERROR(THINGS_ERROR, TAG, "Invalid Input Param ");
	}

	return ret;
}

static things_resource_s *register_platform_resource(things_server_builder_s *p_builder, st_device_s *device, const char *id)
{
	things_resource_s *ret = NULL;
	char res_uri[MAX_URI_LENGTH] = { 0 };

	if (NULL != device) {
		memset(res_uri, 0, (size_t) MAX_URI_LENGTH);
		strncat(res_uri, OC_RSRVD_PLATFORM_URI, MAX_URI_LENGTH);

		ret = p_builder->create_resource(p_builder, res_uri, OC_RSRVD_RESOURCE_TYPE_PLATFORM, OC_RSRVD_INTERFACE_READ, 0, 0, 1);

		ret->rep = things_create_representation_inst(NULL);
		if (ret->rep) {
			THINGS_LOG_D(THINGS_DEBUG, TAG, "[/oic/p] Manufacturer :%s", device->manufacturer_name);
			THINGS_LOG_D(THINGS_DEBUG, TAG, "[/oic/p] Model Name :%s", device->model_num);
			THINGS_LOG_D(THINGS_DEBUG, TAG, "[/oic/p] Ver. Plaform :%s", device->ver_p);
			THINGS_LOG_D(THINGS_DEBUG, TAG, "[/oic/p] Ver. OS :%s", device->ver_os);
			THINGS_LOG_D(THINGS_DEBUG, TAG, "[/oic/p] Ver. HW :%s", device->ver_hw);
			THINGS_LOG_D(THINGS_DEBUG, TAG, "[/oic/p] Ver. FW :%s", device->ver_fw);
			THINGS_LOG_D(THINGS_DEBUG, TAG, "[/oic/p] Ver. vid :%s", device->vender_id);

			ret->rep->things_set_value(ret->rep, OC_RSRVD_PLATFORM_ID, device->device_id);

			ret->rep->things_set_value(ret->rep, OC_RSRVD_MFG_NAME, device->manufacturer_name);

			ret->rep->things_set_value(ret->rep, OC_RSRVD_MODEL_NUM, device->model_num);

			ret->rep->things_set_value(ret->rep, OC_RSRVD_PLATFORM_VERSION, device->ver_p);

			ret->rep->things_set_value(ret->rep, OC_RSRVD_OS_VERSION, device->ver_os);

			ret->rep->things_set_value(ret->rep, OC_RSRVD_HARDWARE_VERSION, device->ver_hw);

			ret->rep->things_set_value(ret->rep, OC_RSRVD_FIRMWARE_VERSION, device->ver_fw);

			ret->rep->things_set_value(ret->rep, OC_RSRVD_MFG_URL, device->manufacturer_url);

			ret->rep->things_set_value(ret->rep, OC_RSRVD_VID, device->vender_id);
		} else {
			THINGS_LOG_V_ERROR(THINGS_ERROR, TAG, "Not able to create representation");
		}

	} else {
		THINGS_LOG_V_ERROR(THINGS_ERROR, TAG, "Invalid Input Param ");
	}

	return ret;
}

long dm_get_num_of_dev_cnt(void)
{
	return hashmap_count(g_device_hmap);
}

st_device_s *dm_get_info_of_dev(unsigned long number)
{
	return (st_device_s *)hashmap_get(g_device_hmap, number);
}

static void dm_delete_user_define_device_id(void)
{
	int i = 0;

	for (i = 0; i < MAX_SUBDEVICE_EA; i++) {
		things_free(user_def_dev_list[i]);
		user_def_dev_list[i] = NULL;
	}
}

bool dm_register_device_id(void)
{
	int i = 0;
	char *id = NULL;
	st_device_s **dev_list = NULL;
	int device_cnt = (int)hashmap_count(g_device_hmap);
	if (device_cnt < 1) {
		THINGS_LOG_ERROR(THINGS_ERROR, TAG, "No Device Information to Register");
		return false;
	}

	if ((dev_list = (st_device_s **)things_malloc(sizeof(st_device_s *) * device_cnt)) == NULL) {
		THINGS_LOG_ERROR(THINGS_ERROR, TAG, "st_device_s mem allocation is failed.");
		return false;
	}
	// Set Main-Device ID
	id = OCGetServerInstanceIDString();
	dev_list[0] = (st_device_s *)hashmap_get(g_device_hmap, (unsigned long)0);

	if (id == NULL || dev_list[0] == NULL) {
		THINGS_LOG_V_ERROR(THINGS_ERROR, TAG, "Error : id = %s, Main-device =0x%X", id, dev_list[0]);
		goto GOTO_ERROR;
	}
	memcpy(dev_list[0]->device_id, id, strlen(id) + 1);

	// Set Sub-Device ID
	for (i = 1; i < device_cnt; i++) {
		dev_list[i] = (st_device_s *)hashmap_get(g_device_hmap, (unsigned long)i);
		if (dev_list[i] == NULL) {
			THINGS_LOG_V_ERROR(THINGS_ERROR, TAG, "Error : device[%d] =0x%X", i, dev_list[i]);
			goto GOTO_ERROR;
		}

		if (user_def_dev_list[i] != NULL || strlen(dev_list[i]->device_id) == 0) {
			// a. If logical device is in a hosting(physical) device.
			if (dev_list[i]->is_physical == 1) {
				OCRandomUuidResult idGenRet = RAND_UUID_CONVERT_ERROR;

				if (user_def_dev_list[i]) {
					THINGS_LOG_D(THINGS_DEBUG, TAG, "Set Sub-device ID with user-defined device ID.");
					memcpy(dev_list[i]->device_id, user_def_dev_list[i], strlen(user_def_dev_list[i]) + 1);
					idGenRet = RAND_UUID_OK;
				} else {
					THINGS_LOG_D(THINGS_DEBUG, TAG, "Set Sub-device ID with Auto-Generated device ID.");
					idGenRet = OCGenerateUuidString(dev_list[i]->device_id);
				}

				if (idGenRet != RAND_UUID_OK) {
					THINGS_LOG_D_ERROR(THINGS_ERROR, TAG, "[DEVICE] Device ID Creation Failed : %d", idGenRet);
				} else {
					THINGS_LOG_D(THINGS_DEBUG, TAG, "[DEVICE] ID Created : %s", (dev_list[i]->device_id));
				}
			}
			// b. If logical device is in the other physical device
			else {
				THINGS_LOG_D(THINGS_INFO, TAG, "[DEVICE] Not Physically Separated Device ");
			}
		}
	}

	is_support_user_def_dev_list = false;	//  It's allow permission to apply user defined device-ID only when start THINGS_STACK.

	dm_delete_user_define_device_id();
	things_free(dev_list);
	dev_list = NULL;
	return true;

GOTO_ERROR:
	things_free(dev_list);
	dev_list = NULL;
	return false;
}

int dm_register_resource(things_server_builder_s *p_builder)
{
	THINGS_LOG_D(THINGS_DEBUG, TAG, THINGS_FUNC_ENTRY);

	if (p_builder == NULL) {
		THINGS_LOG_ERROR(THINGS_ERROR, TAG, "Builder instance is NULL");

		return 0;
	}

	int device_cnt = (int)hashmap_count(g_device_hmap);
	if (device_cnt < 1) {
		THINGS_LOG_ERROR(THINGS_ERROR, TAG, "No Device Information to Register");

		return 0;
	}

	for (int device_num = 0; device_num < device_cnt; device_num++) {
		char id[11] = { 0 };
		char res_uri[MAX_URI_LENGTH] = { 0 };
		int key = 0;
		int n_count_of_children = 0;

		st_device_s *device = NULL;
		struct things_resource_info_s *resource = NULL;
		struct col_resource_s *col_resource_s = NULL;
		struct things_resource_s *p_collection_resource = NULL;

		// 2. Device Capability Resources Registration
		THINGS_LOG_D(THINGS_DEBUG, TAG, "BEFORE SEARCHING THE DEVICE  ITEM FROM HASH TABLE");

		device = (st_device_s *)hashmap_get(g_device_hmap, (unsigned long)device_num);

		if (NULL != device) {
			snprintf(id, sizeof(id), "%d", device->no);
			THINGS_LOG_D(THINGS_DEBUG, TAG, "==================== Device (%s) ====================", id);

			if (device->col_cnt < 1) {
				THINGS_LOG_D(THINGS_DEBUG, TAG, "NO COLLECTION & ITS CHILDREN RESOURCE(S)");
			} else {
				THINGS_LOG_D(THINGS_INFO, TAG, "COLLECTION CHILDREN RESOURCE(S) CNT : %d", device->col_cnt);

				memset(res_uri, 0, (size_t) MAX_URI_LENGTH);
				strncat(res_uri, device->collection[0].uri, MAX_URI_LENGTH);

				p_collection_resource = p_builder->create_collection_resource(p_builder, res_uri, device->collection[0].resource_types[0], device->collection[0].interface_types[0]);

				for (int rt_num = 1; rt_num < device->collection[0].rt_cnt; rt_num++) {
					OCBindResourceTypeToResource(p_builder, device->collection[0].resource_types[rt_num]);
				}

				// THINGS_LOG_D(THINGS_DEBUG, TAG, "IT TO BIND : %d", resource->if_cnt);
				for (int it_num = 1; it_num < device->collection[0].if_cnt; it_num++) {
					OCBindResourceInterfaceToResource(p_builder, device->collection[0].interface_types[it_num]);
				}

				THINGS_LOG_D(THINGS_DEBUG, TAG, "AFTER REGISTERGING DEVICE RESOURCE");

				if (p_collection_resource != NULL) {
					THINGS_LOG_D(THINGS_DEBUG, TAG, "DEVICE RESOURCE(S) CNT : %d", device->col_cnt);
					for (int capa_num = 0; capa_num < device->collection[0].link_cnt; capa_num++) {
						resource = device->collection[0].links[capa_num];
						device->pchild_resources[n_count_of_children++] = register_resource(p_builder, resource, id);
					}			// End of for children resource(s) registration loop
				}				// End of single device

				p_builder->bind_all(p_collection_resource, device->pchild_resources, n_count_of_children);

				device->pchild_resources[n_count_of_children++] = p_collection_resource;
			}

			THINGS_LOG_D(THINGS_DEBUG, TAG, "SINGLE RESOURCE(S) CNT : %d", device->sig_cnt);

			for (int capa_num = 0; capa_num < device->sig_cnt; capa_num++) {
				resource = &device->single[capa_num];
				device->pchild_resources[n_count_of_children++] = register_resource(p_builder, resource, id);
			}					// End of for single resource registration loop

			// Create the Device(/oic/d) and Platform (/oic/p)
			// ex) Aircon Multi-Model
			if (device_num < 1) {
				// for hosting device
				p_builder->set_device_info(p_builder, device->name, device->type);
				p_builder->set_platform_info(p_builder, device->model_num,	// gDeviceModel,
											 device->ver_p,	// gPlatformVersion,
											 device->ver_os,	// gOSVersion,
											 device->ver_hw,	// gHWVersions,
											 device->ver_fw,	// gFWVersions,
											 device->vender_id,	// gVenderId
											 device->manufacturer_name,	// manufacturer_name
											 device->manufacturer_url);	// manufacturer_url
			} else {
				if (device->is_physical == 1) {
					THINGS_LOG_V(THINGS_INFO, TAG, "It's Physically Separated Device : %s", device->device_id);
					// for those physically separated devices
					// a. /oic/d/# resource
					device->pchild_resources[n_count_of_children++] = register_device_resource(p_builder, device, id);
					// b. /oic/p/# resource
					device->pchild_resources[n_count_of_children++] = register_platform_resource(p_builder, device, id);
				} else {
					THINGS_LOG_V(THINGS_INFO, TAG, "It's Logical Device in One Physical Device : [%d]", device_num);
				}
			}

			// Total Size of the device->pChildresources : col_cnt + sig_cnt + 1(/device) + a(/oic/d & /oic/p)
			device->capa_cnt = n_count_of_children;
		}						// End of device NULL Check
	}							// End of for device loop
	THINGS_LOG_D(THINGS_DEBUG, TAG, "=====================================================");

	if (p_builder->broadcast_presence(p_builder, 20) == 1) {
		THINGS_LOG_V_ERROR(THINGS_ERROR, TAG, "Broadcast Presence Failed.");
		return 0;
	}

	THINGS_LOG_D(THINGS_DEBUG, TAG, THINGS_FUNC_EXIT);

	return 1;
}

struct things_resource_s *dm_get_resource_instance(const char *uri, const int id)
{
	things_resource_s *ret = NULL;

	int device_cnt = (int)hashmap_count(g_device_hmap);
	if (device_cnt > 0 && device_cnt > id) {
		st_device_s *device = (st_device_s *)hashmap_get(g_device_hmap, (unsigned long)(id));

		if (device) {
			for (int index = 0; index < MAX_DEVICE_CAPABILTY_CNT; index++) {
				if (device->pchild_resources[index] == NULL) {
					THINGS_LOG_V_ERROR(THINGS_ERROR, TAG, "Resource with URI : %s not exist !!!!", uri);
					break;
				} else if (strncmp(device->pchild_resources[index]->uri, uri, strlen(uri)) == 0) {
					THINGS_LOG_V(THINGS_DEBUG, TAG, "Found %s from device[%d] : %s!!!!", uri, id, device->device_id);

					char *sValue = NULL;

					device->pchild_resources[index]->rep->things_get_value(device->pchild_resources[index]->rep, OC_RSRVD_DEVICE_ID, &sValue);
					ret = device->pchild_resources[index];
					break;
				} else {
					THINGS_LOG_D(THINGS_DEBUG, TAG, "[%d] Resource URI : %s", index, device->pchild_resources[index]->uri);
				}
			}
		}
	}
	return ret;
}

int dm_get_device_information(int *cnt, st_device_s ***list)
{
	int ret = 0;

	int device_cnt = (int)hashmap_count(g_device_hmap);
	if (device_cnt > 0) {
		st_device_s **devices = NULL;
		if ((devices = (st_device_s **)things_malloc(sizeof(st_device_s *) * device_cnt)) == NULL) {
			THINGS_LOG_ERROR(THINGS_ERROR, TAG, "st_device_s memory allocation is failed.");
			return ret;
		}

		for (int index = 0; index < device_cnt; index++) {
			devices[index] = (st_device_s *)hashmap_get(g_device_hmap, (unsigned long)index);
		}

		(*list) = devices;
		(*cnt) = device_cnt;
		ret = 1;
	}

	return ret;
}

int dm_update_things_cloud(es_cloud_signup_s *cl_data)
{
	int ret = 1;

	THINGS_LOG_V(THINGS_INFO, TAG, "RTOS Recived Signup Data domain[%s], address[%s], port [%s],  access_token[%s],  refresh_token[%s], token_type[%s],  " "uid[%s]", cl_data->domain, cl_data->address, cl_data->port, cl_data->access_token, cl_data->refresh_token, cl_data->token_type, cl_data->uid);
	THINGS_LOG_V(THINGS_INFO, TAG, "RTOS Recived Signup Data redirect_uri[%s],  certificate[%s], sid[%s]", cl_data->redirect_uri, cl_data->certificate, cl_data->sid);

	if (g_things_cloud_file_path[0] == 0 || cl_data == NULL) {
		THINGS_LOG_V_ERROR(THINGS_ERROR, TAG, "cloud file path is NULL(%s). or Invalid argument.(0x%X)", g_things_cloud_file_path, cl_data);
		ret = 0;
		return ret;
	}

	THINGS_LOG_D(THINGS_DEBUG, TAG, "g_things_cloud_file_path = %s", g_things_cloud_file_path);

	if (update_things_cloud_json_by_cloud_signup(g_things_cloud_file_path, cl_data) == 0) {
		THINGS_LOG_V_ERROR(THINGS_ERROR, TAG, "Provisioning file update failed.");
		ret = 0;
	}

	if (ret == 1) {
		int res = 0;
		es_cloud_signup_s *confirmData = NULL;

		if ((res = dm_load_legacy_cloud_data(&confirmData)) == 1) {
			THINGS_LOG_D(THINGS_DEBUG, TAG, "Update Success.");
			is_there_cloud_data = true;
			es_cloud_signup_clear(confirmData);
			confirmData = NULL;
		} else {
			THINGS_LOG_D(THINGS_DEBUG, TAG, "Update Failed.(%d)", res);	// 1 : Success , 0/-1 : system error. , -2 : saved invalid Cloud-Data.
			is_there_cloud_data = false;
		}
	}

	return ret;
}

int dm_del_things_cloud_data(void)
{
	THINGS_LOG(THINGS_DEBUG, TAG, "Enter.");

	int ret = 1;
	if (g_things_cloud_file_path[0] == 0) {
		THINGS_LOG_V_ERROR(THINGS_ERROR, TAG, "cloud file path is NULL.");
		ret = 0;
	}

	THINGS_LOG_D(THINGS_DEBUG, TAG, "g_things_cloud_file_path = %s", g_things_cloud_file_path);

	if (update_things_cloud_json_by_cloud_signup(g_things_cloud_file_path, NULL) == 0) {
		THINGS_LOG_V_ERROR(THINGS_ERROR, TAG, "It's failed to delete Cloud-Data in cloud file.");
		ret = 0;
	}

	if (ret == 1) {
		THINGS_LOG_D(THINGS_DEBUG, TAG, "Delete Success.");
		is_there_cloud_data = false;
	}

	THINGS_LOG(THINGS_DEBUG, TAG, "Exit.");
	return ret;
}

bool dm_is_there_things_cloud(void)
{
	THINGS_LOG_D(THINGS_DEBUG, TAG, "is_there_cloud_data = %d", is_there_cloud_data);
	return is_there_cloud_data;
}

int dm_validate_attribute_in_request(char *rt, const void *payload)
{
	THINGS_LOG_D(THINGS_DEBUG, TAG, THINGS_FUNC_ENTRY);
	int ret = 0;

	if (rt != NULL && payload != NULL) {
		// 1. Get index with resource type
		unsigned long index = hashmap_get_hashval((unsigned char *)rt);
		OCRepPayload *r_payload = (OCRepPayload *)payload;

		// 2. Get resource type instance
		THINGS_LOG_D(THINGS_INFO, TAG, "Index : %u  rt : %s", index, rt);
		struct st_resource_type_s *res_type = (struct st_resource_type_s *)hashmap_get(g_resource_type_hmap, index);

		if (NULL != res_type) {
			int iter = 0;
			// 3. Get attributes & check
			//    POLICY
			//    a. Check exsitence of read-only attributes in the payload which should not be..
			for (iter = 0; iter < res_type->prop_cnt; iter++) {
				if (NULL != res_type->prop[iter]
					&& (1 == CHECK_READABLE(res_type->prop[iter]->rw)
						&& 1 != CHECK_WRITABLE(res_type->prop[iter]->rw))
				   ) {
					THINGS_LOG_D(THINGS_INFO, TAG, "\tCHECKING READ-ONLY ATTR : %s", res_type->prop[iter]->key);
					if (!OCRepPayloadIsNull(r_payload, res_type->prop[iter]->key)) {
						THINGS_LOG_D(THINGS_DEBUG, TAG, "\t==> EXIST");
						goto VALIDATION_EXIT;
					} else {
						THINGS_LOG_D(THINGS_DEBUG, TAG, "\t==> NOT EXIST");
					}
				}
			}
			//    b. Check existence of rw attribute in the payload which should exist at least 1
			for (iter = 0; iter < res_type->prop_cnt; iter++) {
				if (NULL != res_type->prop[iter]
					&& 1 == CHECK_WRITABLE(res_type->prop[iter]->rw)) {
					THINGS_LOG_D(THINGS_INFO, TAG, "\tCHECKING WRITE-ABLE ATTR : %s", res_type->prop[iter]->key);
					if (!OCRepPayloadIsNull(r_payload, res_type->prop[iter]->key)) {
						THINGS_LOG_D(THINGS_DEBUG, TAG, "\t==> EXIST");

						ret = 1;
						break;
					} else {
						THINGS_LOG_D(THINGS_DEBUG, TAG, "\t==> NOT EXIST");
					}
				}
			}
			//    c. Make it pass if it's collection resource
			if (0 == strncmp(rt, OC_RSRVD_RESOURCE_TYPE_COLLECTION, strlen(OC_RSRVD_RESOURCE_TYPE_COLLECTION))
				|| 0 == strncmp(rt, SEC_RTYPE_THINGS_DEVICE, strlen(SEC_RTYPE_THINGS_DEVICE))) {
				// TODO : Need to check whether there an array delivered or not..
				THINGS_LOG_D(THINGS_DEBUG, TAG, "\t==> Child %s", (r_payload->next != NULL ? "EXIST" : "NOT EXIST"));
				THINGS_LOG_D(THINGS_DEBUG, TAG, "\t==> Request On Collection Resource. Making it PASS");
				ret = 1;
			}
		} else {
			THINGS_LOG_D_ERROR(THINGS_ERROR, TAG, "Not Supporting rt : %s", rt);
		}
	} else {
		THINGS_LOG_D_ERROR(THINGS_ERROR, TAG, "Invalid Input - rt : %s, payload %d", rt, payload);
	}

VALIDATION_EXIT:

	if (ret == 0) {
		THINGS_LOG_D(THINGS_DEBUG, TAG, "\t==> INVALID REQUEST~!!!");
	}
	return ret;
}

int things_get_resource_type(const char *resource_uri, int *count, char ***resource_types)
{
	THINGS_LOG_D(THINGS_DEBUG, TAG, "things_get_resource_type : %s", resource_uri);
	int device_cnt = (int)hashmap_count(g_device_hmap);
	if (device_cnt > 0) {
		st_device_s *device = (st_device_s *)hashmap_get(g_device_hmap, (unsigned long)0);

		if (device != NULL) {
			if (device->sig_cnt > 0) {
				for (int index = 0; index < device->sig_cnt; index++) {
					if (strncmp(device->single[index].uri, resource_uri, strlen(resource_uri)) == 0) {
						(*count) = device->single[index].rt_cnt;
						(*resource_types) = device->single[index].resource_types;
						return 1;
					}
				}
			}
			if (device->col_cnt > 0) {
				for (int index = 0; index < device->col_cnt; index++) {
					if (strncmp(device->collection[index].uri, resource_uri, strlen(resource_uri)) == 0) {
						(*count) = device->collection[index].rt_cnt;
						(*resource_types) = device->collection[index].resource_types;
						return 1;
					} else {
						for (int index_links = 0; index_links < device->collection[index].link_cnt; index_links++) {
							if (strncmp(device->collection[index].links[index_links]->uri, resource_uri, strlen(resource_uri)) == 0) {
								(*count) = device->collection[index].links[index_links]->rt_cnt;
								(*resource_types) = device->collection[index].links[index_links]->resource_types;
								return 1;
							}
						}
					}
				}
			}
		}
	}
	return 0;
}

const int dm_get_wifi_property_interface()
{
	return g_wifi_interface;
}

const wifi_freq_e dm_get_wifi_property_freq()
{
	return g_wifi_freq;
}

const int dm_get_ownership_transfer_method()
{
	THINGS_LOG_V(THINGS_INFO, TAG, "ownership_transfer_method : %d", g_ownership_transfer_method);
	return g_ownership_transfer_method;
}

int things_get_attributes_by_resource_type(const char *res_type, int *count, things_attribute_info_s ***attributes)
{
	int resource_type_cnt = (int)hashmap_count(g_resource_type_hmap);
	THINGS_LOG_D(THINGS_DEBUG, TAG, "things_get_attributes_by_resource_type : %s, resource_type_cnt : %d", res_type, resource_type_cnt);

	if (resource_type_cnt > 0) {

		int index = hashmap_get_hashval(res_type);
		struct st_resource_type_s *res_type = (struct st_resource_type_s *)hashmap_get(g_resource_type_hmap, index);
		if (res_type == NULL) {
			THINGS_LOG_V_ERROR(THINGS_ERROR, TAG, "res_type Not Exist");
			return 0;
		}

		THINGS_LOG_D(THINGS_DEBUG, TAG, "res_type : %s, res_type : %s", res_type->rt, res_type);
		if (strncmp(res_type->rt, res_type, strlen(res_type)) == 0) {
			THINGS_LOG_D(THINGS_DEBUG, TAG, "res_type->prop_cnt : %d", res_type->prop_cnt);
			(*count) = res_type->prop_cnt;
			(*attributes) = res_type->prop;
			return 1;
		}
	}
	return 0;
}

bool things_is_collection_resource(const char *res_uri)
{
	int device_cnt = (int)hashmap_count(g_device_hmap);
	if (device_cnt > 0) {
		st_device_s *device = NULL;

		device = (st_device_s *)hashmap_get(g_device_hmap, (unsigned long)0);
		if (device == NULL) {
			THINGS_LOG_V_ERROR(THINGS_ERROR, TAG, "Device Not Exist");
			return NULL;
		}

		if (device->col_cnt > 0) {
			for (int index = 0; index < device->col_cnt; index++) {
				if (strncmp(device->collection[index].uri, res_uri, strlen(res_uri)) == 0) {
					return true;
				}
			}
		}
	}
	return false;
}

int things_get_child_resources(const char *col_res_uri, int *count, things_resource_info_s ***child_resources)
{
	st_device_s *device = NULL;

	device = (st_device_s *)hashmap_get(g_device_hmap, (unsigned long)0);
	if (device == NULL) {
		THINGS_LOG_V_ERROR(THINGS_ERROR, TAG, "Device Not Exist");
		return NULL;
	}

	if (device->col_cnt > 0) {
		for (int index = 0; index < device->col_cnt; index++) {
			if (strncmp(device->collection[index].uri, col_res_uri, strlen(col_res_uri)) == 0) {
				(*count) = device->collection[index].link_cnt;
				(*child_resources) = device->collection[index].links;
				return 1;
			}
		}
	}
	return 0;
}

int dm_init_module(const char *devJsonPath)
{
	if (devJsonPath == NULL) {
		THINGS_LOG_D(THINGS_ERROR, TAG, "devJsonPath is NULL");
		return 0;
	}

	memset(g_svrdb_file_path, 0, (size_t) MAX_FILE_PATH_LENGTH);
	memset(g_things_cloud_file_path, 0, (size_t) MAX_FILE_PATH_LENGTH);
	memset(g_cloud_address, 0, (size_t) MAX_CLOUD_ADDRESS);

	return Parse_things_files(devJsonPath);
}

int dm_termiate_module()
{
	//  Need to backup all the keys in order to delete from the map.
	hashmap_delete(g_device_hmap);
	hashmap_delete(g_resource_type_hmap);
	return 1;
}<|MERGE_RESOLUTION|>--- conflicted
+++ resolved
@@ -1316,11 +1316,8 @@
 					strcat(g_certificate_file_path, certificate->valuestring);
 				}
 
-<<<<<<< HEAD
-				if (strncmp(privateKey->valuestring, "/", 1) == 0) { 
-=======
+
 				if (strncmp(privateKey->valuestring, "/", 1) == 0) {
->>>>>>> c5627ef9
 					if (strlen(privateKey->valuestring) > (size_t)MAX_FILE_PATH_LENGTH) {
 						THINGS_LOG_V_ERROR(THINGS_ERROR, TAG, "privateKey file path length exceeded");
 						return 0;
