/****************************************************************************
 *
 * Copyright 2017 Samsung Electronics All Rights Reserved.
 *
 * Licensed under the Apache License, Version 2.0 (the "License");
 * you may not use this file except in compliance with the License.
 * You may obtain a copy of the License at
 *
 * http://www.apache.org/licenses/LICENSE-2.0
 *
 * Unless required by applicable law or agreed to in writing,
 * software distributed under the License is distributed on an
 * "AS IS" BASIS, WITHOUT WARRANTIES OR CONDITIONS OF ANY KIND,
 * either express or implied. See the License for the specific
 * language governing permissions and limitations under the License.
 *
 ****************************************************************************/

#define _POSIX_C_SOURCE 200809L

#include <string.h>
#include <stdlib.h>
#include <json/cJSON.h>

#include "octypes.h"
#include "ocpayload.h"
#include "easysetup.h"
#include "ocstackconfig.h"
#include "ocrandom.h"
#include "things_def.h"
#include "things_logger.h"
#include "things_malloc.h"
#include "things_string_util.h"
#include "things_hashmap.h"
#include "things_resource.h"
#include "things_data_manager.h"
#include "things_server_builder.h"
#include "cloud_manager.h"
#include "cloud_connector.h"
#include "things_types.h"
#include <wifi_manager/wifi_manager.h>

#define TAG "[things_datamgr]"

#define KEY_CLOUD       "cloud"
#define KEY_WIFI       "wifi"

#define KEY_WIFI_SSID       "ssid"
#define KEY_WIFI_PASSPHARASE       "passphrase"
#define KEY_WIFI_AUTH_TYPE       "auth_type"
#define KEY_WIFI_CRYPTO_TYPE       "crypto_type"

#define KEY_CLOUD_DOMAIN   "domain"
#define KEY_CLOUD_ADDRESS  "address"
#define KEY_CLOUD_PORT     "port"
#define KEY_FILE_PATH    "fileRWpath"
#define KEY_ATTR_PATH2   "path"

#define KEY_DEVICE         "device"
#define KEY_DEVICE_SPECIFICATION    "specification"
#define KEY_DEVICE_SPECIFICATION_DEVICE     "device"
#define KEY_DEVICE_SPECIFICATION_DEVICE_DEVICETYPE      "deviceType"
#define KEY_DEVICE_SPECIFICATION_DEVICE_DEVICENAME      "deviceName"
#define KEY_DEVICE_SPECIFICATION_DEVICE_SPECVERSION     "specVersion"
#define KEY_DEVICE_SPECIFICATION_DEVICE_DATAMODELVERSION    "dataModelVersion"
#define KEY_DEVICE_SPECIFICATION_PLATFORM   "platform"
#define KEY_DEVICE_SPECIFICATION_PLATFORM_MANUFACTURERNAME  "manufacturerName"
#define KEY_DEVICE_SPECIFICATION_PLATFORM_MANUFACTURERURL   "manufacturerUrl"
#define KEY_DEVICE_SPECIFICATION_PLATFORM_MANUFACTURINGDATE "manufacturingDate"
#define KEY_DEVICE_SPECIFICATION_PLATFORM_MODELNUMBER   "modelNumber"
#define KEY_DEVICE_SPECIFICATION_PLATFORM_PLATFORMVERSION   "platformVersion"
#define KEY_DEVICE_SPECIFICATION_PLATFORM_OSVERSION     "osVersion"
#define KEY_DEVICE_SPECIFICATION_PLATFORM_HARDWAREVERSION   "hardwareVersion"
#define KEY_DEVICE_SPECIFICATION_PLATFORM_FIRMWAREVERSION   "v"
#define KEY_DEVICE_SPECIFICATION_PLATFORM_VENDORID  "vendorId"

#define KEY_RESOURCES       "resources"
#define KEY_RESOURCES_TYPE  "resourceTypes"

#define KEY_RESOURCES_COL   "collection"
#define KEY_RESOURCES_SIG   "single"

#define KEY_CONFIGURATION    "configuration"
#define KEY_CONFIGURATION_EASYSETUP    "easySetup"
#define KEY_CONFIGURATION_EASYSETUP_CONNECTIVITY    "connectivity"
#define KEY_CONFIGURATION_EASYSETUP_CONNECTIVITY_TYPE    "type"

#define KEY_CONFIGURATION_EASYSETUP_CONNECTIVITY_SOFTAP    "softAP"
#define KEY_CONFIGURATION_EASYSETUP_CONNECTIVITY_SOFTAP_MANUFACTUREID    "manufacturerId"
#define KEY_CONFIGURATION_EASYSETUP_CONNECTIVITY_SOFTAP_SETUPID    "setupId"
#define KEY_CONFIGURATION_EASYSETUP_CONNECTIVITY_SOFTAP_ARTIK    "artik"
#define KEY_CONFIGURATION_EASYSETUP_OWNERSHIP       "ownershipTransferMethod"

#define KEY_CONFIGURATION_WIFI    "wifi"
#define KEY_CONFIGURATION_WIFI_INTERFACES    "interfaces"
#define KEY_CONFIGURATION_WIFI_FREQUENCY    "frequency"

#define KEY_CONFIGURATION_FILEPATH      "filePath"
#define KEY_CONFIGURATION_FILEPATH_SVRDB    "svrdb"
#define KEY_CONFIGURATION_FILEPATH_PROVISIONING     "provisioning"
#define KEY_CONFIGURATION_FILEPATH_CERTIFICATE     "certificate"
#define KEY_CONFIGURATION_FILEPATH_PRIVATEKEY       "privateKey"

#define KEY_DEVICE_RESOURCE_URI "uri"
#define KEY_DEVICE_RESOURCE_TYPES "types"
#define KEY_DEVICE_RESOURCE_INTERFACES "interfaces"
#define KEY_DEVICE_RESOURCE_POLICY "policy"
#define KEY_DEVICE_RESOURCE_COLLECTION_LINKS    "links"

#define KEY_DEVICE_RESOURCETYPE_TYPE   "type"
#define KEY_DEVICE_RESOURCETYPE_PROPERTIES    "properties"
#define KEY_DEVICE_RESOURCETYPE_PROPERTIES_KEY    "key"
#define KEY_DEVICE_RESOURCETYPE_PROPERTIES_TYPE    "type"
#define KEY_DEVICE_RESOURCETYPE_PROPERTIES_MANDATORY    "mandatory"
#define KEY_DEVICE_RESOURCETYPE_PROPERTIES_RW    "rw"

#define KEY_ATTR_DEVICE_DEVICEID     "devid"

#define CHECK_BIT(var, pos)  (((var)>>(pos)) & 1)

#define CHECK_READABLE(var) CHECK_BIT(var, 0)
#define CHECK_WRITABLE(var) CHECK_BIT(var, 1)

#define CHECK_DISCOVERABLE(var) CHECK_BIT(var, 0)
#define CHECK_OBSERVABLE(var)   CHECK_BIT(var, 1)
#define CHECK_SECURE(var)       CHECK_BIT(var, 2)

#define MAX_FILE_ACCESS_CNT          (10)
#define MAX_KEY_LENGTH               (50)

#define MAX_URI_LENGTH          (128)
#define MAX_IT_CNT                    (5)
#define MAX_RT_CNT                   (10)

#define MAX_ATTRIBUTE_LENGTH     (64)

#define MAX_CLOUD_ADDRESS           (256)	//   Need to match with the Cloud Spec.
#define MAX_CLOUD_SESSIONKEY        (128)	//   Need to match with the Cloud Spec.

#define MAX_FILE_PATH_LENGTH        (250)

#define MAX_SUBDEVICE_EA            (100)

#define MAX_SOFTAP_SSID				(64)

static bool is_support_user_def_dev_list = true;	// It's allow to apply user-defined device-ID only when start Stack.
static char *user_def_dev_list[MAX_SUBDEVICE_EA + 1] = { 0, };

static volatile int resource_type_cnt = 0;

static char g_things_cloud_file_path[MAX_FILE_PATH_LENGTH] = { 0 };
static char g_things_info_file_path[MAX_FILE_PATH_LENGTH] = { 0 };
static char g_svrdb_file_path[MAX_FILE_PATH_LENGTH] = { 0 };
static char g_certificate_file_path[MAX_FILE_PATH_LENGTH] = { 0 };
static char g_private_key_file_path[MAX_FILE_PATH_LENGTH] = { 0 };

static char g_cloud_address[MAX_CLOUD_ADDRESS] = { 0 };

static char *g_manufacturer_name;
static char *g_setup_id;
static bool is_artik;
static char g_easysetup_softap_ssid[MAX_SOFTAP_SSID + 1];
static char *g_easysetup_softap_passphrase = "1111122222";
static char *g_easysetup_tag = "E1";
static int g_easysetup_softap_channel = 1;

static int g_wifi_interface;
static wifi_freq_e g_wifi_freq;

static int g_ownership_transfer_method = 0;

static struct hashmap_s *g_resource_type_hmap = NULL;	// map for resource types
static struct hashmap_s *g_device_hmap = NULL;

static bool is_there_cloud_data = false;
static const char *origin_cloud_json_str = "{\n\
		\"cloud\":    {\n\
			\"address\":    \"52.40.216.160:5683\"\n\
		},\n\
		\"wifi\": {\n\
			\"ssid\": \"unknown\"\n\
		}\n\
}";

static wifi_manager_softap_config_s ap_config;
static easysetup_connectivity_type_e es_conn_type = es_conn_type_none;
static wifi_manager_ap_config_s g_homeap_info;

typedef int8_t INT8;

#define STD_CI_CLOUD_ADDRESS "52.40.216.160:5683"
#define MAX_CI_CLOUD_ADDRESS 256
static es_cloud_signup_s *gpst_cloud_data = NULL;
static char g_ci_cloud_address[MAX_CI_CLOUD_ADDRESS] = { 0 };

struct things_attribute_info_s const gstAttr_x_com_samsung_provisioninginfo[] = {
	{
		.key = "x.com.samsung.provisioning.targets",
		.type = 9,
		.mandatory = false,
		.rw = 1
	},
	{
		.key = "x.com.samsung.provisioning.owned",
		.type = 0,
		.mandatory = false,
		.rw = 1
	},
	{
		.key = "x.com.samsung.provisioning.easysetupdi",
		.type = 3,
		.mandatory = false,
		.rw = 1
	},
	{
		.key = "x.com.samsung.provisioning.reset",
		.type = 0,
		.mandatory = false,
		.rw = 3
	},
	{
		.key = "x.com.samsung.provisioning.stopAP",
		.type = 0,
		.mandatory = false,
		.rw = 3
	}
};

const struct things_attribute_info_s const gstAttr_x_com_samsung_accesspointlist[] = {
	{
		.key = "x.com.samsung.accesspoint.items",
		.type = 9,
		.mandatory = true,
		.rw = 1
	}
};

static const struct st_resource_type_s const gst_resource_types[] = {
	{
		.rt = "x.com.samsung.provisioninginfo",
		.prop_cnt = 5,
		.prop[0] = &gstAttr_x_com_samsung_provisioninginfo[0],
		.prop[1] = &gstAttr_x_com_samsung_provisioninginfo[1],
		.prop[2] = &gstAttr_x_com_samsung_provisioninginfo[2],
		.prop[3] = &gstAttr_x_com_samsung_provisioninginfo[3],
		.prop[4] = &gstAttr_x_com_samsung_provisioninginfo[4]
	},
	{
		.rt = "x.com.samsung.accesspointlist",
		.prop_cnt = 1,
		.prop[0] = &gstAttr_x_com_samsung_accesspointlist[0]
	}
};

static const struct things_resource_info_s const gstResources[] = {
	{
		.uri = "/sec/provisioninginfo",
		.interface_types = {"oic.if.a"},
		.resource_types = {"x.com.samsung.provisioninginfo"},
		.if_cnt = 1,
		.rt_cnt = 1,
		.policy = 3
	},
	{
		.uri = "/sec/accesspointlist",
		.interface_types = {"oic.if.s"},
		.resource_types = {"x.com.samsung.accesspointlist"},
		.if_cnt = 1,
		.rt_cnt = 1,
		.policy = 3
	}
};

/**
 *	@fn get_cloud_server_address
 *	@brief Function to get cloud server address
 *  @param pch_current_server
 *  @return
 */
char *get_cloud_server_address(char *pch_current_server)
{
	if (gpst_cloud_data != NULL) {
		memset(g_ci_cloud_address, 0, MAX_CI_CLOUD_ADDRESS);
		memcpy(g_ci_cloud_address, gpst_cloud_data->address, strlen(gpst_cloud_data->address) + 1);
	} else {
		memcpy(g_ci_cloud_address, STD_CI_CLOUD_ADDRESS, strlen(STD_CI_CLOUD_ADDRESS) + 1);
	}
	THINGS_LOG_D(THINGS_DEBUG, TAG, "CLOUD CI Address : %s", g_ci_cloud_address);

	return g_ci_cloud_address;
}

static struct things_attribute_info_s *create_property()
{
	struct things_attribute_info_s *property = things_malloc(sizeof(things_attribute_info_s));

	memset(property->key, 0, (size_t) MAX_KEY_LENGTH);
	property->type = 0;
	property->mandatory = false;
	property->rw = 0;

	return property;
}

static struct st_resource_type_s *create_resource_type()
{
	struct st_resource_type_s *type = things_malloc(sizeof(st_resource_type_s));

	if (type == NULL) {
		THINGS_LOG_D(THINGS_ERROR, TAG, "Failed to create_resource_type");
		return NULL;
	}

	memset(type->rt, 0, (size_t) MAX_ATTRIBUTE_LENGTH);
	memset(type->prop, 0, (size_t) MAX_PROPERTY_CNT);
	type->prop_cnt = 0;

	return type;
}

static struct things_resource_info_s *create_resource()
{
	struct things_resource_info_s *resource = things_malloc(sizeof(things_resource_info_s));

	if (resource == NULL) {
		THINGS_LOG_D(THINGS_ERROR, TAG, "Failed to create_resource");
		return NULL;
	}

	memset(resource->uri, 0, sizeof(resource->uri));
	memset(resource->interface_types, 0, sizeof(resource->interface_types));
	memset(resource->resource_types, 0, sizeof(resource->resource_types));
	resource->policy = 0;
	resource->if_cnt = 0;
	resource->rt_cnt = 0;

	return resource;
}

static st_device_s *create_device()
{
	st_device_s *device = things_malloc(sizeof(st_device_s));

	if (device == NULL) {
		THINGS_LOG_D(THINGS_ERROR, TAG, "Failed to create_device");
		return NULL;
	}

	memset(device->type, 0, (size_t) MAX_DEVICE_TYPE_LENGTH);
	memset(device->name, 0, (size_t) MAX_DEVICE_NAME_LENGTH);
	memset(device->model_num, 0, (size_t) MAX_DEVICE_MODEL_ID_LENGTH);
	memset(device->ver_p, 0, (size_t) MAX_DEVICE_VER_P);
	memset(device->ver_os, 0, (size_t) MAX_DEVICE_VER_OS);
	memset(device->ver_hw, 0, (size_t) MAX_DEVICE_VER_HW);
	memset(device->ver_fw, 0, (size_t) MAX_DEVICE_VER_FW);
	memset(device->device_id, 0, (size_t) MAX_DEVICE_ID_LENGTH);
	memset(device->vender_id, 0, (size_t) MAX_DEVICE_VENDER_ID);
	memset(device->description, 0, (size_t) MAX_DEVICE_DESCRIPTION_LENGTH);

	device->no = -1;
	device->capa_cnt = 0;
	device->col_cnt = 0;
	device->sig_cnt = 0;
	device->is_physical = 0;

	for (int index = 0; index < MAX_DEVICE_CAPABILTY_CNT; index++) {
		device->pchild_resources[index] = NULL;
	}

	return device;
}

static size_t get_json_file_size(const char *filename)
{
	size_t size = 0;
	FILE *fp = fopen(filename, "r");

	if (fp) {
		if (0 == fseek(fp, 0L, SEEK_END)) {
			size = ftell(fp);
			rewind(fp);
		}
		fclose(fp);
	}
	return size;
}

static char *get_json_string_from_file(const char *filename)
{
	FILE *fp = NULL;
	char *json_str = NULL;
	size_t size = get_json_file_size(filename);
	size_t readed = 0;
	int fp_acess_cnt = 0;

	if (size <= 0) {
		THINGS_LOG_D(THINGS_ERROR, TAG, "Failed converting to JSON");
		return NULL;
	} else {
		THINGS_LOG_D(THINGS_DEBUG, TAG, "File size: %d ", size);
	}

	json_str = (char *)things_malloc(size + 1);

	// 1. File Read
	fp = fopen(filename, "r");
	if (NULL == fp) {
		THINGS_LOG_V_ERROR(THINGS_ERROR, TAG, "Failed to open %s", filename);
		things_free(json_str);
		return NULL;
	}
	// 2. Json String read from the given file.
	size_t bytes_read = 0;
	while (readed < size && fp_acess_cnt < MAX_FILE_ACCESS_CNT) {
		bytes_read = fread(&(json_str[readed]), 1, size - readed, fp);
		readed += bytes_read;
		THINGS_LOG_D(THINGS_DEBUG, TAG, "Read Size: %d, total Size =%d", readed, size);
		fp_acess_cnt++;
	}

	if (fp_acess_cnt >= MAX_FILE_ACCESS_CNT) {
		THINGS_LOG_V_ERROR(THINGS_ERROR, TAG, "Access-Times is Over for File Read. (Readed Size: %d, total Size =%d)", readed, size);
		things_free(json_str);
		fclose(fp);
		return NULL;
	}

	json_str[readed] = '\0';

	fclose(fp);
	fp = NULL;

	return json_str;
}

static int set_json_string_into_file(const char *filename, const char *json_str)
{
	FILE *fp = NULL;
	// 1. File Read
	fp = fopen(filename, "w");
	if (NULL == fp) {
		THINGS_LOG_V_ERROR(THINGS_ERROR, TAG, "Failed to open \"%s\" with Write permission.", filename);
		return 0;
	}
	// 2. Json String read from the given file.
	fwrite(json_str, 1, strlen(json_str), fp);

	fclose(fp);
	fp = NULL;
	return 1;
}

static int init_things_info_file(cJSON *cjson, char *origin_json_str)
{
	int res = 1;

	if (g_things_info_file_path[0] == 0) {
		int length = 0;
		cJSON *file_rw_path = cJSON_GetObjectItem(cjson, KEY_FILE_PATH);
		if (NULL == file_rw_path || (length = strlen(file_rw_path->valuestring)) <= 0) {
			THINGS_LOG_V_ERROR(THINGS_ERROR, TAG, "\"%s\" key is not exist in info file. or value is empty.", KEY_FILE_PATH);
			return 0;
		}

		memset(g_things_info_file_path, 0, MAX_FILE_PATH_LENGTH);
		memcpy(g_things_info_file_path, file_rw_path->valuestring, length + 1);
		THINGS_LOG_D(THINGS_DEBUG, TAG, "Info file path : %s", g_things_info_file_path);
	}

	int is_valid = 1;

	char *json_str = get_json_string_from_file(g_things_info_file_path);
	if (json_str != NULL) {
		cJSON *root = cJSON_Parse((const char *)json_str);
		if (root == NULL) {
			THINGS_LOG_V_ERROR(THINGS_ERROR, TAG, "%s fail to parsed.", g_things_info_file_path);
			is_valid = 0;
		}
	} else {
		THINGS_LOG_V_ERROR(THINGS_ERROR, TAG, "%s is empty.", g_things_info_file_path);
		is_valid = 0;
	}

	if (is_valid == 0) {
		THINGS_LOG_V_ERROR(THINGS_ERROR, TAG, "Try to reset the info file.");
		if (set_json_string_into_file(g_things_info_file_path, origin_json_str) == 0) {
			THINGS_LOG_V_ERROR(THINGS_ERROR, TAG, "original info file copy failed.");
			res = 0;
		}
	}

	return res;
}

static int get_json_int(cJSON *json, int64_t *variable)
{
	THINGS_LOG_D(THINGS_DEBUG, TAG, "Enter");

	int res = 1;

	if (json == NULL || variable == NULL) {
		THINGS_LOG_V_ERROR(THINGS_ERROR, TAG, "json = %d, variable = %d", json, variable);
		return 0;
	}

	if (json->type != cJSON_Number) {
		THINGS_LOG_V_ERROR(THINGS_ERROR, TAG, "json-value Type is Not String value.");
		return 0;
	}

	*variable = json->valueint;

	THINGS_LOG_D(THINGS_DEBUG, TAG, "Exit");

	return res;
}

static int get_json_string(cJSON *json, char **variable)
{
	THINGS_LOG_D(THINGS_DEBUG, TAG, "Enter");

	int res = 1;
	int length = 0;

	if (json == NULL || variable == NULL || *variable != NULL) {
		THINGS_LOG_V_ERROR(THINGS_ERROR, TAG, "There is NULL value.(json = %d, variable = %d)", json, variable);
		if (variable != NULL) {
			THINGS_LOG_V_ERROR(THINGS_ERROR, TAG, "variable value is not NULL.(*variable = %d)", *variable);
		}
		return 0;
	}

	if ((length = strlen(json->valuestring)) == 0) {
		THINGS_LOG_V_ERROR(THINGS_ERROR, TAG, "length is NULL");
		return 0;
	}

	*variable = (char *)things_malloc(sizeof(char) * (length + 1));
	if (*variable == NULL) {
		THINGS_LOG_V_ERROR(THINGS_ERROR, TAG, "memory allocation is failed.");
		return 0;
	}

	memset(*variable, 0, length + 1);
	memcpy(*variable, json->valuestring, length + 1);

	THINGS_LOG_D(THINGS_DEBUG, TAG, "Exit");

	return res;
}

static int load_cloud_signup_data(cJSON *json, es_cloud_signup_s **cl_data)
{
	THINGS_LOG_D(THINGS_DEBUG, TAG, "Enter");

	int res = 1;

	if (json == NULL || cl_data == NULL) {
		THINGS_LOG_V_ERROR(THINGS_ERROR, TAG, "json = %d, cl_data = %d", json, cl_data);
		return -1;
	}

	cJSON *domain = cJSON_GetObjectItem(json, KEY_CLOUD_DOMAIN);
	cJSON *address = cJSON_GetObjectItem(json, KEY_CLOUD_ADDRESS);
	cJSON *port = cJSON_GetObjectItem(json, KEY_CLOUD_PORT);
	cJSON *accesstoken = cJSON_GetObjectItem(json, KEY_TOKEN_ACCESS);
	cJSON *refresh_accesstoken = cJSON_GetObjectItem(json, KEY_TOKEN_ACCESS_REFRESH);
	cJSON *token_type = cJSON_GetObjectItem(json, KEY_TOKEN_TYPE);
	cJSON *expire_time = cJSON_GetObjectItem(json, KEY_EXPIRE_TIME);
	cJSON *user_id = cJSON_GetObjectItem(json, KEY_ID_USER);
	cJSON *redirect_uri = cJSON_GetObjectItem(json, KEY_SERVER_REDIRECT_URI);
	cJSON *certificate = cJSON_GetObjectItem(json, KEY_CERTIFICATE_FILE);
	cJSON *server_id = cJSON_GetObjectItem(json, KEY_SERVER_ID);

	if (address == NULL || accesstoken == NULL || refresh_accesstoken == NULL || user_id == NULL || expire_time == NULL) {
		THINGS_LOG_V_ERROR(THINGS_ERROR, TAG, "address = %d, accesstoken = %d, refresh_accesstoken = %d, user_id = %d, expire_time = %d", address, accesstoken, refresh_accesstoken, user_id, expire_time);
		return -2;
	}

	if (es_cloud_signup_init(cl_data) == false) {
		THINGS_LOG_V_ERROR(THINGS_ERROR, TAG, "ESCloud data initialization is failed.");
		return -1;
	}

	if (get_json_string(address, &((*cl_data)->address)) == 0) {
		THINGS_LOG_V_ERROR(THINGS_ERROR, TAG, "Load JSON String address is failed");
		res = -1;
	}

	if (get_json_string(accesstoken, &((*cl_data)->access_token)) == 0) {
		THINGS_LOG_V_ERROR(THINGS_ERROR, TAG, "Load JSON String accesstoken is failed");
		res = -1;
	}

	if (get_json_string(refresh_accesstoken, &((*cl_data)->refresh_token)) == 0) {
		THINGS_LOG_V_ERROR(THINGS_ERROR, TAG, "Load JSON String refresh_accesstoken is failed");
		res = -1;
	}

	if (get_json_string(user_id, &((*cl_data)->uid)) == 0) {
		THINGS_LOG_V_ERROR(THINGS_ERROR, TAG, "Load JSON String user_id is failed");
		res = -1;
	}

	if (get_json_int(expire_time, &((*cl_data)->expire_time)) == 0) {
		THINGS_LOG_V_ERROR(THINGS_ERROR, TAG, "Load JSON String expire_time is failed");
		res = -1;
	}

	get_json_string(token_type, &((*cl_data)->token_type));
	get_json_string(redirect_uri, &((*cl_data)->redirect_uri));
	get_json_string(certificate, &((*cl_data)->certificate));
	get_json_string(server_id, &((*cl_data)->sid));
	get_json_string(domain, &((*cl_data)->domain));
	get_json_string(port, &((*cl_data)->port));

	if (res == -1) {
		es_cloud_signup_clear(*cl_data);
		*cl_data = NULL;
	} else {
		memcpy(g_cloud_address, (*cl_data)->address, strlen((*cl_data)->address) + 1);
		THINGS_LOG_D(THINGS_DEBUG, TAG, "CLOUD CI Address : %s", g_cloud_address);
	}

	THINGS_LOG_D(THINGS_DEBUG, TAG, "Exit");

	return res;
}

static int if_need_init_things_cloud_file(const char *filename)
{
	THINGS_LOG_D(THINGS_DEBUG, TAG, THINGS_FUNC_ENTRY);

	int res = 0;

	FILE *fp = fopen(filename, "r");
	if (fp) {
		THINGS_LOG_D(THINGS_DEBUG, TAG, "Already Exist : provisioning file.");
		fclose(fp);
	} else {
		if (set_json_string_into_file(filename, origin_cloud_json_str) == 0) {
			THINGS_LOG_V_ERROR(THINGS_ERROR, TAG, "Creating privisioning file is failed.");
			res = -1;
		} else {
			THINGS_LOG_D(THINGS_INFO, TAG, "Creating privisioning file is Success.");
			res = 1;
		}
	}

	THINGS_LOG_D(THINGS_DEBUG, TAG, THINGS_FUNC_EXIT);
	return res;
}

easysetup_connectivity_type_e dm_get_easysetup_connectivity_type(void)
{
	return es_conn_type;
}

wifi_manager_softap_config_s *dm_get_softap_wifi_config(void)
{
	st_device_s *device = (st_device_s *)hashmap_get(g_device_hmap, (unsigned long)(0));
	int ssid_type = (is_artik == true ? 1 : 0);
	unsigned char mac_id[16] = { 0, };
<<<<<<< HEAD
	char ssid_device_name[17];

	snprintf(ssid_device_name, sizeof(ssid_device_name), "%s", device->name);
	THINGS_LOG_V(THINGS_INFO, TAG, "DeviceName : %s", ssid_device_name);
=======
>>>>>>> b64f3a90

	wifi_manager_info_s st_wifi_info;
	wifi_manager_get_info(&st_wifi_info);

	snprintf(mac_id, sizeof(mac_id), "%02X%02X", st_wifi_info.mac_address[4], st_wifi_info.mac_address[5]);

	snprintf(g_easysetup_softap_ssid, sizeof(g_easysetup_softap_ssid), "%s_%s%s%s%d%s", ssid_device_name, g_easysetup_tag, g_manufacturer_name, g_setup_id, 0, mac_id);
	THINGS_LOG_V(THINGS_INFO, TAG, "SoftAP SSID : %s", g_easysetup_softap_ssid);

	snprintf(ap_config.ssid, sizeof(ap_config.ssid), "%s", g_easysetup_softap_ssid);
	snprintf(ap_config.passphrase, sizeof(ap_config.passphrase), "%s", g_easysetup_softap_passphrase);
	ap_config.channel = g_easysetup_softap_channel;

	return &ap_config;
}

wifi_manager_ap_config_s *dm_get_homeap_wifi_config(void)
{
	return &g_homeap_info;
}

int parse_things_cloud_json(const char *filename)
{
	THINGS_LOG_D(THINGS_DEBUG, TAG, THINGS_FUNC_ENTRY);

	int ret = 0;
	char *json_str = NULL;

	if (if_need_init_things_cloud_file(filename) == -1) {
		THINGS_LOG_V_ERROR(THINGS_ERROR, TAG, "RW CloudFile-loading is failed. please check your \"%s\"", filename);
		return 0;
	}

RETRY_JSON:
	json_str = get_json_string_from_file(filename);

	if (json_str == NULL) {
		THINGS_LOG_V(THINGS_INFO, TAG, "cloud file initialization.");
		if (set_json_string_into_file(filename, origin_cloud_json_str) == 0) {
			THINGS_LOG_V_ERROR(THINGS_ERROR, TAG, "[Error] Creating cloud file is failed.");
			return 0;
		}
		goto RETRY_JSON;
	}

	if (strlen(json_str) > 0) {
		// 3. Parse the Json string
		cJSON *root = cJSON_Parse((const char *)json_str);

		if (root == NULL) {
			THINGS_LOG_V(THINGS_INFO, TAG, "cloud file context has a error about json-format.");
			things_free(json_str);
			json_str = NULL;

			THINGS_LOG_V(THINGS_INFO, TAG, "cloud file initialization.");
			if (set_json_string_into_file(filename, origin_cloud_json_str) == 0) {
				THINGS_LOG_V_ERROR(THINGS_ERROR, TAG, "[Error] Creating colud file is failed.");
				return 0;
			}
			goto RETRY_JSON;
		}

		cJSON *cloud = cJSON_GetObjectItem(root, KEY_CLOUD);
		cJSON *wifi = cJSON_GetObjectItem(root, KEY_WIFI);

		if (NULL != wifi && NULL != cloud) {
			/***** Cloud *****/
			cJSON *address = cJSON_GetObjectItem(cloud, KEY_CLOUD_ADDRESS);
			if (NULL != address) {
				memset(g_cloud_address, 0, (size_t) MAX_CLOUD_ADDRESS);
				memcpy(g_cloud_address, address->valuestring, strlen(address->valuestring) + 1);
				THINGS_LOG_D(THINGS_DEBUG, TAG, "[CLOUD] CI Address : %s", g_cloud_address);
				ret = 1;
			}

			cJSON *accesstoken = cJSON_GetObjectItem(cloud, KEY_TOKEN_ACCESS);
			cJSON *refresh_accesstoken = cJSON_GetObjectItem(cloud, KEY_TOKEN_ACCESS_REFRESH);
			cJSON *user_id = cJSON_GetObjectItem(cloud, KEY_ID_USER);
			cJSON *expire_time = cJSON_GetObjectItem(cloud, KEY_EXPIRE_TIME);

			/***** Wifi *****/
			cJSON *ssid = cJSON_GetObjectItem(wifi, KEY_WIFI_SSID);
			if (NULL != ssid) {
				memcpy(g_homeap_info.ssid, ssid->valuestring, strlen(ssid->valuestring) + 1);
				THINGS_LOG_D(THINGS_DEBUG, TAG, "[WIFI] SSID Address : %s", g_homeap_info.ssid);
				ret = 1;
				g_homeap_info.ssid_length = strlen(g_homeap_info.ssid);
			}

			cJSON *passphrase = cJSON_GetObjectItem(wifi, KEY_WIFI_PASSPHARASE);
			if (NULL != passphrase) {
				memcpy(g_homeap_info.passphrase, passphrase->valuestring, strlen(passphrase->valuestring) + 1);
				THINGS_LOG_D(THINGS_DEBUG, TAG, "[WIFI] PASSPHRASE Address : %s", g_homeap_info.passphrase);
				ret = 1;
				g_homeap_info.passphrase_length = strlen(g_homeap_info.passphrase);
			}

			cJSON *auth_type = cJSON_GetObjectItem(wifi, KEY_WIFI_AUTH_TYPE);

			if (NULL != auth_type) {
				g_homeap_info.ap_auth_type = auth_type->valueint;
			}

			cJSON *crypto_type = cJSON_GetObjectItem(wifi, KEY_WIFI_CRYPTO_TYPE);
			if (NULL != crypto_type) {
				g_homeap_info.ap_crypto_type = crypto_type->valueint;
			}

			if (address == NULL || accesstoken == NULL || refresh_accesstoken == NULL || user_id == NULL || expire_time == NULL || ssid == NULL || passphrase == NULL || auth_type == NULL || crypto_type == NULL) {
				THINGS_LOG_D(THINGS_DEBUG, TAG, "[ProvisionInfo] address = %d, accesstoken = %d, refresh_accesstoken = %d, user_id = %d, expire_time = %d", address, accesstoken, refresh_accesstoken, user_id, expire_time);
				is_there_cloud_data = false;
			} else {
				THINGS_LOG_D(THINGS_DEBUG, TAG, "[ProvisionInfo] There is mandatory elements in cloud file.");
				is_there_cloud_data = true;
			}
		}

		if (NULL != root) {
			cJSON_Delete(root);
		}
	} else {
		THINGS_LOG_V_ERROR(THINGS_ERROR, TAG, "Can not Read \"%s\" file.", filename);
	}

	if (json_str != NULL) {
		things_free(json_str);
	}

	THINGS_LOG_D(THINGS_DEBUG, TAG, THINGS_FUNC_EXIT);
	return ret;
}

static int parse_things_info_json(const char *filename)
{

	THINGS_LOG_D(THINGS_DEBUG, TAG, THINGS_FUNC_ENTRY);

	int ret = 1;
	char *json_str = get_json_string_from_file(filename);

	if (json_str != NULL && strlen(json_str) > 0) {
		// 3. Parse the Json string
		cJSON *root = cJSON_Parse((const char *)json_str);
		assert(root != NULL);

		st_device_s *node = NULL;

		// Device Items
		cJSON *device = cJSON_GetObjectItem(root, KEY_DEVICE);
		int device_cnt = cJSON_GetArraySize(device);

		THINGS_LOG_D(THINGS_DEBUG, TAG, "device_cnt = %d", device_cnt);
		if (g_device_hmap == NULL) {
			g_device_hmap = hashmap_create(device_cnt);
		}

		if (g_device_hmap == NULL) {
			THINGS_LOG_V_ERROR(THINGS_ERROR, TAG, "g_device_hmap is NULL");
			cJSON_Delete(root);

			if (json_str != NULL) {
				things_free(json_str);
			}
			return 0;
		}

		THINGS_LOG_D(THINGS_DEBUG, TAG, "device_cnt of hashmap = %d", hashmap_count(g_device_hmap));

		for (int device_num = 0; device_num < device_cnt; device_num++) {
			THINGS_LOG_D(THINGS_DEBUG, TAG, "[DEVICE] ============================================");

			node = create_device();
			node->no = device_num;
			node->is_physical = 1;

			cJSON *device_item = cJSON_GetArrayItem(device, device_num);
			cJSON *specification = cJSON_GetObjectItem(device_item, KEY_DEVICE_SPECIFICATION);
			if (NULL != specification) {
				cJSON *spec_device = cJSON_GetObjectItem(specification, KEY_DEVICE_SPECIFICATION_DEVICE);
				if (NULL != spec_device) {
					cJSON *device_type = cJSON_GetObjectItem(spec_device, KEY_DEVICE_SPECIFICATION_DEVICE_DEVICETYPE);
					cJSON *device_name = cJSON_GetObjectItem(spec_device, KEY_DEVICE_SPECIFICATION_DEVICE_DEVICENAME);
					cJSON *spec_version = cJSON_GetObjectItem(spec_device, KEY_DEVICE_SPECIFICATION_DEVICE_SPECVERSION);
					cJSON *data_model_version = cJSON_GetObjectItem(spec_device, KEY_DEVICE_SPECIFICATION_DEVICE_DATAMODELVERSION);

					if (NULL != device_type) {
						memcpy(node->type, device_type->valuestring, strlen(device_type->valuestring) + 1);
					}

					if (NULL != device_name) {
						memcpy(node->name, device_name->valuestring, strlen(device_name->valuestring) + 1);
					}
				}

				cJSON *spec_platform = cJSON_GetObjectItem(specification, KEY_DEVICE_SPECIFICATION_PLATFORM);
				if (NULL != spec_platform) {
					cJSON *manufacturer_name = cJSON_GetObjectItem(spec_platform, KEY_DEVICE_SPECIFICATION_PLATFORM_MANUFACTURERNAME);
					cJSON *manufacturer_url = cJSON_GetObjectItem(spec_platform, KEY_DEVICE_SPECIFICATION_PLATFORM_MANUFACTURERURL);
					cJSON *manufacturing_date = cJSON_GetObjectItem(spec_platform, KEY_DEVICE_SPECIFICATION_PLATFORM_MANUFACTURINGDATE);
					cJSON *model_number = cJSON_GetObjectItem(spec_platform, KEY_DEVICE_SPECIFICATION_PLATFORM_MODELNUMBER);
					cJSON *platform_version = cJSON_GetObjectItem(spec_platform, KEY_DEVICE_SPECIFICATION_PLATFORM_PLATFORMVERSION);
					cJSON *os_version = cJSON_GetObjectItem(spec_platform, KEY_DEVICE_SPECIFICATION_PLATFORM_OSVERSION);
					cJSON *hardware_version = cJSON_GetObjectItem(spec_platform, KEY_DEVICE_SPECIFICATION_PLATFORM_HARDWAREVERSION);
					cJSON *firmware_version = cJSON_GetObjectItem(spec_platform, KEY_DEVICE_SPECIFICATION_PLATFORM_FIRMWAREVERSION);
					cJSON *vendor_id = cJSON_GetObjectItem(spec_platform, KEY_DEVICE_SPECIFICATION_PLATFORM_VENDORID);

					if (NULL != manufacturer_name) {
						memcpy(node->manufacturer_name, manufacturer_name->valuestring, strlen(manufacturer_name->valuestring) + 1);
					}
					if (NULL != manufacturer_url) {
						memcpy(node->manufacturer_url, manufacturer_url->valuestring, strlen(manufacturer_url->valuestring) + 1);
					}
					if (NULL != manufacturing_date) {
						memcpy(node->manufacturing_date, manufacturing_date->valuestring, strlen(manufacturing_date->valuestring) + 1);
					}
					if (NULL != model_number) {
						memcpy(node->model_num, model_number->valuestring, strlen(model_number->valuestring) + 1);
					}
					if (NULL != platform_version) {
						memcpy(node->ver_p, platform_version->valuestring, strlen(platform_version->valuestring) + 1);
					}
					if (NULL != os_version) {
						memcpy(node->ver_os, os_version->valuestring, strlen(os_version->valuestring) + 1);
					}
					if (NULL != hardware_version) {
						memcpy(node->ver_hw, hardware_version->valuestring, strlen(hardware_version->valuestring) + 1);
					}
					if (NULL != firmware_version) {
						memcpy(node->ver_fw, firmware_version->valuestring, strlen(firmware_version->valuestring) + 1);
					}
					if (NULL != vendor_id) {
						memcpy(node->vender_id, vendor_id->valuestring, strlen(vendor_id->valuestring) + 1);
					}
				}
			}
			THINGS_LOG_D(THINGS_DEBUG, TAG, "[DEVICE] type : %s", (node->type));
			THINGS_LOG_D(THINGS_DEBUG, TAG, "[DEVICE] name : %s", (node->name));
			THINGS_LOG_D(THINGS_DEBUG, TAG, "[DEVICE] model num : %s", (node->model_num));
			THINGS_LOG_D(THINGS_DEBUG, TAG, "[DEVICE] plat. ver : %s", (node->ver_p));
			THINGS_LOG_D(THINGS_DEBUG, TAG, "[DEVICE] os version : %s", (node->ver_os));
			THINGS_LOG_D(THINGS_DEBUG, TAG, "[DEVICE] hw version : %s", (node->ver_hw));
			THINGS_LOG_D(THINGS_DEBUG, TAG, "[DEVICE] fw version : %s", (node->ver_fw));
			THINGS_LOG_D(THINGS_DEBUG, TAG, "[DEVICE] vender id : %s", (node->vender_id));

			cJSON *resources = cJSON_GetObjectItem(device_item, KEY_RESOURCES);
			if (resources != NULL) {
				// 1. Read thsoe resource(s) which will be binded into the Collection resource(/device/#)
				cJSON *collection = cJSON_GetObjectItem(resources, KEY_RESOURCES_COL);

				if (collection) {
					node->col_cnt = cJSON_GetArraySize(collection);
					THINGS_LOG_D(THINGS_DEBUG, TAG, "[DEVICE] Resources for Collection Cnt : %d", node->col_cnt);

					for (int iter = 0; iter < node->col_cnt; iter++) {
						cJSON *res = cJSON_GetArrayItem(collection, iter);
						if (res->type != NULL) {
							cJSON *uri = cJSON_GetObjectItem(res, KEY_DEVICE_RESOURCE_URI);
							memcpy(node->collection[iter].uri, uri->valuestring, strlen(uri->valuestring) + 1);
							THINGS_LOG_D(THINGS_INFO, TAG, "[COLLECTION] collection[0].uri : %s", (node->collection[iter].uri));

							cJSON *types = cJSON_GetObjectItem(res, KEY_DEVICE_RESOURCE_TYPES);
							if (types) {
								int type_cnt = cJSON_GetArraySize(types);
								node->collection[iter].rt_cnt = type_cnt;
								for (int typeiter = 0; typeiter < type_cnt; typeiter++) {
									cJSON *type = cJSON_GetArrayItem(types, typeiter);
									node->collection[iter].resource_types[typeiter] = things_malloc(sizeof(char *) * strlen(type->valuestring) + 1);
									memcpy(node->collection[iter].resource_types[typeiter], type->valuestring, strlen(type->valuestring) + 1);
									THINGS_LOG_D(THINGS_INFO, TAG, "[COLLECTION] collection[iter].resource_types[typeiter] : %s", (node->collection[iter].resource_types[typeiter]));
								}
							} else {
								return 0;
							}

							cJSON *interfaces = cJSON_GetObjectItem(res, KEY_DEVICE_RESOURCE_INTERFACES);
							if (interfaces) {
								int if_cnt = cJSON_GetArraySize(interfaces);
								node->collection[iter].if_cnt = if_cnt;
								for (int ifiter = 0; ifiter < if_cnt; ifiter++) {
									cJSON *interface = cJSON_GetArrayItem(interfaces, ifiter);
									node->collection[iter].interface_types[ifiter] = things_malloc(sizeof(char *) * strlen(interface->valuestring) + 1);
									memcpy(node->collection[iter].interface_types[ifiter], interface->valuestring, strlen(interface->valuestring) + 1);
								}
							} else {
								return 0;
							}

							cJSON *policy = cJSON_GetObjectItem(res, KEY_DEVICE_RESOURCE_POLICY);
							node->collection[iter].policy = policy->valueint;
							THINGS_LOG_D(THINGS_INFO, TAG, "[COLLECTION] collection[iter].policy : %d", (node->collection[iter].policy));

							cJSON *links = cJSON_GetObjectItem(res, KEY_DEVICE_RESOURCE_COLLECTION_LINKS);
							if (links) {
								int linkCnt = cJSON_GetArraySize(links);
								node->collection[iter].link_cnt = linkCnt;
								THINGS_LOG_D(THINGS_INFO, TAG, "[COLLECTION] collection[iter].link_cnt : %d", (node->collection[iter].link_cnt));
								for (int linkiter = 0; linkiter < linkCnt; linkiter++) {
									cJSON *link = cJSON_GetArrayItem(links, linkiter);

									struct things_resource_info_s *link_resource = create_resource();

									cJSON *uri = cJSON_GetObjectItem(link, KEY_DEVICE_RESOURCE_URI);
									if (uri) {
										memcpy(link_resource->uri, uri->valuestring, strlen(uri->valuestring) + 1);
										THINGS_LOG_D(THINGS_INFO, TAG, "[COLLECTION] link_resource->uri : %s", (link_resource->uri));
									}

									cJSON *types = cJSON_GetObjectItem(link, KEY_DEVICE_RESOURCE_TYPES);
									if (types) {
										int type_cnt = cJSON_GetArraySize(types);
										link_resource->rt_cnt = type_cnt;
										for (int typeiter = 0; typeiter < type_cnt; typeiter++) {
											cJSON *type = cJSON_GetArrayItem(types, typeiter);
											link_resource->resource_types[typeiter] = things_malloc(sizeof(char *) * strlen(type->valuestring) + 1);
											memcpy(link_resource->resource_types[typeiter], type->valuestring, strlen(type->valuestring) + 1);
										}
									} else {
										return 0;
									}
									cJSON *interfaces = cJSON_GetObjectItem(link, KEY_DEVICE_RESOURCE_INTERFACES);
									if (interfaces) {
										int if_cnt = cJSON_GetArraySize(interfaces);
										link_resource->if_cnt = if_cnt;
										for (int ifiter = 0; ifiter < if_cnt; ifiter++) {
											cJSON *interface = cJSON_GetArrayItem(interfaces, ifiter);
											link_resource->interface_types[ifiter] = things_malloc(sizeof(char *) * strlen(interface->valuestring) + 1);
											memcpy(link_resource->interface_types[ifiter], interface->valuestring, strlen(interface->valuestring) + 1);
										}
									} else {
										return 0;
									}
									cJSON *policy = cJSON_GetObjectItem(link, KEY_DEVICE_RESOURCE_POLICY);
									if (policy) {
										link_resource->policy = policy->valueint;
										node->collection[iter].links[linkiter] = link_resource;
									} else {
										return 0;
									}
								}
							} else {
								return 0;
							}
						}

					}
					ret = 1;

					THINGS_LOG_D(THINGS_INFO, TAG, "[COLLECTION] URI. : %s", node->collection[0].uri);
					THINGS_LOG_D(THINGS_INFO, TAG, "[COLLECTION] interface_type. : %s", node->collection[0].interface_types[0]);
					THINGS_LOG_D(THINGS_INFO, TAG, "[COLLECTION] resource_types. : %s", node->collection[0].resource_types[0]);
					THINGS_LOG_D(THINGS_INFO, TAG, "[COLLECTION] if_cnt. : %d", node->collection[0].if_cnt);
					THINGS_LOG_D(THINGS_INFO, TAG, "[COLLECTION] rt_cnt. : %d", node->collection[0].rt_cnt);
					THINGS_LOG_D(THINGS_INFO, TAG, "[COLLECTION] link_cnt. : %d", node->collection[0].link_cnt);
					THINGS_LOG_D(THINGS_INFO, TAG, "[COLLECTION] policy. : %d", node->collection[0].policy);
				} else {
					THINGS_LOG_D(THINGS_INFO, TAG, "Children Reosurces Not Exist");
					//ret = 0;
				}

				// 2. Read thsoe resource(s) which will not be binded into the Collection resource
				cJSON *single = cJSON_GetObjectItem(resources, KEY_RESOURCES_SIG);

				if (single) {
					node->sig_cnt = cJSON_GetArraySize(single);
					THINGS_LOG_D(THINGS_DEBUG, TAG, "[DEVICE] Resources for Single Usage Cnt : %d", node->sig_cnt);

					for (int iter = 0; iter < node->sig_cnt; iter++) {
						cJSON *res = cJSON_GetArrayItem(single, iter);
						if (res->type != NULL) {
							cJSON *uri = cJSON_GetObjectItem(res, KEY_DEVICE_RESOURCE_URI);
							if (uri) {
								memcpy(node->single[iter].uri, uri->valuestring, strlen(uri->valuestring) + 1);
							}

							cJSON *types = cJSON_GetObjectItem(res, KEY_DEVICE_RESOURCE_TYPES);
							if (types) {
								int type_cnt = cJSON_GetArraySize(types);
								node->single[iter].rt_cnt = type_cnt;
								for (int typeiter = 0; typeiter < type_cnt; typeiter++) {
									cJSON *type = cJSON_GetArrayItem(types, typeiter);
									node->single[iter].resource_types[typeiter] = things_malloc(sizeof(char *) * strlen(type->valuestring) + 1);
									memcpy(node->single[iter].resource_types[typeiter], type->valuestring, strlen(type->valuestring) + 1);
								}
							} else {
								return 0;
							}
							cJSON *interfaces = cJSON_GetObjectItem(res, KEY_DEVICE_RESOURCE_INTERFACES);
							if (interfaces) {
								int if_cnt = cJSON_GetArraySize(interfaces);
								node->single[iter].if_cnt = if_cnt;
								for (int ifiter = 0; ifiter < if_cnt; ifiter++) {
									cJSON *interface = cJSON_GetArrayItem(interfaces, ifiter);
									node->single[iter].interface_types[ifiter] = things_malloc(sizeof(char *) * strlen(interface->valuestring) + 1);
									memcpy(node->single[iter].interface_types[ifiter], interface->valuestring, strlen(interface->valuestring) + 1);
								}
							} else {
								return 0;
							}
							cJSON *policy = cJSON_GetObjectItem(res, KEY_DEVICE_RESOURCE_POLICY);
							if (policy) {
								node->single[iter].policy = policy->valueint;
							} else {
								return 0;
							}

						}
					}

					/***** register additional resource(provisininginfo / accesspointlist) *****/
					int resCnt = sizeof(gstResources) / sizeof(things_resource_info_s);
					for (int itr = 0; itr < resCnt; itr++) {
						memcpy(node->single[node->sig_cnt].uri, gstResources[itr].uri, strlen(gstResources[itr].uri) + 1);
						int type_cnt = gstResources[itr].rt_cnt;
						node->single[node->sig_cnt].rt_cnt = type_cnt;
						for (int typeiter = 0; typeiter < type_cnt; typeiter++) {
							node->single[node->sig_cnt].resource_types[typeiter] = gstResources[itr].resource_types[typeiter];
						}

						int if_cnt = gstResources[itr].if_cnt;
						node->single[node->sig_cnt].if_cnt = if_cnt;
						for (int ifiter = 0; ifiter < if_cnt; ifiter++) {
							node->single[node->sig_cnt].interface_types[ifiter] = gstResources[itr].interface_types[ifiter];
						}
						node->single[node->sig_cnt].policy = gstResources[itr].policy;
						node->sig_cnt++;
					}

					THINGS_LOG_D(THINGS_INFO, TAG, "Resources for Single Usage Cnt : %d", node->sig_cnt);
				} else {
					THINGS_LOG_V_ERROR(THINGS_ERROR, TAG, "Single Reosurces Not Exist");
				}
			} else {
				THINGS_LOG_D(THINGS_INFO, TAG, "Reosurces Not Exist");
				ret = 0;
			}
			hashmap_insert(g_device_hmap, node, (unsigned long)device_num);
		}

		THINGS_LOG_D(THINGS_DEBUG, TAG, "[DEVICE] ============================================");
		THINGS_LOG_D(THINGS_DEBUG, TAG, "[DEVICE] Total Device Num : %d", (int)hashmap_count(g_device_hmap));

		// for resourceType
		struct st_resource_type_s *restype = NULL;
		cJSON *resource_types = cJSON_GetObjectItem(root, KEY_RESOURCES_TYPE);
		resource_type_cnt = cJSON_GetArraySize(resource_types);
		g_resource_type_hmap = hashmap_create(resource_type_cnt);

		THINGS_LOG_D(THINGS_INFO, TAG, "Resource Types Cnt : %d", resource_type_cnt);
		for (int i = 0; i < resource_type_cnt; i++) {
			int index = 0;

			restype = create_resource_type();

			cJSON *cj_rt = cJSON_GetArrayItem(resource_types, i);
			cJSON *rtype = cJSON_GetObjectItem(cj_rt, KEY_DEVICE_RESOURCETYPE_TYPE);
			cJSON *properties = cJSON_GetObjectItem(cj_rt, KEY_DEVICE_RESOURCETYPE_PROPERTIES);

			if (NULL != rtype) {
				index = hashmap_get_hashval((unsigned char *)rtype->valuestring);
				memcpy(restype->rt, rtype->valuestring, strlen(rtype->valuestring) + 1);

				if (NULL != properties) {
					restype->prop_cnt = cJSON_GetArraySize(properties);

					for (int iter2 = 0; iter2 < (restype->prop_cnt); iter2++) {
						cJSON *attr = cJSON_GetArrayItem(properties, iter2);
						cJSON *key = cJSON_GetObjectItem(attr, KEY_DEVICE_RESOURCETYPE_PROPERTIES_KEY);
						cJSON *type = cJSON_GetObjectItem(attr, KEY_DEVICE_RESOURCETYPE_PROPERTIES_TYPE);
						cJSON *mandatory = cJSON_GetObjectItem(attr, KEY_DEVICE_RESOURCETYPE_PROPERTIES_MANDATORY);
						cJSON *rw = cJSON_GetObjectItem(attr, KEY_DEVICE_RESOURCETYPE_PROPERTIES_RW);
						restype->prop[iter2] = create_property();
						if (key->valuestring != NULL) {
							memcpy(restype->prop[iter2]->key, key->valuestring, strlen(key->valuestring) + 1);
						}
						if (type->valueint != NULL) {
							restype->prop[iter2]->type = type->valueint;
						}

						if (mandatory->type == cJSON_True) {
							restype->prop[iter2]->mandatory = true;
						} else {
							restype->prop[iter2]->mandatory = false;
						}

						restype->prop[iter2]->rw = rw->valueint;
					}
				} else {
					THINGS_LOG_D_ERROR(THINGS_ERROR, TAG, "Not Attribute Exist~!!!! ");
				}
				hashmap_insert(g_resource_type_hmap, restype, index);
			}
		}

		/***** register additional resourcetype(provisininginfo / accesspointlist) *****/
		int res_type_cnt = sizeof(gst_resource_types) / sizeof(st_resource_type_s);
		for (int rtItr = 0; rtItr < res_type_cnt; rtItr++) {
			int idx = hashmap_get_hashval((unsigned char *)gst_resource_types[rtItr].rt);
			hashmap_insert(g_resource_type_hmap, &gst_resource_types[rtItr], idx);
			resource_type_cnt++;
		}

		//for configuration
		cJSON *configuration = cJSON_GetObjectItem(root, KEY_CONFIGURATION);
		if (NULL != configuration) {
			int connectivity_type = 0;

			cJSON *easysetup = cJSON_GetObjectItem(configuration, KEY_CONFIGURATION_EASYSETUP);
			if (NULL != easysetup) {
				cJSON *connectivity = cJSON_GetObjectItem(easysetup, KEY_CONFIGURATION_EASYSETUP_CONNECTIVITY);
				if (NULL != connectivity) {
					cJSON *type = cJSON_GetObjectItem(connectivity, KEY_CONFIGURATION_EASYSETUP_CONNECTIVITY_TYPE);
					connectivity_type = type->valueint;
					THINGS_LOG_D(THINGS_INFO, TAG, "[configuration] type       : %d", connectivity_type);
					if (connectivity_type == 1) {
						es_conn_type = es_conn_type_softap;
						cJSON *softap = cJSON_GetObjectItem(connectivity, KEY_CONFIGURATION_EASYSETUP_CONNECTIVITY_SOFTAP);
						if (NULL != softap) {
							cJSON *manufature_id = cJSON_GetObjectItem(softap, KEY_CONFIGURATION_EASYSETUP_CONNECTIVITY_SOFTAP_MANUFACTUREID);
							cJSON *setup_id = cJSON_GetObjectItem(softap, KEY_CONFIGURATION_EASYSETUP_CONNECTIVITY_SOFTAP_SETUPID);
							cJSON *artik = cJSON_GetObjectItem(softap, KEY_CONFIGURATION_EASYSETUP_CONNECTIVITY_SOFTAP_ARTIK);

							if (NULL != manufature_id && NULL != setup_id) {
								is_artik = false;
								if (artik->type == cJSON_True) {
									is_artik = true;
								}

								THINGS_LOG_D(THINGS_INFO, TAG, "[configuration] manufature_id : %s / setup_id : %s / artik : %d", manufature_id->valuestring, setup_id->valuestring, is_artik);

								g_manufacturer_name = things_malloc(sizeof(char *) * strlen(manufature_id->valuestring) + 1);
								strncpy(g_manufacturer_name, manufature_id->valuestring, strlen(manufature_id->valuestring) + 1);

								g_setup_id = things_malloc(sizeof(char *) * strlen(setup_id->valuestring) + 1);
								strncpy(g_setup_id, setup_id->valuestring, strlen(setup_id->valuestring) + 1);
							} else {
								return 0;
							}
						}
					} else if (connectivity_type == 2) {
						//TO DO
						es_conn_type = es_conn_type_ble;
					} else {
						return 0;
					}
				} else {
					return 0;
				}

				cJSON *ownership_transfer_method = cJSON_GetObjectItem(easysetup, KEY_CONFIGURATION_EASYSETUP_OWNERSHIP);
				if (NULL != ownership_transfer_method) {
					g_ownership_transfer_method = ownership_transfer_method->valueint;
					THINGS_LOG_D(THINGS_INFO, TAG, "[configuration] ownership_transfer_method : %d", g_ownership_transfer_method);
				} else {
					return 0;
				}

			}
			cJSON *wifi = cJSON_GetObjectItem(configuration, KEY_CONFIGURATION_WIFI);
			if (NULL != wifi) {
				cJSON *wifi_interfaces = cJSON_GetObjectItem(wifi, KEY_CONFIGURATION_WIFI_INTERFACES);
				cJSON *wifi_frequency = cJSON_GetObjectItem(wifi, KEY_CONFIGURATION_WIFI_FREQUENCY);
				if (NULL != wifi_interfaces && NULL != wifi_frequency) {
					THINGS_LOG_D(THINGS_INFO, TAG, "[configuration] wifi_interfaces : %d / wifi_frequency : %d", wifi_interfaces->valueint, wifi_frequency->valueint);
					g_wifi_interface = wifi_interfaces->valueint;

					if (wifi_frequency->valueint == 1) {
						g_wifi_freq = WiFi_24G;
					} else if (wifi_frequency->valueint == 2) {
						g_wifi_freq = WiFi_5G;
					} else if (wifi_frequency->valueint == 3) {
						g_wifi_freq = WiFi_BOTH;
					} else {
						THINGS_LOG_D(THINGS_INFO, TAG, "unknown wifi freq value");
					}
				} else {
					return 0;
				}
			} else {
				return 0;
			}

			cJSON *file_path = cJSON_GetObjectItem(configuration, KEY_CONFIGURATION_FILEPATH);
			if (NULL != file_path) {
				cJSON *svrdb = cJSON_GetObjectItem(file_path, KEY_CONFIGURATION_FILEPATH_SVRDB);
				cJSON *provisioning = cJSON_GetObjectItem(file_path, KEY_CONFIGURATION_FILEPATH_PROVISIONING);
				cJSON *certificate = cJSON_GetObjectItem(file_path, KEY_CONFIGURATION_FILEPATH_CERTIFICATE);
				cJSON *privateKey = cJSON_GetObjectItem(file_path, KEY_CONFIGURATION_FILEPATH_PRIVATEKEY);

				if (NULL != svrdb && NULL != provisioning && NULL != certificate && NULL != privateKey) {
					memset(g_svrdb_file_path, 0, (size_t) MAX_FILE_PATH_LENGTH);
					memset(g_certificate_file_path, 0, (size_t) MAX_FILE_PATH_LENGTH);
					memset(g_private_key_file_path, 0, (size_t) MAX_FILE_PATH_LENGTH);
					memcpy(g_svrdb_file_path, svrdb->valuestring, strlen(svrdb->valuestring) + 1);
					memcpy(g_certificate_file_path, certificate->valuestring, strlen(certificate->valuestring) + 1);
					memcpy(g_private_key_file_path, privateKey->valuestring, strlen(privateKey->valuestring) + 1);
					memcpy(g_things_cloud_file_path, provisioning->valuestring, strlen(provisioning->valuestring) + 1);

					THINGS_LOG_D(THINGS_INFO, TAG, "Security SVR DB file path : %s", g_svrdb_file_path);
					THINGS_LOG_D(THINGS_INFO, TAG, "[configuration] svrdb : %s / provisioning : %s", svrdb->valuestring, provisioning->valuestring);
					THINGS_LOG_D(THINGS_INFO, TAG, "[configuration] certificate : %s / privateKey : %s", certificate->valuestring, privateKey->valuestring);

					ret = 1;
				} else {
					return 0;
				}
			} else {
				return 0;
			}
		}
		if (NULL != root) {
			cJSON_Delete(root);
		}

	}

	if (json_str != NULL) {
		things_free(json_str);
	}

	parse_things_cloud_json(g_things_cloud_file_path);

	THINGS_LOG_D(THINGS_DEBUG, TAG, THINGS_FUNC_EXIT);
	return ret;
}

static int get_signup_data_from_json(const char *filename, es_cloud_signup_s **cl_data)
{
	THINGS_LOG_D(THINGS_DEBUG, TAG, THINGS_FUNC_ENTRY);

	int ret = 1;
	char *json_str = get_json_string_from_file(filename);

	if (json_str != NULL && strlen(json_str) > 0) {
		// 3. Parse the Json string
		cJSON *root = cJSON_Parse((const char *)json_str);
		cJSON *cloud = cJSON_GetObjectItem(root, KEY_CLOUD);
		if (cloud == NULL) {
			THINGS_LOG_V_ERROR(THINGS_ERROR, TAG, "cloud cJSON is NULL.");
			ret = 0;
		} else if ((ret = load_cloud_signup_data(cloud, cl_data)) != 1) {
			THINGS_LOG_V_ERROR(THINGS_ERROR, TAG, "Load Cloud SignUp Data Failed.");
		}

		cJSON_Delete(root);
	} else {
		THINGS_LOG_V_ERROR(THINGS_ERROR, TAG, "cloud file Reading is failed.");
		ret = 0;
	}

	if (json_str != NULL) {
		things_free(json_str);
	}

	THINGS_LOG_D(THINGS_DEBUG, TAG, THINGS_FUNC_EXIT);
	return ret;
}

int save_acces_point_info(wifi_manager_ap_config_s *connect_config)
{
	THINGS_LOG_D(THINGS_INFO, TAG, THINGS_FUNC_ENTRY);

	char *filename = g_things_cloud_file_path;

	int ret = 0;
	cJSON *root = NULL;
	char *json_update = NULL;
	char *json_str = get_json_string_from_file(filename);

	if (json_str != NULL && strlen(json_str) > 0) {
		root = cJSON_Parse((const char *)json_str);

		cJSON *wifi = cJSON_GetObjectItem(root, KEY_WIFI);
		if (wifi == NULL) {
			THINGS_LOG_V_ERROR(THINGS_ERROR, TAG, "cloud cJSON is NULL.");
			goto GOTO_OUT;
		}

		cJSON_DeleteItemFromObject(wifi, KEY_WIFI_SSID);
		cJSON_DeleteItemFromObject(wifi, KEY_WIFI_PASSPHARASE);
		cJSON_DeleteItemFromObject(wifi, KEY_WIFI_AUTH_TYPE);
		cJSON_DeleteItemFromObject(wifi, KEY_WIFI_CRYPTO_TYPE);

		if (strlen(connect_config->ssid) > 0) {
			cJSON_AddStringToObject(wifi, KEY_WIFI_SSID, connect_config->ssid);
		}
		if (strlen(connect_config->passphrase) > 0) {
			cJSON_AddStringToObject(wifi, KEY_WIFI_PASSPHARASE, connect_config->passphrase);
		}
		cJSON_AddNumberToObject(wifi, KEY_WIFI_AUTH_TYPE, connect_config->ap_auth_type);
		cJSON_AddNumberToObject(wifi, KEY_WIFI_CRYPTO_TYPE, connect_config->ap_crypto_type);

		json_update = cJSON_Print(root);

		if (set_json_string_into_file(filename, json_update) == 0) {
			THINGS_LOG_V_ERROR(THINGS_ERROR, TAG, "Fail : Store data to info file.");
			goto GOTO_OUT;
		}

		ret = 1;
	}							// End of if

	THINGS_LOG_D(THINGS_INFO, TAG, "Update Success in \"%s\" file.", filename);

GOTO_OUT:
	if (root) {
		cJSON_Delete(root);
		root = NULL;
	}

	if (json_str != NULL) {
		things_free(json_str);
	}

	if (json_update != NULL) {
		things_free(json_update);
	}

	THINGS_LOG_D(THINGS_INFO, TAG, THINGS_FUNC_EXIT);
	return ret;
}

static int update_things_cloud_json_by_cloud_signup(const char *filename, es_cloud_signup_s *cl_data)
{
	THINGS_LOG_D(THINGS_DEBUG, TAG, THINGS_FUNC_ENTRY);

	int ret = 0;
	cJSON *root = NULL;
	char *json_update = NULL;
	char *json_str = get_json_string_from_file(filename);

	if (json_str != NULL && strlen(json_str) > 0) {
		// 3. Parse the Json string
		root = cJSON_Parse((const char *)json_str);

		// Cloud Items
		cJSON *cloud = cJSON_GetObjectItem(root, KEY_CLOUD);
		if (cloud == NULL) {
			THINGS_LOG_V_ERROR(THINGS_ERROR, TAG, "cloud cJSON is NULL.");
			goto GOTO_OUT;
		}

		if (cl_data != NULL) {
			cJSON_DeleteItemFromObject(cloud, KEY_CLOUD_ADDRESS);
		}
		cJSON_DeleteItemFromObject(cloud, KEY_CLOUD_DOMAIN);
		cJSON_DeleteItemFromObject(cloud, KEY_CLOUD_PORT);
		cJSON_DeleteItemFromObject(cloud, KEY_TOKEN_ACCESS);
		cJSON_DeleteItemFromObject(cloud, KEY_TOKEN_ACCESS_REFRESH);
		cJSON_DeleteItemFromObject(cloud, KEY_TOKEN_TYPE);
		cJSON_DeleteItemFromObject(cloud, KEY_EXPIRE_TIME);
		cJSON_DeleteItemFromObject(cloud, KEY_ID_USER);
		cJSON_DeleteItemFromObject(cloud, KEY_SERVER_REDIRECT_URI);
		cJSON_DeleteItemFromObject(cloud, KEY_CERTIFICATE_FILE);
		cJSON_DeleteItemFromObject(cloud, KEY_SERVER_ID);

		memset(g_cloud_address, 0, MAX_CLOUD_ADDRESS);
		if (cl_data != NULL) {
			if (things_strcat(g_cloud_address, MAX_CLOUD_ADDRESS, cl_data->address) == NULL) {
				THINGS_LOG_V_ERROR(THINGS_ERROR, TAG, "Fail : Copy to g_cloud_address.");
				goto GOTO_OUT;
			}
			if (cl_data->domain != NULL && strlen(cl_data->domain) > 0) {
				cJSON_AddStringToObject(cloud, KEY_CLOUD_DOMAIN, cl_data->domain);
			}
			if (cl_data->address != NULL && strlen(cl_data->address) > 0) {
				cJSON_AddStringToObject(cloud, KEY_CLOUD_ADDRESS, cl_data->address);
			}
			if (cl_data->port != NULL && strlen(cl_data->port) > 0) {
				cJSON_AddStringToObject(cloud, KEY_CLOUD_PORT, cl_data->port);
			}
			if (cl_data->access_token != NULL && strlen(cl_data->access_token) > 0) {
				cJSON_AddStringToObject(cloud, KEY_TOKEN_ACCESS, cl_data->access_token);
			}
			if (cl_data->refresh_token != NULL && strlen(cl_data->refresh_token) > 0) {
				cJSON_AddStringToObject(cloud, KEY_TOKEN_ACCESS_REFRESH, cl_data->refresh_token);
			}
			if (cl_data->token_type != NULL && strlen(cl_data->token_type) > 0) {
				cJSON_AddStringToObject(cloud, KEY_TOKEN_TYPE, cl_data->token_type);
			}
			if (cl_data->expire_time != CLOUD_EXPIRESIN_INVALID) {
				cJSON_AddNumberToObject(cloud, KEY_EXPIRE_TIME, cl_data->expire_time);
			}
			if (cl_data->uid != NULL && strlen(cl_data->uid) > 0) {
				cJSON_AddStringToObject(cloud, KEY_ID_USER, cl_data->uid);
			}
			if (cl_data->redirect_uri != NULL && strlen(cl_data->redirect_uri) > 0) {
				cJSON_AddStringToObject(cloud, KEY_SERVER_REDIRECT_URI, cl_data->redirect_uri);
			}
			if (cl_data->certificate != NULL && strlen(cl_data->certificate) > 0) {
				cJSON_AddStringToObject(cloud, KEY_CERTIFICATE_FILE, cl_data->certificate);
			}
			if (cl_data->sid != NULL && strlen(cl_data->sid) > 0) {
				cJSON_AddStringToObject(cloud, KEY_SERVER_ID, cl_data->sid);
			}
		}

		json_update = cJSON_Print(root);

		if (set_json_string_into_file(filename, json_update) == 0) {
			THINGS_LOG_V_ERROR(THINGS_ERROR, TAG, "Fail : Store data to info file.");
			goto GOTO_OUT;
		}

		ret = 1;
	}							// End of if

	THINGS_LOG_D(THINGS_DEBUG, TAG, "Update Success in \"%s\" file.", filename);

GOTO_OUT:
	if (root) {
		cJSON_Delete(root);
		root = NULL;
	}

	if (json_str != NULL) {
		things_free(json_str);
	}

	if (json_update != NULL) {
		things_free(json_update);
	}

	THINGS_LOG_D(THINGS_DEBUG, TAG, THINGS_FUNC_EXIT);
	return ret;
}

static int Parse_things_files(const char *info_Path)
{
	THINGS_LOG_D(THINGS_DEBUG, TAG, THINGS_FUNC_ENTRY);
	int res = 1;

	THINGS_LOG_D(THINGS_DEBUG, TAG, "orginal info file path = %s", info_Path);
	if (!parse_things_info_json(info_Path)) {
		THINGS_LOG_ERROR(THINGS_ERROR, TAG, "Info file parsing Failed");
		res = 0;
	}

	THINGS_LOG_D(THINGS_DEBUG, TAG, THINGS_FUNC_EXIT);
	return res;
}

int dm_load_legacy_cloud_data(es_cloud_signup_s **cl_data)
{
	THINGS_LOG_D(THINGS_DEBUG, TAG, THINGS_FUNC_ENTRY);

	int ret = 1;

	if (g_things_cloud_file_path[0] == 0 || cl_data == NULL) {
		THINGS_LOG_V_ERROR(THINGS_ERROR, TAG, "Provisioning file path is NULL.(%s) or Invalid argument.(0x%X)", g_things_cloud_file_path, cl_data);
		return 0;
	}

	THINGS_LOG_D(THINGS_DEBUG, TAG, "g_things_cloud_file_path = %s", g_things_cloud_file_path);

	if ((ret = get_signup_data_from_json(g_things_cloud_file_path, cl_data)) != 1) {
		THINGS_LOG_V_ERROR(THINGS_ERROR, TAG, "Not Get sign-up data failed from Provisioning file.");
	}

	usleep(500000);

	THINGS_LOG_D(THINGS_DEBUG, TAG, THINGS_FUNC_EXIT);

	return ret;
}

const char *dm_get_things_device_type(int device_id)
{
	//THINGS_LOG_D(THINGS_DEBUG, TAG, THINGS_FUNC_ENTRY);
	st_device_s *device = NULL;

	device = (st_device_s *)hashmap_get(g_device_hmap, (unsigned long)device_id);
	if (device == NULL) {

		THINGS_LOG_V_ERROR(THINGS_ERROR, TAG, "Device Not Exist");
		return NULL;
	}

	return device->type;
}

const char *dm_get_svrdb_file_path(void)
{
	return g_svrdb_file_path;
}

const char *dm_get_certificate_file_path(void)
{
	return g_certificate_file_path;
}

const char *dm_get_privatekey_file_path(void)
{
	return g_private_key_file_path;
}

const char *dm_get_things_cloud_address(char *customized_ci_server)
{
	if (customized_ci_server && customized_ci_server[0] != 0) {
		return customized_ci_server;
	}
	return get_cloud_server_address(customized_ci_server);
}

bool dm_is_rsc_published(void)
{
	return (es_get_state() == ES_STATE_PUBLISHED_RESOURCES_TO_CLOUD ? true : false);
}

static things_resource_s *register_resource(things_server_builder_s *p_builder, struct things_resource_info_s *resource, const char *id)
{
	things_resource_s *ret = NULL;
	char res_uri[MAX_URI_LENGTH] = { 0 };

	if (NULL != resource) {
		THINGS_LOG_D(THINGS_DEBUG, TAG, "RESOURCE TO REGISTER : %s", resource->uri);

		memset(res_uri, 0, (size_t) MAX_URI_LENGTH);
		strncat(res_uri, resource->uri, MAX_URI_LENGTH);

		ret = p_builder->create_resource(p_builder, res_uri, resource->resource_types[0], resource->interface_types[0], CHECK_DISCOVERABLE(resource->policy), CHECK_OBSERVABLE(resource->policy), CHECK_SECURE(resource->policy));

		THINGS_LOG_D(THINGS_DEBUG, TAG, "add_resource_type : %s", resource->resource_types[0]);
		THINGS_LOG_D(THINGS_DEBUG, TAG, "add_interface_type : %s", resource->interface_types[0]);
		for (int rt_num = 1; rt_num < resource->rt_cnt; rt_num++) {
			p_builder->add_resource_type(ret, resource->resource_types[rt_num]);
			THINGS_LOG_D(THINGS_DEBUG, TAG, "add_resource_type : %s", resource->resource_types[rt_num]);
		}

		for (int it_num = 1; it_num < resource->if_cnt; it_num++) {
			p_builder->add_interface_type(ret, resource->interface_types[it_num]);
			THINGS_LOG_D(THINGS_DEBUG, TAG, "add_interface_type : %s", resource->interface_types[it_num]);
		}
	} else {
		THINGS_LOG_V_ERROR(THINGS_ERROR, TAG, "Invalid Input Param ");
	}

	return ret;
}

static things_resource_s *register_device_resource(things_server_builder_s *p_builder, st_device_s *device, const char *id)
{
	things_resource_s *ret = NULL;
	char res_uri[MAX_URI_LENGTH] = { 0 };

	if (NULL != device) {
		memset(res_uri, 0, (size_t) MAX_URI_LENGTH);
		strncat(res_uri, OC_RSRVD_DEVICE_URI, MAX_URI_LENGTH);

		ret = p_builder->create_resource(p_builder, res_uri, OC_RSRVD_RESOURCE_TYPE_DEVICE, OC_RSRVD_INTERFACE_READ, 0, 0, 1);

		p_builder->add_resource_type(ret, device->type);

		ret->rep = things_create_representation_inst(NULL);
		if (ret->rep) {
			THINGS_LOG_D(THINGS_DEBUG, TAG, "[/oic/d] name :%s", device->name);
			THINGS_LOG_D(THINGS_DEBUG, TAG, "[/oic/d] type :%s", device->type);

			ret->rep->things_set_value(ret->rep, OC_RSRVD_DEVICE_NAME, device->name);

			ret->rep->things_set_value(ret->rep, OC_RSRVD_DEVICE_ID, device->device_id);

			ret->rep->things_set_value(ret->rep, OC_RSRVD_SPEC_VERSION, OC_SPEC_VERSION);

			ret->rep->things_set_value(ret->rep, OC_RSRVD_DATA_MODEL_VERSION, OC_DATA_MODEL_VERSION);
		} else {
			THINGS_LOG_V_ERROR(THINGS_ERROR, TAG, "Not able to create representation");
		}
	} else {
		THINGS_LOG_V_ERROR(THINGS_ERROR, TAG, "Invalid Input Param ");
	}

	return ret;
}

static things_resource_s *register_platform_resource(things_server_builder_s *p_builder, st_device_s *device, const char *id)
{
	things_resource_s *ret = NULL;
	char res_uri[MAX_URI_LENGTH] = { 0 };

	if (NULL != device) {
		memset(res_uri, 0, (size_t) MAX_URI_LENGTH);
		strncat(res_uri, OC_RSRVD_PLATFORM_URI, MAX_URI_LENGTH);

		ret = p_builder->create_resource(p_builder, res_uri, OC_RSRVD_RESOURCE_TYPE_PLATFORM, OC_RSRVD_INTERFACE_READ, 0, 0, 1);

		ret->rep = things_create_representation_inst(NULL);
		if (ret->rep) {
			THINGS_LOG_D(THINGS_DEBUG, TAG, "[/oic/p] Manufacturer :%s", device->manufacturer_name);
			THINGS_LOG_D(THINGS_DEBUG, TAG, "[/oic/p] Model Name :%s", device->model_num);
			THINGS_LOG_D(THINGS_DEBUG, TAG, "[/oic/p] Ver. Plaform :%s", device->ver_p);
			THINGS_LOG_D(THINGS_DEBUG, TAG, "[/oic/p] Ver. OS :%s", device->ver_os);
			THINGS_LOG_D(THINGS_DEBUG, TAG, "[/oic/p] Ver. HW :%s", device->ver_hw);
			THINGS_LOG_D(THINGS_DEBUG, TAG, "[/oic/p] Ver. FW :%s", device->ver_fw);
			THINGS_LOG_D(THINGS_DEBUG, TAG, "[/oic/p] Ver. vid :%s", device->vender_id);

			ret->rep->things_set_value(ret->rep, OC_RSRVD_PLATFORM_ID, device->device_id);

			ret->rep->things_set_value(ret->rep, OC_RSRVD_MFG_NAME, device->manufacturer_name);

			ret->rep->things_set_value(ret->rep, OC_RSRVD_MODEL_NUM, device->model_num);

			ret->rep->things_set_value(ret->rep, OC_RSRVD_PLATFORM_VERSION, device->ver_p);

			ret->rep->things_set_value(ret->rep, OC_RSRVD_OS_VERSION, device->ver_os);

			ret->rep->things_set_value(ret->rep, OC_RSRVD_HARDWARE_VERSION, device->ver_hw);

			ret->rep->things_set_value(ret->rep, OC_RSRVD_FIRMWARE_VERSION, device->ver_fw);

			ret->rep->things_set_value(ret->rep, OC_RSRVD_MFG_URL, device->manufacturer_url);

			ret->rep->things_set_value(ret->rep, OC_RSRVD_VID, device->vender_id);
		} else {
			THINGS_LOG_V_ERROR(THINGS_ERROR, TAG, "Not able to create representation");
		}

	} else {
		THINGS_LOG_V_ERROR(THINGS_ERROR, TAG, "Invalid Input Param ");
	}

	return ret;
}

long dm_get_num_of_dev_cnt(void)
{
	return hashmap_count(g_device_hmap);
}

st_device_s *dm_get_info_of_dev(unsigned long number)
{
	return (st_device_s *)hashmap_get(g_device_hmap, number);
}

static void dm_delete_user_define_device_id(void)
{
	int i = 0;

	for (i = 0; i < MAX_SUBDEVICE_EA; i++) {
		things_free(user_def_dev_list[i]);
		user_def_dev_list[i] = NULL;
	}
}

bool dm_register_device_id(void)
{
	int i = 0;
	char *id = NULL;
	st_device_s **dev_list = NULL;
	int device_cnt = (int)hashmap_count(g_device_hmap);
	if (device_cnt < 1) {
		THINGS_LOG_ERROR(THINGS_ERROR, TAG, "No Device Information to Register");
		return false;
	}

<<<<<<< HEAD
	if ((dev_list = (st_device_s **) things_malloc(sizeof(st_device_s *) * device_cnt)) == NULL) {
=======
	if ((dev_list = (st_device_s **)things_malloc(sizeof(st_device_s *) * device_cnt)) == NULL) {
>>>>>>> b64f3a90
		THINGS_LOG_ERROR(THINGS_ERROR, TAG, "st_device_s mem allocation is failed.");
		return false;
	}
	// Set Main-Device ID
	id = OCGetServerInstanceIDString();
	dev_list[0] = (st_device_s *)hashmap_get(g_device_hmap, (unsigned long)0);

	if (id == NULL || dev_list[0] == NULL) {
		THINGS_LOG_V_ERROR(THINGS_ERROR, TAG, "Error : id = %s, Main-device =0x%X", id, dev_list[0]);
		goto GOTO_ERROR;
	}
	memcpy(dev_list[0]->device_id, id, strlen(id) + 1);

	// Set Sub-Device ID
	for (i = 1; i < device_cnt; i++) {
		dev_list[i] = (st_device_s *)hashmap_get(g_device_hmap, (unsigned long)i);
		if (dev_list[i] == NULL) {
			THINGS_LOG_V_ERROR(THINGS_ERROR, TAG, "Error : device[%d] =0x%X", i, dev_list[i]);
			goto GOTO_ERROR;
		}

		if (user_def_dev_list[i] != NULL || strlen(dev_list[i]->device_id) == 0) {
			// a. If logical device is in a hosting(physical) device.
			if (dev_list[i]->is_physical == 1) {
				OCRandomUuidResult idGenRet = RAND_UUID_CONVERT_ERROR;

				if (user_def_dev_list[i]) {
					THINGS_LOG_D(THINGS_DEBUG, TAG, "Set Sub-device ID with user-defined device ID.");
					memcpy(dev_list[i]->device_id, user_def_dev_list[i], strlen(user_def_dev_list[i]) + 1);
					idGenRet = RAND_UUID_OK;
				} else {
					THINGS_LOG_D(THINGS_DEBUG, TAG, "Set Sub-device ID with Auto-Generated device ID.");
					idGenRet = OCGenerateUuidString(dev_list[i]->device_id);
				}

				if (idGenRet != RAND_UUID_OK) {
					THINGS_LOG_D_ERROR(THINGS_ERROR, TAG, "[DEVICE] Device ID Creation Failed : %d", idGenRet);
				} else {
					THINGS_LOG_D(THINGS_DEBUG, TAG, "[DEVICE] ID Created : %s", (dev_list[i]->device_id));
				}
			}
			// b. If logical device is in the other physical device
			else {
				THINGS_LOG_D(THINGS_INFO, TAG, "[DEVICE] Not Physically Separated Device ");
			}
		}
	}

	is_support_user_def_dev_list = false;	//  It's allow permission to apply user defined device-ID only when start THINGS_STACK.

	dm_delete_user_define_device_id();
	things_free(dev_list);
	dev_list = NULL;
	return true;

GOTO_ERROR:
	things_free(dev_list);
	dev_list = NULL;
	return false;
}

int dm_register_resource(things_server_builder_s *p_builder)
{
	THINGS_LOG_D(THINGS_DEBUG, TAG, THINGS_FUNC_ENTRY);

	if (p_builder == NULL) {
		THINGS_LOG_ERROR(THINGS_ERROR, TAG, "Builder instance is NULL");

		return 0;
	}

	int device_cnt = (int)hashmap_count(g_device_hmap);
	if (device_cnt < 1) {
		THINGS_LOG_ERROR(THINGS_ERROR, TAG, "No Device Information to Register");

		return 0;
	}

	for (int device_num = 0; device_num < device_cnt; device_num++) {
		char id[11] = { 0 };
		char res_uri[MAX_URI_LENGTH] = { 0 };
		int key = 0;
		int n_count_of_children = 0;

		st_device_s *device = NULL;
		struct things_resource_info_s *resource = NULL;
		struct col_resource_s *col_resource_s = NULL;
		struct things_resource_s *p_collection_resource = NULL;

		// 2. Device Capability Resources Registration
		THINGS_LOG_D(THINGS_DEBUG, TAG, "BEFORE SEARCHING THE DEVICE  ITEM FROM HASH TABLE");

		device = (st_device_s *)hashmap_get(g_device_hmap, (unsigned long)device_num);

		if (NULL != device) {
			snprintf(id, sizeof(id), "%d", device->no);
			THINGS_LOG_D(THINGS_DEBUG, TAG, "==================== Device (%s) ====================", id);

			if (device->col_cnt < 1) {
				THINGS_LOG_D(THINGS_DEBUG, TAG, "NO COLLECTION & ITS CHILDREN RESOURCE(S)");
			} else {
				THINGS_LOG_D(THINGS_INFO, TAG, "COLLECTION CHILDREN RESOURCE(S) CNT : %d", device->col_cnt);

				memset(res_uri, 0, (size_t) MAX_URI_LENGTH);
				strncat(res_uri, device->collection[0].uri, MAX_URI_LENGTH);

				p_collection_resource = p_builder->create_collection_resource(p_builder, res_uri, device->collection[0].resource_types[0], device->collection[0].interface_types[0]);

				for (int rt_num = 1; rt_num < device->collection[0].rt_cnt; rt_num++) {
					OCBindResourceTypeToResource(p_builder, device->collection[0].resource_types[rt_num]);
				}

				// THINGS_LOG_D(THINGS_DEBUG, TAG, "IT TO BIND : %d", resource->if_cnt);
				for (int it_num = 1; it_num < device->collection[0].if_cnt; it_num++) {
					OCBindResourceInterfaceToResource(p_builder, device->collection[0].interface_types[it_num]);
				}

				THINGS_LOG_D(THINGS_DEBUG, TAG, "AFTER REGISTERGING DEVICE RESOURCE");

				if (p_collection_resource != NULL) {
					THINGS_LOG_D(THINGS_DEBUG, TAG, "DEVICE RESOURCE(S) CNT : %d", device->col_cnt);
					for (int capa_num = 0; capa_num < device->collection[0].link_cnt; capa_num++) {
						resource = device->collection[0].links[capa_num];
						device->pchild_resources[n_count_of_children++] = register_resource(p_builder, resource, id);
					}			// End of for children resource(s) registration loop
				}				// End of single device

				p_builder->bind_all(p_collection_resource, device->pchild_resources, n_count_of_children);

				device->pchild_resources[n_count_of_children++] = p_collection_resource;
			}

			THINGS_LOG_D(THINGS_DEBUG, TAG, "SINGLE RESOURCE(S) CNT : %d", device->sig_cnt);

			for (int capa_num = 0; capa_num < device->sig_cnt; capa_num++) {
				resource = &device->single[capa_num];
				device->pchild_resources[n_count_of_children++] = register_resource(p_builder, resource, id);
			}					// End of for single resource registration loop

			// Create the Device(/oic/d) and Platform (/oic/p)
			// ex) Aircon Multi-Model
			if (device_num < 1) {
				// for hosting device
				p_builder->set_device_info(p_builder, device->name, device->type);
				p_builder->set_platform_info(p_builder, device->model_num,	// gDeviceModel,
											 device->ver_p,	// gPlatformVersion,
											 device->ver_os,	// gOSVersion,
											 device->ver_hw,	// gHWVersions,
											 device->ver_fw,	// gFWVersions,
											 device->vender_id,	// gVenderId
											 device->manufacturer_name,	// manufacturer_name
											 device->manufacturer_url);	// manufacturer_url
			} else {
				if (device->is_physical == 1) {
					THINGS_LOG_V(THINGS_INFO, TAG, "It's Physically Separated Device : %s", device->device_id);
					// for those physically separated devices
					// a. /oic/d/# resource
					device->pchild_resources[n_count_of_children++] = register_device_resource(p_builder, device, id);
					// b. /oic/p/# resource
					device->pchild_resources[n_count_of_children++] = register_platform_resource(p_builder, device, id);
				} else {
					THINGS_LOG_V(THINGS_INFO, TAG, "It's Logical Device in One Physical Device : [%d]", device_num);
				}
			}

			// Total Size of the device->pChildresources : col_cnt + sig_cnt + 1(/device) + a(/oic/d & /oic/p)
			device->capa_cnt = n_count_of_children;
		}						// End of device NULL Check
	}							// End of for device loop
	THINGS_LOG_D(THINGS_DEBUG, TAG, "=====================================================");

	if (p_builder->broadcast_presence(p_builder, 20) == 1) {
		THINGS_LOG_V_ERROR(THINGS_ERROR, TAG, "Broadcast Presence Failed.");
		return 0;
	}

	THINGS_LOG_D(THINGS_DEBUG, TAG, THINGS_FUNC_EXIT);

	return 1;
}

struct things_resource_s *dm_get_resource_instance(const char *uri, const int id)
{
	things_resource_s *ret = NULL;

	int device_cnt = (int)hashmap_count(g_device_hmap);
	if (device_cnt > 0 && device_cnt > id) {
		st_device_s *device = (st_device_s *)hashmap_get(g_device_hmap, (unsigned long)(id));

		if (device) {
			for (int index = 0; index < MAX_DEVICE_CAPABILTY_CNT; index++) {
				if (device->pchild_resources[index] == NULL) {
					THINGS_LOG_V_ERROR(THINGS_ERROR, TAG, "Resource with URI : %s not exist !!!!", uri);
					break;
				} else if (strncmp(device->pchild_resources[index]->uri, uri, strlen(uri)) == 0) {
					THINGS_LOG_V(THINGS_DEBUG, TAG, "Found %s from device[%d] : %s!!!!", uri, id, device->device_id);

					char *sValue = NULL;

					device->pchild_resources[index]->rep->things_get_value(device->pchild_resources[index]->rep, OC_RSRVD_DEVICE_ID, &sValue);
					ret = device->pchild_resources[index];
					break;
				} else {
					THINGS_LOG_D(THINGS_DEBUG, TAG, "[%d] Resource URI : %s", index, device->pchild_resources[index]->uri);
				}
			}
		}
	}
	return ret;
}

int dm_get_device_information(int *cnt, st_device_s ***list)
{
	int ret = 0;

	int device_cnt = (int)hashmap_count(g_device_hmap);
	if (device_cnt > 0) {
		st_device_s **devices = NULL;
<<<<<<< HEAD
		if ((devices = (st_device_s **) things_malloc(sizeof(st_device_s *) * device_cnt)) == NULL) {
=======
		if ((devices = (st_device_s **)things_malloc(sizeof(st_device_s *) * device_cnt)) == NULL) {
>>>>>>> b64f3a90
			THINGS_LOG_ERROR(THINGS_ERROR, TAG, "st_device_s memory allocation is failed.");
			return ret;
		}

		for (int index = 0; index < device_cnt; index++) {
			devices[index] = (st_device_s *)hashmap_get(g_device_hmap, (unsigned long)index);
		}

		(*list) = devices;
		(*cnt) = device_cnt;
		ret = 1;
	}

	return ret;
}

int dm_update_things_cloud(es_cloud_signup_s *cl_data)
{
	int ret = 1;

	THINGS_LOG_V(THINGS_INFO, TAG, "RTOS Recived Signup Data domain[%s], address[%s], port [%s],  access_token[%s],  refresh_token[%s], token_type[%s],  " "uid[%s]", cl_data->domain, cl_data->address, cl_data->port, cl_data->access_token, cl_data->refresh_token, cl_data->token_type, cl_data->uid);
	THINGS_LOG_V(THINGS_INFO, TAG, "RTOS Recived Signup Data redirect_uri[%s],  certificate[%s], sid[%s]", cl_data->redirect_uri, cl_data->certificate, cl_data->sid);

	if (g_things_cloud_file_path[0] == 0 || cl_data == NULL) {
		THINGS_LOG_V_ERROR(THINGS_ERROR, TAG, "cloud file path is NULL(%s). or Invalid argument.(0x%X)", g_things_cloud_file_path, cl_data);
		ret = 0;
		return ret;
	}

	THINGS_LOG_D(THINGS_DEBUG, TAG, "g_things_cloud_file_path = %s", g_things_cloud_file_path);

	if (update_things_cloud_json_by_cloud_signup(g_things_cloud_file_path, cl_data) == 0) {
		THINGS_LOG_V_ERROR(THINGS_ERROR, TAG, "Provisioning file update failed.");
		ret = 0;
	}

	if (ret == 1) {
		int res = 0;
		es_cloud_signup_s *confirmData = NULL;

		if ((res = dm_load_legacy_cloud_data(&confirmData)) == 1) {
			THINGS_LOG_D(THINGS_DEBUG, TAG, "Update Success.");
			is_there_cloud_data = true;
			es_cloud_signup_clear(confirmData);
			confirmData = NULL;
		} else {
			THINGS_LOG_D(THINGS_DEBUG, TAG, "Update Failed.(%d)", res);	// 1 : Success , 0/-1 : system error. , -2 : saved invalid Cloud-Data.
			is_there_cloud_data = false;
		}
	}

	return ret;
}

int dm_del_things_cloud_data(void)
{
	THINGS_LOG(THINGS_DEBUG, TAG, "Enter.");

	int ret = 1;
	if (g_things_cloud_file_path[0] == 0) {
		THINGS_LOG_V_ERROR(THINGS_ERROR, TAG, "cloud file path is NULL.");
		ret = 0;
	}

	THINGS_LOG_D(THINGS_DEBUG, TAG, "g_things_cloud_file_path = %s", g_things_cloud_file_path);

	if (update_things_cloud_json_by_cloud_signup(g_things_cloud_file_path, NULL) == 0) {
		THINGS_LOG_V_ERROR(THINGS_ERROR, TAG, "It's failed to delete Cloud-Data in cloud file.");
		ret = 0;
	}

	if (ret == 1) {
		THINGS_LOG_D(THINGS_DEBUG, TAG, "Delete Success.");
		is_there_cloud_data = false;
	}

	THINGS_LOG(THINGS_DEBUG, TAG, "Exit.");
	return ret;
}

bool dm_is_there_things_cloud(void)
{
	THINGS_LOG_D(THINGS_DEBUG, TAG, "is_there_cloud_data = %d", is_there_cloud_data);
	return is_there_cloud_data;
}

int dm_validate_attribute_in_request(char *rt, const void *payload)
{
	THINGS_LOG_D(THINGS_DEBUG, TAG, THINGS_FUNC_ENTRY);
	int ret = 0;

	if (rt != NULL && payload != NULL) {
		// 1. Get index with resource type
		unsigned long index = hashmap_get_hashval((unsigned char *)rt);
		OCRepPayload *r_payload = (OCRepPayload *)payload;

		// 2. Get resource type instance
		THINGS_LOG_D(THINGS_INFO, TAG, "Index : %u  rt : %s", index, rt);
		struct st_resource_type_s *res_type = (struct st_resource_type_s *)hashmap_get(g_resource_type_hmap, index);

		if (NULL != res_type) {
			int iter = 0;
			// 3. Get attributes & check
			//    POLICY
			//    a. Check exsitence of read-only attributes in the payload which should not be..
			for (iter = 0; iter < res_type->prop_cnt; iter++) {
				if (NULL != res_type->prop[iter]
					&& (1 == CHECK_READABLE(res_type->prop[iter]->rw)
						&& 1 != CHECK_WRITABLE(res_type->prop[iter]->rw))
				   ) {
					THINGS_LOG_D(THINGS_INFO, TAG, "\tCHECKING READ-ONLY ATTR : %s", res_type->prop[iter]->key);
					if (!OCRepPayloadIsNull(r_payload, res_type->prop[iter]->key)) {
						THINGS_LOG_D(THINGS_DEBUG, TAG, "\t==> EXIST");
						goto VALIDATION_EXIT;
					} else {
						THINGS_LOG_D(THINGS_DEBUG, TAG, "\t==> NOT EXIST");
					}
				}
			}
			//    b. Check existence of rw attribute in the payload which should exist at least 1
			for (iter = 0; iter < res_type->prop_cnt; iter++) {
				if (NULL != res_type->prop[iter]
					&& 1 == CHECK_WRITABLE(res_type->prop[iter]->rw)) {
					THINGS_LOG_D(THINGS_INFO, TAG, "\tCHECKING WRITE-ABLE ATTR : %s", res_type->prop[iter]->key);
					if (!OCRepPayloadIsNull(r_payload, res_type->prop[iter]->key)) {
						THINGS_LOG_D(THINGS_DEBUG, TAG, "\t==> EXIST");

						ret = 1;
						break;
					} else {
						THINGS_LOG_D(THINGS_DEBUG, TAG, "\t==> NOT EXIST");
					}
				}
			}
			//    c. Make it pass if it's collection resource
			if (0 == strncmp(rt, OC_RSRVD_RESOURCE_TYPE_COLLECTION, strlen(OC_RSRVD_RESOURCE_TYPE_COLLECTION))
				|| 0 == strncmp(rt, SEC_RTYPE_THINGS_DEVICE, strlen(SEC_RTYPE_THINGS_DEVICE))) {
				// TODO : Need to check whether there an array delivered or not..
				THINGS_LOG_D(THINGS_DEBUG, TAG, "\t==> Child %s", (r_payload->next != NULL ? "EXIST" : "NOT EXIST"));
				THINGS_LOG_D(THINGS_DEBUG, TAG, "\t==> Request On Collection Resource. Making it PASS");
				ret = 1;
			}
		} else {
			THINGS_LOG_D_ERROR(THINGS_ERROR, TAG, "Not Supporting rt : %s", rt);
		}
	} else {
		THINGS_LOG_D_ERROR(THINGS_ERROR, TAG, "Invalid Input - rt : %s, payload %d", rt, payload);
	}

VALIDATION_EXIT:

	if (ret == 0) {
		THINGS_LOG_D(THINGS_DEBUG, TAG, "\t==> INVALID REQUEST~!!!");
	}
	return ret;
}

int things_get_resource_type(const char *resource_uri, int *count, char ***resource_types)
{
	THINGS_LOG_D(THINGS_DEBUG, TAG, "things_get_resource_type : %s", resource_uri);
	int device_cnt = (int)hashmap_count(g_device_hmap);
	if (device_cnt > 0) {
		st_device_s *device = (st_device_s *)hashmap_get(g_device_hmap, (unsigned long)0);

		if (device != NULL) {
			if (device->sig_cnt > 0) {
				for (int index = 0; index < device->sig_cnt; index++) {
					if (strncmp(device->single[index].uri, resource_uri, strlen(resource_uri)) == 0) {
						(*count) = device->single[index].rt_cnt;
						(*resource_types) = device->single[index].resource_types;
						return 1;
					}
				}
			}
			if (device->col_cnt > 0) {
				for (int index = 0; index < device->col_cnt; index++) {
					if (strncmp(device->collection[index].uri, resource_uri, strlen(resource_uri)) == 0) {
						(*count) = device->collection[index].rt_cnt;
						(*resource_types) = device->collection[index].resource_types;
						return 1;
					} else {
						for (int index_links = 0; index_links < device->collection[index].link_cnt; index_links++) {
							if (strncmp(device->collection[index].links[index_links]->uri, resource_uri, strlen(resource_uri)) == 0) {
								(*count) = device->collection[index].links[index_links]->rt_cnt;
								(*resource_types) = device->collection[index].links[index_links]->resource_types;
								return 1;
							}
						}
					}
				}
			}
		}
	}
	return 0;
}

const int dm_get_wifi_property_interface()
{
	return g_wifi_interface;
}

const wifi_freq_e dm_get_wifi_property_freq()
{
	return g_wifi_freq;
}

const int dm_get_ownership_transfer_method()
{
	THINGS_LOG_V(THINGS_INFO, TAG, "ownership_transfer_method : %d", g_ownership_transfer_method);
	return g_ownership_transfer_method;
}

int things_get_attributes_by_resource_type(const char *res_type, int *count, things_attribute_info_s ***attributes)
{
	int resource_type_cnt = (int)hashmap_count(g_resource_type_hmap);
	THINGS_LOG_D(THINGS_DEBUG, TAG, "things_get_attributes_by_resource_type : %s, resource_type_cnt : %d", res_type, resource_type_cnt);

	if (resource_type_cnt > 0) {

		int index = hashmap_get_hashval(res_type);
		struct st_resource_type_s *res_type = (struct st_resource_type_s *)hashmap_get(g_resource_type_hmap, index);
		if (res_type == NULL) {
			THINGS_LOG_V_ERROR(THINGS_ERROR, TAG, "res_type Not Exist");
			return 0;
		}

		THINGS_LOG_D(THINGS_DEBUG, TAG, "res_type : %s, res_type : %s", res_type->rt, res_type);
		if (strncmp(res_type->rt, res_type, strlen(res_type)) == 0) {
			THINGS_LOG_D(THINGS_DEBUG, TAG, "res_type->prop_cnt : %d", res_type->prop_cnt);
			(*count) = res_type->prop_cnt;
			(*attributes) = res_type->prop;
			return 1;
		}
	}
	return 0;
}

bool things_is_collection_resource(const char *res_uri)
{
	int device_cnt = (int)hashmap_count(g_device_hmap);
	if (device_cnt > 0) {
		st_device_s *device = NULL;

		device = (st_device_s *)hashmap_get(g_device_hmap, (unsigned long)0);
		if (device == NULL) {
			THINGS_LOG_V_ERROR(THINGS_ERROR, TAG, "Device Not Exist");
			return NULL;
		}

		if (device->col_cnt > 0) {
			for (int index = 0; index < device->col_cnt; index++) {
				if (strncmp(device->collection[index].uri, res_uri, strlen(res_uri)) == 0) {
					return true;
				}
			}
		}
	}
	return false;
}

int things_get_child_resources(const char *col_res_uri, int *count, things_resource_info_s ***child_resources)
{
	st_device_s *device = NULL;

	device = (st_device_s *)hashmap_get(g_device_hmap, (unsigned long)0);
	if (device == NULL) {
		THINGS_LOG_V_ERROR(THINGS_ERROR, TAG, "Device Not Exist");
		return NULL;
	}

	if (device->col_cnt > 0) {
		for (int index = 0; index < device->col_cnt; index++) {
			if (strncmp(device->collection[index].uri, col_res_uri, strlen(col_res_uri)) == 0) {
				(*count) = device->collection[index].link_cnt;
				(*child_resources) = device->collection[index].links;
				return 1;
			}
		}
	}
	return 0;
}

int dm_init_module(const char *devJsonPath)
{
	if (devJsonPath == NULL) {
		THINGS_LOG_D(THINGS_ERROR, TAG, "devJsonPath is NULL");
		return 0;
	}

	memset(g_svrdb_file_path, 0, (size_t) MAX_FILE_PATH_LENGTH);
	memset(g_things_cloud_file_path, 0, (size_t) MAX_FILE_PATH_LENGTH);
	memset(g_cloud_address, 0, (size_t) MAX_CLOUD_ADDRESS);

	return Parse_things_files(devJsonPath);
}

int dm_termiate_module()
{
	//  Need to backup all the keys in order to delete from the map.
	hashmap_delete(g_device_hmap);
	hashmap_delete(g_resource_type_hmap);
	return 1;
}<|MERGE_RESOLUTION|>--- conflicted
+++ resolved
@@ -661,13 +661,10 @@
 	st_device_s *device = (st_device_s *)hashmap_get(g_device_hmap, (unsigned long)(0));
 	int ssid_type = (is_artik == true ? 1 : 0);
 	unsigned char mac_id[16] = { 0, };
-<<<<<<< HEAD
 	char ssid_device_name[17];
 
 	snprintf(ssid_device_name, sizeof(ssid_device_name), "%s", device->name);
 	THINGS_LOG_V(THINGS_INFO, TAG, "DeviceName : %s", ssid_device_name);
-=======
->>>>>>> b64f3a90
 
 	wifi_manager_info_s st_wifi_info;
 	wifi_manager_get_info(&st_wifi_info);
@@ -1722,11 +1719,7 @@
 		return false;
 	}
 
-<<<<<<< HEAD
-	if ((dev_list = (st_device_s **) things_malloc(sizeof(st_device_s *) * device_cnt)) == NULL) {
-=======
 	if ((dev_list = (st_device_s **)things_malloc(sizeof(st_device_s *) * device_cnt)) == NULL) {
->>>>>>> b64f3a90
 		THINGS_LOG_ERROR(THINGS_ERROR, TAG, "st_device_s mem allocation is failed.");
 		return false;
 	}
@@ -1945,11 +1938,7 @@
 	int device_cnt = (int)hashmap_count(g_device_hmap);
 	if (device_cnt > 0) {
 		st_device_s **devices = NULL;
-<<<<<<< HEAD
-		if ((devices = (st_device_s **) things_malloc(sizeof(st_device_s *) * device_cnt)) == NULL) {
-=======
 		if ((devices = (st_device_s **)things_malloc(sizeof(st_device_s *) * device_cnt)) == NULL) {
->>>>>>> b64f3a90
 			THINGS_LOG_ERROR(THINGS_ERROR, TAG, "st_device_s memory allocation is failed.");
 			return ret;
 		}
