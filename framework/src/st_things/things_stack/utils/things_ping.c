--- conflicted
+++ resolved
@@ -486,78 +486,6 @@
 	return OC_STACK_DELETE_TRANSACTION;
 }
 
-<<<<<<< HEAD
-static OCStackApplicationResult handler_ping_update_request(void *ctx, OCDoHandle handle, OCClientResponse *client_response)
-{
-	THINGS_LOG_D(TAG, "Enter.");
-
-	int64_t *interval = NULL;
-	size_t dimensions[MAX_REP_ARRAY_DEPTH] = { 0, 0, 0 };
-	things_ping_s *ping = (things_ping_s *) ctx;
-	(void)handle;
-
-	if (ctx == (void *)DEFAULT_CONTEXT_VALUE || ctx == NULL || ping->addr == NULL) {
-		THINGS_LOG_D(TAG, "content value is invalid.(ctx=0x%X)", ctx);
-		return OC_STACK_DELETE_TRANSACTION;
-	}
-
-	if (client_response) {
-		THINGS_LOG_D(TAG, "ctx=0x%X", ctx);
-		THINGS_LOG_D(TAG, "StackResult: %s(%d)", get_result(client_response->result), client_response->result);
-
-		THINGS_LOG_D(TAG, "Device =============> Discovered @ %s:%d", client_response->devAddr.addr, client_response->devAddr.port);
-
-		if (strncmp(ping->addr, client_response->devAddr.addr, strlen(client_response->devAddr.addr)) != 0) {
-			THINGS_LOG_E(TAG, "[Error]: Mismatching address.(ping->addr=%s, recvAddr=%s)", ping->addr, client_response->devAddr.addr);
-			return OC_STACK_DELETE_TRANSACTION;
-		}
-		// Parsing payload.
-		if (client_response->payload != NULL && client_response->payload->type == PAYLOAD_TYPE_REPRESENTATION) {
-			OCRepPayloadValue *val = ((OCRepPayload *) client_response->payload)->values;
-			while (val != NULL) {
-				things_rep_payload_value_print(val);
-				val = val->next;
-			}
-
-			OCRepPayloadGetIntArray(((const OCRepPayload *)client_response->payload), INTERVAL_ARRAY, &interval, dimensions);
-			THINGS_LOG_D(TAG, "dimension=[%d, %d, %d]", dimensions[0], dimensions[1], dimensions[2]);
-			for (int i = 0; i < dimensions[0]; i++) {
-				THINGS_LOG_D(TAG, "interval[%d]=%d", i, interval[i]);
-			}
-		}
-		// Result processing.
-		switch (client_response->result) {
-		case OC_STACK_RESOURCE_CHANGED:
-			THINGS_LOG_D(TAG, "update-Ping request Success.");
-			if (set_interval(ping, interval, dimensions[0], PING_ST_INTUPDATE) == true) {
-				THINGS_LOG_D(TAG, "Success Apply Interval.");
-			}
-			break;
-		case OC_STACK_TIMEOUT:
-			THINGS_LOG_E(TAG, "Occurred Time-Out Event.");
-			unset_mask(ping, PING_ST_SIGNIN|PING_ST_TCPCONNECT);
-			check_ping_thread(ping);
-			CAUtilTCPDisconnectSession(ping->addr, ping->port, 64);
-			THINGS_LOG_E(TAG, "SEND PING TIME OUT, CLOUD DISCONNECT");
-			break;
-		default:
-			THINGS_LOG_D(TAG, "Not Support StackResult: %s(%d)", get_result(client_response->result), client_response->result);
-			break;
-		}
-	} else {
-		THINGS_LOG_V(TAG, "handler_ping_update_request received Null client_response");
-	}
-	/*! Added by st_things for memory Leak fix
-	 */
-	if (NULL != interval) {
-		things_free(interval);
-	}
-	THINGS_LOG_D(TAG, "Exit.");
-	return OC_STACK_DELETE_TRANSACTION;
-}
-
-=======
->>>>>>> 842b9220
 /***************************************************************************************
  *
  * Interval Function Definition Collection.
