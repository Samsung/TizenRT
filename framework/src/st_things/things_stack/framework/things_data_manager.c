/****************************************************************************
 *
 * Copyright 2017 Samsung Electronics All Rights Reserved.
 *
 * Licensed under the Apache License, Version 2.0 (the "License");
 * you may not use this file except in compliance with the License.
 * You may obtain a copy of the License at
 *
 * http://www.apache.org/licenses/LICENSE-2.0
 *
 * Unless required by applicable law or agreed to in writing,
 * software distributed under the License is distributed on an
 * "AS IS" BASIS, WITHOUT WARRANTIES OR CONDITIONS OF ANY KIND,
 * either express or implied. See the License for the specific
 * language governing permissions and limitations under the License.
 *
 ****************************************************************************/

#define _POSIX_C_SOURCE 200809L

#include <string.h>
#include <stdlib.h>
#include <json/cJSON.h>

#include "octypes.h"
#include "ocpayload.h"
#include "easy-setup/easysetup.h"
#include "ocstackconfig.h"
#include "ocrandom.h"
#include "things_def.h"
#include "logging/things_logger.h"
#include "memory/things_malloc.h"
#include "utils/things_string_util.h"
#include "utils/things_hashmap.h"
#include "things_resource.h"
#include "things_data_manager.h"
#include "things_sss_manager.h"
#include "things_server_builder.h"
#include "cloud/cloud_manager.h"
#include "cloud/cloud_connector.h"
#include "things_types.h"
#include <wifi_manager/wifi_manager.h>

#define TAG "[things_datamgr]"

#define KEY_CLOUD       "cloud"
#define KEY_WIFI       "wifi"

#define KEY_WIFI_SSID       "ssid"
#define KEY_WIFI_PASSPHARASE       "passphrase"
#define KEY_WIFI_AUTH_TYPE       "auth_type"
#define KEY_WIFI_CRYPTO_TYPE       "crypto_type"

#define KEY_CLOUD_DOMAIN   "domain"
#define KEY_CLOUD_ADDRESS  "address"
#define KEY_CLOUD_PORT     "port"
#define KEY_FILE_PATH    "fileRWpath"
#define KEY_ATTR_PATH2   "path"

#define KEY_DEVICE         "device"
#define KEY_DEVICE_SPECIFICATION    "specification"
#define KEY_DEVICE_SPECIFICATION_DEVICE     "device"
#define KEY_DEVICE_SPECIFICATION_DEVICE_DEVICETYPE      "deviceType"
#define KEY_DEVICE_SPECIFICATION_DEVICE_DEVICENAME      "deviceName"
#define KEY_DEVICE_SPECIFICATION_DEVICE_SPECVERSION     "specVersion"
#define KEY_DEVICE_SPECIFICATION_DEVICE_DATAMODELVERSION    "dataModelVersion"
#define KEY_DEVICE_SPECIFICATION_PLATFORM   "platform"
#define KEY_DEVICE_SPECIFICATION_PLATFORM_MANUFACTURERNAME  "manufacturerName"
#define KEY_DEVICE_SPECIFICATION_PLATFORM_MANUFACTURERURL   "manufacturerUrl"
#define KEY_DEVICE_SPECIFICATION_PLATFORM_MANUFACTURINGDATE "manufacturingDate"
#define KEY_DEVICE_SPECIFICATION_PLATFORM_MODELNUMBER   "modelNumber"
#define KEY_DEVICE_SPECIFICATION_PLATFORM_PLATFORMVERSION   "platformVersion"
#define KEY_DEVICE_SPECIFICATION_PLATFORM_OSVERSION     "osVersion"
#define KEY_DEVICE_SPECIFICATION_PLATFORM_HARDWAREVERSION   "hardwareVersion"
#define KEY_DEVICE_SPECIFICATION_PLATFORM_FIRMWAREVERSION   "firmwareVersion"
#define KEY_DEVICE_SPECIFICATION_PLATFORM_VENDORID  "vendorId"

#define KEY_RESOURCES       "resources"
#define KEY_RESOURCES_TYPE  "resourceTypes"

#define KEY_RESOURCES_COL   "collection"
#define KEY_RESOURCES_SIG   "single"

#define KEY_CONFIGURATION    "configuration"
#define KEY_CONFIGURATION_EASYSETUP    "easySetup"
#define KEY_CONFIGURATION_EASYSETUP_CONNECTIVITY    "connectivity"
#define KEY_CONFIGURATION_EASYSETUP_CONNECTIVITY_TYPE    "type"

#define KEY_CONFIGURATION_EASYSETUP_CONNECTIVITY_SOFTAP    "softAP"
#define KEY_CONFIGURATION_EASYSETUP_CONNECTIVITY_SOFTAP_MANUFACTUREID    "manufacturerId"
#define KEY_CONFIGURATION_EASYSETUP_CONNECTIVITY_SOFTAP_SETUPID    "setupId"
#define KEY_CONFIGURATION_EASYSETUP_CONNECTIVITY_SOFTAP_ARTIK    "artik"
#define KEY_CONFIGURATION_EASYSETUP_OWNERSHIP       "ownershipTransferMethod"

#define KEY_CONFIGURATION_WIFI    "wifi"
#define KEY_CONFIGURATION_WIFI_INTERFACES    "interfaces"
#define KEY_CONFIGURATION_WIFI_FREQUENCY    "frequency"

#define KEY_CONFIGURATION_FILEPATH      "filePath"
#define KEY_CONFIGURATION_FILEPATH_SVRDB    "svrdb"
#define KEY_CONFIGURATION_FILEPATH_PROVISIONING     "provisioning"
#define KEY_CONFIGURATION_FILEPATH_CERTIFICATE     "certificate"
#define KEY_CONFIGURATION_FILEPATH_PRIVATEKEY       "privateKey"

#define KEY_DEVICE_RESOURCE_URI "uri"
#define KEY_DEVICE_RESOURCE_TYPES "types"
#define KEY_DEVICE_RESOURCE_INTERFACES "interfaces"
#define KEY_DEVICE_RESOURCE_POLICY "policy"
#define KEY_DEVICE_RESOURCE_COLLECTION_LINKS    "links"

#define KEY_DEVICE_RESOURCETYPE_TYPE   "type"
#define KEY_DEVICE_RESOURCETYPE_PROPERTIES    "properties"
#define KEY_DEVICE_RESOURCETYPE_PROPERTIES_KEY    "key"
#define KEY_DEVICE_RESOURCETYPE_PROPERTIES_TYPE    "type"
#define KEY_DEVICE_RESOURCETYPE_PROPERTIES_MANDATORY    "mandatory"
#define KEY_DEVICE_RESOURCETYPE_PROPERTIES_RW    "rw"

#define KEY_ATTR_DEVICE_DEVICEID     "devid"

#define CHECK_BIT(var, pos)  (((var)>>(pos)) & 1)

#define CHECK_READABLE(var) CHECK_BIT(var, 0)
#define CHECK_WRITABLE(var) CHECK_BIT(var, 1)

#define CHECK_DISCOVERABLE(var) CHECK_BIT(var, 0)
#define CHECK_OBSERVABLE(var)   CHECK_BIT(var, 1)
#define CHECK_SECURE(var)       CHECK_BIT(var, 2)

#define MAX_FILE_ACCESS_CNT          (10)
#define MAX_KEY_LENGTH               (50)

#define MAX_URI_LENGTH          (128)
#define MAX_IT_CNT                    (5)
#define MAX_RT_CNT                   (10)

#define MAX_ATTRIBUTE_LENGTH     (64)

#define MAX_CLOUD_ADDRESS           (256)	//   Need to match with the Cloud Spec.
#define MAX_CLOUD_SESSIONKEY        (128)	//   Need to match with the Cloud Spec.

#define MAX_FILE_PATH_LENGTH        (250)

<<<<<<< HEAD
// #define MAX_SUBDEVICE_EA            (100)

=======
>>>>>>> 0c06de2f
#define MAX_SOFTAP_SSID				(64)

#define PATH_MNT "/mnt/"
#define PATH_ROM "/rom/"

static bool is_support_user_def_dev_list = true;	// It's allow to apply user-defined device-ID only when start Stack.
<<<<<<< HEAD
// static char *user_def_dev_list[MAX_SUBDEVICE_EA + 1] = { 0, };
=======
>>>>>>> 0c06de2f

static volatile int resource_type_cnt = 0;

static char g_things_cloud_file_path[MAX_FILE_PATH_LENGTH + 1] = { 0 };
static char g_things_info_file_path[MAX_FILE_PATH_LENGTH] = { 0 };
static char g_svrdb_file_path[MAX_FILE_PATH_LENGTH + 1] = { 0 };
static char g_certificate_file_path[MAX_FILE_PATH_LENGTH + 1] = { 0 };
static char g_private_key_file_path[MAX_FILE_PATH_LENGTH + 1] = { 0 };

static char g_cloud_address[MAX_CLOUD_ADDRESS] = { 0 };
static char *g_firmware_version;
static char *g_vendor_id;
static char *g_model_number;

static char *g_manufacturer_name;
static char *g_setup_id;
static bool is_artik;
static char g_easysetup_softap_ssid[MAX_SOFTAP_SSID + 1];
static char *g_easysetup_softap_passphrase = "1111122222";
static char *g_easysetup_tag = "E1";
static int g_easysetup_softap_channel = 1;

static int g_wifi_interface;
static wifi_freq_e g_wifi_freq;

static int g_ownership_transfer_method = 0;

static struct hashmap_s *g_resource_type_hmap = NULL;	// map for resource types
static struct hashmap_s *g_device_hmap = NULL;

static bool is_there_cloud_data = false;
static const char *origin_cloud_json_str = "{\n\
		\"cloud\":    {\n\
			\"address\":    \"52.40.216.160:5683\"\n\
		}\n\
}";

static wifi_manager_softap_config_s ap_config;
static easysetup_connectivity_type_e es_conn_type = es_conn_type_none;
static wifi_manager_ap_config_s g_homeap_info;

typedef int8_t INT8;

#define STD_CI_CLOUD_ADDRESS "52.40.216.160:5683"
#define MAX_CI_CLOUD_ADDRESS 256
static es_cloud_signup_s *gpst_cloud_data = NULL;
static char g_ci_cloud_address[MAX_CI_CLOUD_ADDRESS] = { 0 };

struct things_attribute_info_s const gstAttr_x_com_samsung_provisioninginfo[] = {
	{
		.key = "x.com.samsung.provisioning.targets",
		.type = 9,
		.mandatory = false,
		.rw = 1
	},
	{
		.key = "x.com.samsung.provisioning.owned",
		.type = 0,
		.mandatory = false,
		.rw = 1
	},
	{
		.key = "x.com.samsung.provisioning.easysetupdi",
		.type = 3,
		.mandatory = false,
		.rw = 1
	},
	{
		.key = "x.com.samsung.provisioning.reset",
		.type = 0,
		.mandatory = false,
		.rw = 3
	},
	{
		.key = "x.com.samsung.provisioning.stopAP",
		.type = 0,
		.mandatory = false,
		.rw = 3
	}
};

#ifdef CONFIG_ST_THINGS_FOTA
const struct things_attribute_info_s const gstAttr_oic_r_firmware[] = {
	{
		.key = "version",
		.type = 3,
		.mandatory = false,
		.rw = 1
	},
	{
		.key = "newversion",
		.type = 3,
		.mandatory = false,
		.rw = 3
	},
	{
		.key = "packageuri",
		.type = 3,
		.mandatory = false,
		.rw = 3
	},
	{
		.key = "packagesize",
		.type = 1,
		.mandatory = false,
		.rw = 3
	},
	{
		.key = "packagemd5",
		.type = 3,
		.mandatory = false,
		.rw = 3
	},
	{
		.key = "activecheck",
		.type = 1,
		.mandatory = false,
		.rw = 1
	},
	{
		.key = "update",
		.type = 3,
		.mandatory = false,
		.rw = 3
	},
	{
		.key = "vender",
		.type = 3,
		.mandatory = false,
		.rw = 1
	},
	{
		.key = "model",
		.type = 3,
		.mandatory = false,
		.rw = 1
	},
	{
		.key = "state",
		.type = 1,
		.mandatory = false,
		.rw = 1
	},
	{
		.key = "progress",
		.type = 1,
		.mandatory = false,
		.rw = 1
	},
	{
		.key = "result",
		.type = 1,
		.mandatory = false,
		.rw = 1
	},
	{
		.key = "updatetime",
		.type = 3,
		.mandatory = false,
		.rw = 3
	},
	{
		.key = "description",
		.type = 3,
		.mandatory = false,
		.rw = 3
	}
};
#endif
static const struct st_resource_type_s const gst_resource_types[] = {
	{
		.rt = "x.com.samsung.provisioninginfo",
		.prop_cnt = 5,
		.prop[0] = &gstAttr_x_com_samsung_provisioninginfo[0],
		.prop[1] = &gstAttr_x_com_samsung_provisioninginfo[1],
		.prop[2] = &gstAttr_x_com_samsung_provisioninginfo[2],
		.prop[3] = &gstAttr_x_com_samsung_provisioninginfo[3],
		.prop[4] = &gstAttr_x_com_samsung_provisioninginfo[4]
	},
#ifdef CONFIG_ST_THINGS_FOTA
	, {
		.rt = "oic.r.firmware",
		.prop_cnt = 14,
		.prop[0] = &gstAttr_oic_r_firmware[0],
		.prop[1] = &gstAttr_oic_r_firmware[1],
		.prop[2] = &gstAttr_oic_r_firmware[2],
		.prop[3] = &gstAttr_oic_r_firmware[3],
		.prop[4] = &gstAttr_oic_r_firmware[4],
		.prop[5] = &gstAttr_oic_r_firmware[5],
		.prop[6] = &gstAttr_oic_r_firmware[6],
		.prop[7] = &gstAttr_oic_r_firmware[7],
		.prop[8] = &gstAttr_oic_r_firmware[8],
		.prop[9] = &gstAttr_oic_r_firmware[9],
		.prop[10] = &gstAttr_oic_r_firmware[10],
		.prop[11] = &gstAttr_oic_r_firmware[11],
		.prop[12] = &gstAttr_oic_r_firmware[12],
		.prop[13] = &gstAttr_oic_r_firmware[13]
	}
#endif
};

static const struct things_resource_info_s const gstResources[] = {
	{
		.uri = "/sec/provisioninginfo",
		.interface_types = {"oic.if.a"},
		.resource_types = {"x.com.samsung.provisioninginfo"},
		.if_cnt = 1,
		.rt_cnt = 1,
		.policy = 3
	},
#ifdef CONFIG_ST_THINGS_FOTA
	, {
		.uri = "/firmware",
		.interface_types = {"oic.if.baseline"},
		.resource_types = {"oic.r.firmware"},
		.if_cnt = 1,
		.rt_cnt = 1,
		.policy = 3
	}
#endif
};

/**
 *	@fn get_cloud_server_address
 *	@brief Function to get cloud server address
 *  @param pch_current_server
 *  @return
 */
char *get_cloud_server_address(char *pch_current_server)
{
	if (gpst_cloud_data != NULL) {
		memset(g_ci_cloud_address, 0, MAX_CI_CLOUD_ADDRESS);
		memcpy(g_ci_cloud_address, gpst_cloud_data->address, strlen(gpst_cloud_data->address) + 1);
	} else {
		memcpy(g_ci_cloud_address, STD_CI_CLOUD_ADDRESS, strlen(STD_CI_CLOUD_ADDRESS) + 1);
	}
	THINGS_LOG_D(THINGS_DEBUG, TAG, "CLOUD CI Address : %s", g_ci_cloud_address);

	return g_ci_cloud_address;
}

static struct things_attribute_info_s *create_property()
{
	struct things_attribute_info_s *property = things_malloc(sizeof(things_attribute_info_s));

	memset(property->key, 0, (size_t) MAX_KEY_LENGTH);
	property->type = 0;
	property->mandatory = false;
	property->rw = 0;

	return property;
}

static struct st_resource_type_s *create_resource_type()
{
	struct st_resource_type_s *type = things_malloc(sizeof(st_resource_type_s));

	if (type == NULL) {
		THINGS_LOG_D(THINGS_ERROR, TAG, "Failed to create_resource_type");
		return NULL;
	}

	memset(type->rt, 0, (size_t) MAX_ATTRIBUTE_LENGTH);
	memset(type->prop, 0, (size_t) MAX_PROPERTY_CNT);
	type->prop_cnt = 0;

	return type;
}

static struct things_resource_info_s *create_resource()
{
	struct things_resource_info_s *resource = things_malloc(sizeof(things_resource_info_s));

	if (resource == NULL) {
		THINGS_LOG_D(THINGS_ERROR, TAG, "Failed to create_resource");
		return NULL;
	}

	memset(resource->uri, 0, sizeof(resource->uri));
	memset(resource->interface_types, 0, sizeof(resource->interface_types));
	memset(resource->resource_types, 0, sizeof(resource->resource_types));
	resource->policy = 0;
	resource->if_cnt = 0;
	resource->rt_cnt = 0;

	return resource;
}

static st_device_s *create_device()
{
	st_device_s *device = things_malloc(sizeof(st_device_s));

	if (device == NULL) {
		THINGS_LOG_D(THINGS_ERROR, TAG, "Failed to create_device");
		return NULL;
	}

	device->type = NULL;
	device->name = NULL;
	device->manufacturer_name = NULL;
	device->manufacturer_url = NULL;
	device->manufacturing_date = NULL;
	device->model_num = NULL;
	device->ver_p = NULL;
	device->ver_os = NULL;
	device->ver_hw = NULL;
	device->ver_fw = NULL;
	device->device_id = NULL;
	device->vender_id = NULL;

	device->no = -1;
	device->capa_cnt = 0;
	device->col_cnt = 0;
	device->sig_cnt = 0;
	device->is_physical = 0;

	device->collection = NULL;
	device->single = NULL;
	device->pchild_resources = NULL;	

	return device;
}

static void delete_device(st_device_s *device) {

	if(device != NULL) {

		things_free(device->type);
		things_free(device->name);
		things_free(device->manufacturer_name);
		things_free(device->manufacturer_url);
		things_free(device->manufacturing_date);
		things_free(device->model_num);
		things_free(device->ver_p);
		things_free(device->ver_os);
		things_free(device->ver_hw);
		things_free(device->ver_fw);
		things_free(device->device_id);
		things_free(device->vender_id);

		things_free(device->collection);
		things_free(device->single);

		things_free(device);
	}

}

size_t get_json_file_size(const char *filename)
{
	size_t size = 0;
	FILE *fp = fopen(filename, "r");

	if (fp) {
		if (0 == fseek(fp, 0L, SEEK_END)) {
			size = ftell(fp);
			rewind(fp);
		}
		fclose(fp);
	}
	return size;
}

char *get_json_string_from_file(const char *filename)
{
	FILE *fp = NULL;
	char *json_str = NULL;
	size_t size = get_json_file_size(filename);
	size_t readed = 0;
	int fp_acess_cnt = 0;

	if (size <= 0) {
		THINGS_LOG_D(THINGS_ERROR, TAG, "Failed converting to JSON");
		return NULL;
	} else {
		THINGS_LOG_D(THINGS_DEBUG, TAG, "File size: %d ", size);
	}

	json_str = (char *)things_malloc(size + 1);

	// 1. File Read
	fp = fopen(filename, "r");
	if (NULL == fp) {
		THINGS_LOG_V_ERROR(THINGS_ERROR, TAG, "Failed to open %s", filename);
		things_free(json_str);
		return NULL;
	}
	// 2. Json String read from the given file.
	size_t bytes_read = 0;
	while (readed < size && fp_acess_cnt < MAX_FILE_ACCESS_CNT) {
		bytes_read = fread(&(json_str[readed]), 1, size - readed, fp);
		readed += bytes_read;
		THINGS_LOG_D(THINGS_DEBUG, TAG, "Read Size: %d, total Size =%d", readed, size);
		fp_acess_cnt++;
	}

	if (fp_acess_cnt >= MAX_FILE_ACCESS_CNT) {
		THINGS_LOG_V_ERROR(THINGS_ERROR, TAG, "Access-Times is Over for File Read. (Readed Size: %d, total Size =%d)", readed, size);
		things_free(json_str);
		fclose(fp);
		return NULL;
	}

	json_str[readed] = '\0';

	fclose(fp);
	fp = NULL;

	return json_str;
}

int set_json_string_into_file(const char *filename, const char *json_str)
{
	FILE *fp = NULL;
	// 1. File Read
	fp = fopen(filename, "w");
	if (NULL == fp) {
		THINGS_LOG_V_ERROR(THINGS_ERROR, TAG, "Failed to open \"%s\" with Write permission.", filename);
		return 0;
	}
	// 2. Json String read from the given file.
	fwrite(json_str, 1, strlen(json_str), fp);

	fclose(fp);
	fp = NULL;
	return 1;
}

static int init_things_info_file(cJSON *cjson, char *origin_json_str)
{
	int res = 1;

	if (g_things_info_file_path[0] == 0) {
		int length = 0;
		cJSON *file_rw_path = cJSON_GetObjectItem(cjson, KEY_FILE_PATH);
		if (NULL == file_rw_path || (length = strlen(file_rw_path->valuestring)) <= 0) {
			THINGS_LOG_V_ERROR(THINGS_ERROR, TAG, "\"%s\" key is not exist in info file. or value is empty.", KEY_FILE_PATH);
			return 0;
		}

		memset(g_things_info_file_path, 0, MAX_FILE_PATH_LENGTH);
		memcpy(g_things_info_file_path, file_rw_path->valuestring, length + 1);
		THINGS_LOG_D(THINGS_DEBUG, TAG, "Info file path : %s", g_things_info_file_path);
	}

	int is_valid = 1;

	char *json_str = get_json_string_from_file(g_things_info_file_path);
	if (json_str != NULL) {
		cJSON *root = cJSON_Parse((const char *)json_str);
		if (root == NULL) {
			THINGS_LOG_V_ERROR(THINGS_ERROR, TAG, "%s fail to parsed.", g_things_info_file_path);
			is_valid = 0;
		}
	} else {
		THINGS_LOG_V_ERROR(THINGS_ERROR, TAG, "%s is empty.", g_things_info_file_path);
		is_valid = 0;
	}

	if (is_valid == 0) {
		THINGS_LOG_V_ERROR(THINGS_ERROR, TAG, "Try to reset the info file.");
		if (set_json_string_into_file(g_things_info_file_path, origin_json_str) == 0) {
			THINGS_LOG_V_ERROR(THINGS_ERROR, TAG, "original info file copy failed.");
			res = 0;
		}
	}

	return res;
}

static int get_json_int(cJSON *json, int64_t *variable)
{
	THINGS_LOG_D(THINGS_DEBUG, TAG, "Enter");

	int res = 1;

	if (json == NULL || variable == NULL) {
		THINGS_LOG_V_ERROR(THINGS_ERROR, TAG, "json = %d, variable = %d", json, variable);
		return 0;
	}

	if (json->type != cJSON_Number) {
		THINGS_LOG_V_ERROR(THINGS_ERROR, TAG, "json-value Type is Not String value.");
		return 0;
	}

	*variable = json->valueint;

	THINGS_LOG_D(THINGS_DEBUG, TAG, "Exit");

	return res;
}

static int get_json_string(cJSON *json, char **variable)
{
	THINGS_LOG_D(THINGS_DEBUG, TAG, "Enter");

	int res = 1;
	int length = 0;

	if (json == NULL || variable == NULL || *variable != NULL) {
		THINGS_LOG_D(THINGS_INFO, TAG, "There is NULL value.(json = %d, variable = %d)", json, variable);
		if (variable != NULL) {
			THINGS_LOG_D(THINGS_INFO, TAG, "variable value is not NULL.(*variable = %d)", *variable);
		}
		return 0;
	}

	if ((length = strlen(json->valuestring)) == 0) {
		THINGS_LOG_V_ERROR(THINGS_ERROR, TAG, "length is NULL");
		return 0;
	}

	*variable = (char *)things_malloc(sizeof(char) * (length + 1));
	if (*variable == NULL) {
		THINGS_LOG_V_ERROR(THINGS_ERROR, TAG, "memory allocation is failed.");
		return 0;
	}

	memset(*variable, 0, length + 1);
	memcpy(*variable, json->valuestring, length + 1);

	THINGS_LOG_D(THINGS_DEBUG, TAG, "Exit");

	return res;
}

static int load_cloud_signup_data(cJSON *json, es_cloud_signup_s **cl_data)
{
	THINGS_LOG_D(THINGS_DEBUG, TAG, "Enter");

	int res = 1;

	if (json == NULL || cl_data == NULL) {
		THINGS_LOG_V_ERROR(THINGS_ERROR, TAG, "json = %d, cl_data = %d", json, cl_data);
		return -1;
	}

	cJSON *domain = cJSON_GetObjectItem(json, KEY_CLOUD_DOMAIN);
	cJSON *address = cJSON_GetObjectItem(json, KEY_CLOUD_ADDRESS);
	cJSON *port = cJSON_GetObjectItem(json, KEY_CLOUD_PORT);
	cJSON *accesstoken = cJSON_GetObjectItem(json, KEY_TOKEN_ACCESS);
	cJSON *refresh_accesstoken = cJSON_GetObjectItem(json, KEY_TOKEN_ACCESS_REFRESH);
	cJSON *token_type = cJSON_GetObjectItem(json, KEY_TOKEN_TYPE);
	cJSON *expire_time = cJSON_GetObjectItem(json, KEY_EXPIRE_TIME);
	cJSON *user_id = cJSON_GetObjectItem(json, KEY_ID_USER);
	cJSON *redirect_uri = cJSON_GetObjectItem(json, KEY_SERVER_REDIRECT_URI);
	cJSON *certificate = cJSON_GetObjectItem(json, KEY_CERTIFICATE_FILE);
	cJSON *server_id = cJSON_GetObjectItem(json, KEY_SERVER_ID);

	if (address == NULL || accesstoken == NULL || refresh_accesstoken == NULL || user_id == NULL || expire_time == NULL) {
		THINGS_LOG_V_ERROR(THINGS_ERROR, TAG, "address = %d, accesstoken = %d, refresh_accesstoken = %d, user_id = %d, expire_time = %d", address, accesstoken, refresh_accesstoken, user_id, expire_time);
		return -2;
	}

	if (es_cloud_signup_init(cl_data) == false) {
		THINGS_LOG_V_ERROR(THINGS_ERROR, TAG, "ESCloud data initialization is failed.");
		return -1;
	}

	if (get_json_string(address, &((*cl_data)->address)) == 0) {
		THINGS_LOG_V_ERROR(THINGS_ERROR, TAG, "Load JSON String address is failed");
		res = -1;
	}

	if (get_json_string(accesstoken, &((*cl_data)->access_token)) == 0) {
		THINGS_LOG_V_ERROR(THINGS_ERROR, TAG, "Load JSON String accesstoken is failed");
		res = -1;
	}

	if (get_json_string(refresh_accesstoken, &((*cl_data)->refresh_token)) == 0) {
		THINGS_LOG_V_ERROR(THINGS_ERROR, TAG, "Load JSON String refresh_accesstoken is failed");
		res = -1;
	}

	if (get_json_string(user_id, &((*cl_data)->uid)) == 0) {
		THINGS_LOG_V_ERROR(THINGS_ERROR, TAG, "Load JSON String user_id is failed");
		res = -1;
	}

	if (get_json_int(expire_time, &((*cl_data)->expire_time)) == 0) {
		THINGS_LOG_V_ERROR(THINGS_ERROR, TAG, "Load JSON String expire_time is failed");
		res = -1;
	}

	get_json_string(token_type, &((*cl_data)->token_type));
	get_json_string(redirect_uri, &((*cl_data)->redirect_uri));
	get_json_string(certificate, &((*cl_data)->certificate));
	get_json_string(server_id, &((*cl_data)->sid));
	get_json_string(domain, &((*cl_data)->domain));
	get_json_string(port, &((*cl_data)->port));

	if (res == -1) {
		es_cloud_signup_clear(*cl_data);
		*cl_data = NULL;
	} else {
		memcpy(g_cloud_address, (*cl_data)->address, strlen((*cl_data)->address) + 1);
		THINGS_LOG_D(THINGS_DEBUG, TAG, "CLOUD CI Address : %s", g_cloud_address);
	}

	THINGS_LOG_D(THINGS_DEBUG, TAG, "Exit");

	return res;
}

static int if_need_init_things_cloud_file(const char *filename)
{
	THINGS_LOG_D(THINGS_DEBUG, TAG, THINGS_FUNC_ENTRY);

	int res = 0;

	FILE *fp = fopen(filename, "r");
	if (fp) {
		THINGS_LOG_D(THINGS_DEBUG, TAG, "Already Exist : provisioning file.");
		fclose(fp);
	} else {
		if (set_json_string_into_file(filename, origin_cloud_json_str) == 0) {
			THINGS_LOG_V_ERROR(THINGS_ERROR, TAG, "Creating privisioning file is failed.");
			res = -1;
		} else {
			THINGS_LOG_D(THINGS_INFO, TAG, "Creating privisioning file is Success.");
			res = 1;
		}
	}

	THINGS_LOG_D(THINGS_DEBUG, TAG, THINGS_FUNC_EXIT);
	return res;
}

easysetup_connectivity_type_e dm_get_easysetup_connectivity_type(void)
{
	return es_conn_type;
}

wifi_manager_softap_config_s *dm_get_softap_wifi_config(void)
{
	st_device_s *device = (st_device_s *)hashmap_get(g_device_hmap, (unsigned long)(0));
	int ssid_type = (is_artik == true ? 1 : 0);
	unsigned char ext_value[16] = { 0, };
	char ssid_device_name[17];

	memset(ext_value, 0, sizeof(ext_value));
	memset(ssid_device_name, 0, sizeof(ssid_device_name));

	snprintf(ssid_device_name, sizeof(ssid_device_name), "%s", device->name);
	THINGS_LOG_V(THINGS_INFO, TAG, "DeviceName : %s", ssid_device_name);

	wifi_manager_info_s st_wifi_info;
	wifi_manager_get_info(&st_wifi_info);

#if defined(CONFIG_ST_THINGS_ARTIK_HW_CERT_KEY) && defined(CONFIG_TLS_WITH_SSS)
	if (is_artik) {
		if (!things_encrypt_artik_uuid(ext_value)) {
			THINGS_LOG_D(THINGS_ERROR, TAG, "Fail to encrypt artik uuid");
			return NULL;
		}
	} else 
#endif	
	{
		snprintf(ext_value, sizeof(ext_value), "%02X%02X", st_wifi_info.mac_address[4], st_wifi_info.mac_address[5]);
	}

	snprintf(g_easysetup_softap_ssid, sizeof(g_easysetup_softap_ssid), "%s_%s%s%s%d%s", ssid_device_name, g_easysetup_tag, g_manufacturer_name, g_setup_id, ssid_type, ext_value);
	THINGS_LOG_V(THINGS_INFO, TAG, "SoftAP SSID : %s", g_easysetup_softap_ssid);

	snprintf(ap_config.ssid, sizeof(ap_config.ssid), "%s", g_easysetup_softap_ssid);
	snprintf(ap_config.passphrase, sizeof(ap_config.passphrase), "%s", g_easysetup_softap_passphrase);
	ap_config.channel = g_easysetup_softap_channel;

	return &ap_config;
}

wifi_manager_ap_config_s *dm_get_homeap_wifi_config(void)
{
	wifi_manager_result_e res = wifi_manager_get_config(&g_homeap_info);

	if (res != WIFI_MANAGER_SUCCESS) {
		THINGS_LOG_V(THINGS_ERROR, TAG, "Get AP configuration failed [error code : %d]", res);
	} else {
		THINGS_LOG_D(THINGS_DEBUG, TAG, "[WIFI] Saved SSID : %s", g_homeap_info.ssid);
	}
	return &g_homeap_info;
}

int parse_things_cloud_json(const char *filename)
{
	THINGS_LOG_D(THINGS_DEBUG, TAG, THINGS_FUNC_ENTRY);

	int ret = 0;
	char *json_str = NULL;

	if (if_need_init_things_cloud_file(filename) == -1) {
		THINGS_LOG_V_ERROR(THINGS_ERROR, TAG, "RW CloudFile-loading is failed. please check your \"%s\"", filename);
		return 0;
	}

RETRY_JSON:
	json_str = get_json_string_from_file(filename);

	if (json_str == NULL) {
		THINGS_LOG_V(THINGS_INFO, TAG, "cloud file initialization.");
		if (set_json_string_into_file(filename, origin_cloud_json_str) == 0) {
			THINGS_LOG_V_ERROR(THINGS_ERROR, TAG, "[Error] Creating cloud file is failed.");
			return 0;
		}
		goto RETRY_JSON;
	}

	if (strlen(json_str) > 0) {
		// 3. Parse the Json string
		cJSON *root = cJSON_Parse((const char *)json_str);

		if (root == NULL) {
			THINGS_LOG_V(THINGS_INFO, TAG, "cloud file context has a error about json-format.");
			things_free(json_str);
			json_str = NULL;

			THINGS_LOG_V(THINGS_INFO, TAG, "cloud file initialization.");
			if (set_json_string_into_file(filename, origin_cloud_json_str) == 0) {
				THINGS_LOG_V_ERROR(THINGS_ERROR, TAG, "[Error] Creating colud file is failed.");
				return 0;
			}
			goto RETRY_JSON;
		}

		cJSON *cloud = cJSON_GetObjectItem(root, KEY_CLOUD);

		if (NULL != cloud) {
			/***** Cloud *****/
			cJSON *address = cJSON_GetObjectItem(cloud, KEY_CLOUD_ADDRESS);
			if (NULL != address) {
				memset(g_cloud_address, 0, (size_t) MAX_CLOUD_ADDRESS);
				memcpy(g_cloud_address, address->valuestring, strlen(address->valuestring) + 1);
				THINGS_LOG_D(THINGS_DEBUG, TAG, "[CLOUD] CI Address : %s", g_cloud_address);
				ret = 1;
			}

			cJSON *accesstoken = cJSON_GetObjectItem(cloud, KEY_TOKEN_ACCESS);
			cJSON *refresh_accesstoken = cJSON_GetObjectItem(cloud, KEY_TOKEN_ACCESS_REFRESH);
			cJSON *user_id = cJSON_GetObjectItem(cloud, KEY_ID_USER);
			cJSON *expire_time = cJSON_GetObjectItem(cloud, KEY_EXPIRE_TIME);

			if (address == NULL || accesstoken == NULL || refresh_accesstoken == NULL || user_id == NULL || expire_time == NULL) {
				THINGS_LOG_D(THINGS_DEBUG, TAG, "[ProvisionInfo] address = %d, accesstoken = %d, refresh_accesstoken = %d, user_id = %d, expire_time = %d", address, accesstoken, refresh_accesstoken, user_id, expire_time);
				is_there_cloud_data = false;
			} else {
				THINGS_LOG_D(THINGS_DEBUG, TAG, "[ProvisionInfo] There is mandatory elements in cloud file.");
				is_there_cloud_data = true;
			}
		}

		if (NULL != root) {
			cJSON_Delete(root);
		}
	} else {
		THINGS_LOG_V_ERROR(THINGS_ERROR, TAG, "Can not Read \"%s\" file.", filename);
	}

	if (json_str != NULL) {
		things_free(json_str);
	}

	THINGS_LOG_D(THINGS_DEBUG, TAG, THINGS_FUNC_EXIT);
	return ret;
}

static int parse_things_info_json(const char *filename)
{

	THINGS_LOG_D(THINGS_DEBUG, TAG, THINGS_FUNC_ENTRY);

	int ret = 1;
	char *json_str = get_json_string_from_file(filename);

	if (json_str != NULL && strlen(json_str) > 0) {
		// 3. Parse the Json string
		cJSON *root = cJSON_Parse((const char *)json_str);
		assert(root != NULL);

		st_device_s *node = NULL;

		// Device Items
		cJSON *device = cJSON_GetObjectItem(root, KEY_DEVICE);
		int device_cnt = cJSON_GetArraySize(device);

		THINGS_LOG_D(THINGS_DEBUG, TAG, "device_cnt = %d", device_cnt);
		if (g_device_hmap == NULL) {
			g_device_hmap = hashmap_create(device_cnt);
		}

		if (g_device_hmap == NULL) {
			THINGS_LOG_V_ERROR(THINGS_ERROR, TAG, "g_device_hmap is NULL");
			cJSON_Delete(root);

			if (json_str != NULL) {
				things_free(json_str);
			}
			return 0;
		}

		THINGS_LOG_D(THINGS_DEBUG, TAG, "device_cnt of hashmap = %d", hashmap_count(g_device_hmap));

		for (int device_num = 0; device_num < device_cnt; device_num++) {
			THINGS_LOG_D(THINGS_DEBUG, TAG, "[DEVICE] ============================================");

			node = create_device();
			node->no = device_num;
			node->is_physical = 1;

			cJSON *device_item = cJSON_GetArrayItem(device, device_num);
			cJSON *specification = cJSON_GetObjectItem(device_item, KEY_DEVICE_SPECIFICATION);
			if (NULL != specification) {
				cJSON *spec_device = cJSON_GetObjectItem(specification, KEY_DEVICE_SPECIFICATION_DEVICE);
				if (NULL != spec_device) {
					cJSON *device_type = cJSON_GetObjectItem(spec_device, KEY_DEVICE_SPECIFICATION_DEVICE_DEVICETYPE);
					cJSON *device_name = cJSON_GetObjectItem(spec_device, KEY_DEVICE_SPECIFICATION_DEVICE_DEVICENAME);
					cJSON *spec_version = cJSON_GetObjectItem(spec_device, KEY_DEVICE_SPECIFICATION_DEVICE_SPECVERSION);
					cJSON *data_model_version = cJSON_GetObjectItem(spec_device, KEY_DEVICE_SPECIFICATION_DEVICE_DATAMODELVERSION);

					if (NULL != device_type) {
						node->type = (char *) things_malloc(sizeof(char) * (strlen(device_type->valuestring) + 1));
						strncpy(node->type, device_type->valuestring, strlen(device_type->valuestring) + 1);
					}

					if (NULL != device_name) {
						node->name = (char *) things_malloc(sizeof(char) * (strlen(device_name->valuestring) + 1));
						strncpy(node->name, device_name->valuestring, strlen(device_name->valuestring) + 1);
					}
				}

				cJSON *spec_platform = cJSON_GetObjectItem(specification, KEY_DEVICE_SPECIFICATION_PLATFORM);
				if (NULL != spec_platform) {
					cJSON *manufacturer_name = cJSON_GetObjectItem(spec_platform, KEY_DEVICE_SPECIFICATION_PLATFORM_MANUFACTURERNAME);
					cJSON *manufacturer_url = cJSON_GetObjectItem(spec_platform, KEY_DEVICE_SPECIFICATION_PLATFORM_MANUFACTURERURL);
					cJSON *manufacturing_date = cJSON_GetObjectItem(spec_platform, KEY_DEVICE_SPECIFICATION_PLATFORM_MANUFACTURINGDATE);
					cJSON *model_number = cJSON_GetObjectItem(spec_platform, KEY_DEVICE_SPECIFICATION_PLATFORM_MODELNUMBER);
					cJSON *platform_version = cJSON_GetObjectItem(spec_platform, KEY_DEVICE_SPECIFICATION_PLATFORM_PLATFORMVERSION);
					cJSON *os_version = cJSON_GetObjectItem(spec_platform, KEY_DEVICE_SPECIFICATION_PLATFORM_OSVERSION);
					cJSON *hardware_version = cJSON_GetObjectItem(spec_platform, KEY_DEVICE_SPECIFICATION_PLATFORM_HARDWAREVERSION);
					cJSON *firmware_version = cJSON_GetObjectItem(spec_platform, KEY_DEVICE_SPECIFICATION_PLATFORM_FIRMWAREVERSION);
					cJSON *vendor_id = cJSON_GetObjectItem(spec_platform, KEY_DEVICE_SPECIFICATION_PLATFORM_VENDORID);

					if (NULL != manufacturer_name) {
						if (strlen(manufacturer_name->valuestring) != 4) {
							THINGS_LOG_V_ERROR(THINGS_ERROR, TAG, "manufacturer_name exceeds 4 bytes. please check (4 bytes are fixed sizes.)");
							return 0;
						}
						node->manufacturer_name = (char *) things_malloc(sizeof(char) * (strlen(manufacturer_name->valuestring) + 1));
						strncpy(node->manufacturer_name, manufacturer_name->valuestring, strlen(manufacturer_name->valuestring) + 1);
					}
					if (NULL != manufacturer_url) {
						node->manufacturer_url = (char *) things_malloc(sizeof(char) * (strlen(manufacturer_url->valuestring) + 1));
						strncpy(node->manufacturer_url, manufacturer_url->valuestring, strlen(manufacturer_url->valuestring) + 1);
					}
					if (NULL != manufacturing_date) {
						node->manufacturing_date = (char *) things_malloc(sizeof(char) * (strlen(manufacturing_date->valuestring) + 1));
						strncpy(node->manufacturing_date, manufacturing_date->valuestring, strlen(manufacturing_date->valuestring) + 1);
					}
					if (NULL != model_number) {
						node->model_num = (char *) things_malloc(sizeof(char) * (strlen(model_number->valuestring) + 1));
						strncpy(node->model_num, model_number->valuestring, strlen(model_number->valuestring) + 1);

						g_model_number = (char *) things_malloc(sizeof(char) * strlen(model_number->valuestring) + 1);
						strncpy(g_model_number, model_number->valuestring, strlen(model_number->valuestring) + 1);
					}
					if (NULL != platform_version) {
						node->ver_p = (char *) things_malloc(sizeof(char) * (strlen(platform_version->valuestring) + 1));
						strncpy(node->ver_p, platform_version->valuestring, strlen(platform_version->valuestring) + 1);
					}
					if (NULL != os_version) {
						node->ver_os = (char *) things_malloc(sizeof(char) + (strlen(os_version->valuestring) + 1));
						strncpy(node->ver_os, os_version->valuestring, strlen(os_version->valuestring) + 1);
					}
					if (NULL != hardware_version) {
						node->ver_hw = (char *) things_malloc(sizeof(char) * (strlen(hardware_version->valuestring) + 1));
						strncpy(node->ver_hw, hardware_version->valuestring, strlen(hardware_version->valuestring) + 1);
					}
					if (NULL != firmware_version) {
						node->ver_fw = (char *) things_malloc(sizeof(char) * (strlen(firmware_version->valuestring) + 1));
						strncpy(node->ver_fw, firmware_version->valuestring, strlen(firmware_version->valuestring) + 1);

						g_firmware_version = (char *) things_malloc(sizeof(char) * strlen(firmware_version->valuestring) + 1);
						strncpy(g_firmware_version, firmware_version->valuestring, strlen(firmware_version->valuestring) + 1);
					}
					if (NULL != vendor_id) {
						node->vender_id = (char *) things_malloc(sizeof(char) * (strlen(vendor_id->valuestring) + 1));
						strncpy(node->vender_id, vendor_id->valuestring, strlen(vendor_id->valuestring) + 1);

						g_vendor_id = (char *) things_malloc(sizeof(char) * strlen(vendor_id->valuestring) + 1);
						strncpy(g_vendor_id, vendor_id->valuestring, strlen(vendor_id->valuestring) + 1);
					}
				}
			}
			THINGS_LOG_D(THINGS_DEBUG, TAG, "[DEVICE] type : %s", (node->type));
			THINGS_LOG_D(THINGS_DEBUG, TAG, "[DEVICE] name : %s", (node->name));
			THINGS_LOG_D(THINGS_DEBUG, TAG, "[DEVICE] model num : %s", (node->model_num));
			THINGS_LOG_D(THINGS_DEBUG, TAG, "[DEVICE] plat. ver : %s", (node->ver_p));
			THINGS_LOG_D(THINGS_DEBUG, TAG, "[DEVICE] os version : %s", (node->ver_os));
			THINGS_LOG_D(THINGS_DEBUG, TAG, "[DEVICE] hw version : %s", (node->ver_hw));
			THINGS_LOG_D(THINGS_DEBUG, TAG, "[DEVICE] fw version : %s", (node->ver_fw));
			THINGS_LOG_D(THINGS_DEBUG, TAG, "[DEVICE] vender id : %s", (node->vender_id));

			cJSON *resources = cJSON_GetObjectItem(device_item, KEY_RESOURCES);
			if (resources != NULL) {
				// 1. Read thsoe resource(s) which will be binded into the Collection resource(/device/#)
				cJSON *collection = cJSON_GetObjectItem(resources, KEY_RESOURCES_COL);

				if (collection) {
					node->col_cnt = cJSON_GetArraySize(collection);
					THINGS_LOG_D(THINGS_DEBUG, TAG, "[DEVICE] Resources for Collection Cnt : %d", node->col_cnt);

					node->collection = (col_resource_s *) things_malloc(sizeof(col_resource_s) * node->col_cnt);
					if (node->collection == NULL) {
						return 0;
					}

					for (int iter = 0; iter < node->col_cnt; iter++) {
						cJSON *res = cJSON_GetArrayItem(collection, iter);
						if (res->type != NULL) {
							cJSON *uri = cJSON_GetObjectItem(res, KEY_DEVICE_RESOURCE_URI);
							memcpy(node->collection[iter].uri, uri->valuestring, strlen(uri->valuestring) + 1);
							THINGS_LOG_D(THINGS_INFO, TAG, "[COLLECTION] collection[0].uri : %s", (node->collection[iter].uri));

							cJSON *types = cJSON_GetObjectItem(res, KEY_DEVICE_RESOURCE_TYPES);
							if (types) {
								int type_cnt = cJSON_GetArraySize(types);
								node->collection[iter].rt_cnt = type_cnt;
								for (int typeiter = 0; typeiter < type_cnt; typeiter++) {
									cJSON *type = cJSON_GetArrayItem(types, typeiter);
									node->collection[iter].resource_types[typeiter] = things_malloc(sizeof(char) * strlen(type->valuestring) + 1);
									memcpy(node->collection[iter].resource_types[typeiter], type->valuestring, strlen(type->valuestring) + 1);
									THINGS_LOG_D(THINGS_INFO, TAG, "[COLLECTION] collection[iter].resource_types[typeiter] : %s", (node->collection[iter].resource_types[typeiter]));
								}
							} else {
								return 0;
							}

							cJSON *interfaces = cJSON_GetObjectItem(res, KEY_DEVICE_RESOURCE_INTERFACES);
							if (interfaces) {
								int if_cnt = cJSON_GetArraySize(interfaces);
								node->collection[iter].if_cnt = if_cnt;
								for (int ifiter = 0; ifiter < if_cnt; ifiter++) {
									cJSON *interface = cJSON_GetArrayItem(interfaces, ifiter);
									node->collection[iter].interface_types[ifiter] = things_malloc(sizeof(char) * strlen(interface->valuestring) + 1);
									memcpy(node->collection[iter].interface_types[ifiter], interface->valuestring, strlen(interface->valuestring) + 1);
								}
							} else {
								return 0;
							}

							cJSON *policy = cJSON_GetObjectItem(res, KEY_DEVICE_RESOURCE_POLICY);
							if (policy == NULL) {
								THINGS_LOG_D(THINGS_ERROR, TAG, "[COLLECTION] Fail to get collection[iter].policy");
								return -1;
							}
							node->collection[iter].policy = policy->valueint;
							THINGS_LOG_D(THINGS_INFO, TAG, "[COLLECTION] collection[iter].policy : %d", (node->collection[iter].policy));

							cJSON *links = cJSON_GetObjectItem(res, KEY_DEVICE_RESOURCE_COLLECTION_LINKS);
							if (links) {
								int linkCnt = cJSON_GetArraySize(links);
								node->collection[iter].link_cnt = linkCnt;
								THINGS_LOG_D(THINGS_INFO, TAG, "[COLLECTION] collection[iter].link_cnt : %d", (node->collection[iter].link_cnt));
								for (int linkiter = 0; linkiter < linkCnt; linkiter++) {
									cJSON *link = cJSON_GetArrayItem(links, linkiter);

									struct things_resource_info_s *link_resource = create_resource();

									cJSON *uri = cJSON_GetObjectItem(link, KEY_DEVICE_RESOURCE_URI);
									if (uri) {
										memcpy(link_resource->uri, uri->valuestring, strlen(uri->valuestring) + 1);
										THINGS_LOG_D(THINGS_INFO, TAG, "[COLLECTION] link_resource->uri : %s", (link_resource->uri));
									}

									cJSON *types = cJSON_GetObjectItem(link, KEY_DEVICE_RESOURCE_TYPES);
									if (types) {
										int type_cnt = cJSON_GetArraySize(types);
										link_resource->rt_cnt = type_cnt;
										for (int typeiter = 0; typeiter < type_cnt; typeiter++) {
											cJSON *type = cJSON_GetArrayItem(types, typeiter);
											link_resource->resource_types[typeiter] = things_malloc(sizeof(char) * strlen(type->valuestring) + 1);
											memcpy(link_resource->resource_types[typeiter], type->valuestring, strlen(type->valuestring) + 1);
										}
									} else {
										return 0;
									}
									cJSON *interfaces = cJSON_GetObjectItem(link, KEY_DEVICE_RESOURCE_INTERFACES);
									if (interfaces) {
										int if_cnt = cJSON_GetArraySize(interfaces);
										link_resource->if_cnt = if_cnt;
										for (int ifiter = 0; ifiter < if_cnt; ifiter++) {
											cJSON *interface = cJSON_GetArrayItem(interfaces, ifiter);
											link_resource->interface_types[ifiter] = things_malloc(sizeof(char) * strlen(interface->valuestring) + 1);
											memcpy(link_resource->interface_types[ifiter], interface->valuestring, strlen(interface->valuestring) + 1);
										}
									} else {
										return 0;
									}
									cJSON *policy = cJSON_GetObjectItem(link, KEY_DEVICE_RESOURCE_POLICY);
									if (policy) {
										link_resource->policy = policy->valueint;
										node->collection[iter].links[linkiter] = link_resource;
									} else {
										return 0;
									}
								}
							} else {
								return 0;
							}
						}

					}
					ret = 1;

					THINGS_LOG_D(THINGS_INFO, TAG, "[COLLECTION] URI. : %s", node->collection[0].uri);
					THINGS_LOG_D(THINGS_INFO, TAG, "[COLLECTION] interface_type. : %s", node->collection[0].interface_types[0]);
					THINGS_LOG_D(THINGS_INFO, TAG, "[COLLECTION] resource_types. : %s", node->collection[0].resource_types[0]);
					THINGS_LOG_D(THINGS_INFO, TAG, "[COLLECTION] if_cnt. : %d", node->collection[0].if_cnt);
					THINGS_LOG_D(THINGS_INFO, TAG, "[COLLECTION] rt_cnt. : %d", node->collection[0].rt_cnt);
					THINGS_LOG_D(THINGS_INFO, TAG, "[COLLECTION] link_cnt. : %d", node->collection[0].link_cnt);
					THINGS_LOG_D(THINGS_INFO, TAG, "[COLLECTION] policy. : %d", node->collection[0].policy);
				} else {
					THINGS_LOG_D(THINGS_INFO, TAG, "Children Reosurces Not Exist");
					//ret = 0;
				}

				// 2. Read thsoe resource(s) which will not be binded into the Collection resource
				cJSON *single = cJSON_GetObjectItem(resources, KEY_RESOURCES_SIG);

				if (single) {
					node->sig_cnt = cJSON_GetArraySize(single);
					THINGS_LOG_D(THINGS_DEBUG, TAG, "[DEVICE] Resources for Single Usage Cnt : %d", node->sig_cnt);

					// Add 2 single resources for to support accesslist, provisioning.
					/***** additional resource(provisininginfo / accesspointlist) *****/
					int resCnt = sizeof(gstResources) / sizeof(things_resource_info_s);
					node->single = (things_resource_info_s *)things_malloc(sizeof(things_resource_info_s) * (node->sig_cnt + resCnt));
					if(node->single == NULL) {
						return 0;
					}

					for (int iter = 0; iter < node->sig_cnt; iter++) {
						cJSON *res = cJSON_GetArrayItem(single, iter);
						if (res->type != NULL) {
							cJSON *uri = cJSON_GetObjectItem(res, KEY_DEVICE_RESOURCE_URI);
							if (uri) {
								memcpy(node->single[iter].uri, uri->valuestring, strlen(uri->valuestring) + 1);
							}

							cJSON *types = cJSON_GetObjectItem(res, KEY_DEVICE_RESOURCE_TYPES);
							if (types) {
								int type_cnt = cJSON_GetArraySize(types);
								node->single[iter].rt_cnt = type_cnt;
								for (int typeiter = 0; typeiter < type_cnt; typeiter++) {
									cJSON *type = cJSON_GetArrayItem(types, typeiter);
									node->single[iter].resource_types[typeiter] = things_malloc(sizeof(char) * strlen(type->valuestring) + 1);
									memcpy(node->single[iter].resource_types[typeiter], type->valuestring, strlen(type->valuestring) + 1);
								}
							} else {
								return 0;
							}
							cJSON *interfaces = cJSON_GetObjectItem(res, KEY_DEVICE_RESOURCE_INTERFACES);
							if (interfaces) {
								int if_cnt = cJSON_GetArraySize(interfaces);
								node->single[iter].if_cnt = if_cnt;
								for (int ifiter = 0; ifiter < if_cnt; ifiter++) {
									cJSON *interface = cJSON_GetArrayItem(interfaces, ifiter);
									node->single[iter].interface_types[ifiter] = things_malloc(sizeof(char) * strlen(interface->valuestring) + 1);
									memcpy(node->single[iter].interface_types[ifiter], interface->valuestring, strlen(interface->valuestring) + 1);
								}
							} else {
								return 0;
							}
							cJSON *policy = cJSON_GetObjectItem(res, KEY_DEVICE_RESOURCE_POLICY);
							if (policy) {
								node->single[iter].policy = policy->valueint;
							} else {
								return 0;
							}

						}
					}

					/***** register additional resource(provisininginfo / accesspointlist) *****/
					for (int itr = 0; itr < resCnt; itr++) {
						memcpy(node->single[node->sig_cnt].uri, gstResources[itr].uri, strlen(gstResources[itr].uri) + 1);
						int type_cnt = gstResources[itr].rt_cnt;
						node->single[node->sig_cnt].rt_cnt = type_cnt;
						for (int typeiter = 0; typeiter < type_cnt; typeiter++) {
							node->single[node->sig_cnt].resource_types[typeiter] = gstResources[itr].resource_types[typeiter];
						}

						int if_cnt = gstResources[itr].if_cnt;
						node->single[node->sig_cnt].if_cnt = if_cnt;
						for (int ifiter = 0; ifiter < if_cnt; ifiter++) {
							node->single[node->sig_cnt].interface_types[ifiter] = gstResources[itr].interface_types[ifiter];
						}
						node->single[node->sig_cnt].policy = gstResources[itr].policy;
						node->sig_cnt++;
					}

					THINGS_LOG_D(THINGS_INFO, TAG, "Resources for Single Usage Cnt : %d", node->sig_cnt);
				} else {
					THINGS_LOG_V_ERROR(THINGS_ERROR, TAG, "Single Reosurces Not Exist");
				}
			} else {
				THINGS_LOG_D(THINGS_INFO, TAG, "Reosurces Not Exist");
				ret = 0;
			}
			hashmap_insert(g_device_hmap, node, (unsigned long)device_num);
		}

		THINGS_LOG_D(THINGS_DEBUG, TAG, "[DEVICE] ============================================");
		THINGS_LOG_D(THINGS_DEBUG, TAG, "[DEVICE] Total Device Num : %d", (int)hashmap_count(g_device_hmap));

		// for resourceType
		struct st_resource_type_s *restype = NULL;
		cJSON *resource_types = cJSON_GetObjectItem(root, KEY_RESOURCES_TYPE);
		resource_type_cnt = cJSON_GetArraySize(resource_types);
		g_resource_type_hmap = hashmap_create(resource_type_cnt);

		THINGS_LOG_D(THINGS_INFO, TAG, "Resource Types Cnt : %d", resource_type_cnt);
		for (int i = 0; i < resource_type_cnt; i++) {
			int index = 0;

			restype = create_resource_type();

			cJSON *cj_rt = cJSON_GetArrayItem(resource_types, i);
			cJSON *rtype = cJSON_GetObjectItem(cj_rt, KEY_DEVICE_RESOURCETYPE_TYPE);
			cJSON *properties = cJSON_GetObjectItem(cj_rt, KEY_DEVICE_RESOURCETYPE_PROPERTIES);

			if (NULL != rtype) {
				index = hashmap_get_hashval((unsigned char *)rtype->valuestring);
				memcpy(restype->rt, rtype->valuestring, strlen(rtype->valuestring) + 1);

				if (NULL != properties) {
					restype->prop_cnt = cJSON_GetArraySize(properties);

					for (int iter2 = 0; iter2 < (restype->prop_cnt); iter2++) {
						cJSON *attr = cJSON_GetArrayItem(properties, iter2);
						cJSON *key = cJSON_GetObjectItem(attr, KEY_DEVICE_RESOURCETYPE_PROPERTIES_KEY);
						cJSON *type = cJSON_GetObjectItem(attr, KEY_DEVICE_RESOURCETYPE_PROPERTIES_TYPE);
						cJSON *mandatory = cJSON_GetObjectItem(attr, KEY_DEVICE_RESOURCETYPE_PROPERTIES_MANDATORY);
						cJSON *rw = cJSON_GetObjectItem(attr, KEY_DEVICE_RESOURCETYPE_PROPERTIES_RW);
						restype->prop[iter2] = create_property();
						if (key->valuestring != NULL) {
							memcpy(restype->prop[iter2]->key, key->valuestring, strlen(key->valuestring) + 1);
						}
						if (type->valueint != NULL) {
							restype->prop[iter2]->type = type->valueint;
						}

						if (mandatory->type == cJSON_True) {
							restype->prop[iter2]->mandatory = true;
						} else {
							restype->prop[iter2]->mandatory = false;
						}

						restype->prop[iter2]->rw = rw->valueint;
					}
				} else {
					THINGS_LOG_D_ERROR(THINGS_ERROR, TAG, "Not Attribute Exist~!!!! ");
				}
				hashmap_insert(g_resource_type_hmap, restype, index);
			}
		}

		/***** register additional resourcetype(provisininginfo / accesspointlist) *****/
		int res_type_cnt = sizeof(gst_resource_types) / sizeof(st_resource_type_s);
		for (int rtItr = 0; rtItr < res_type_cnt; rtItr++) {
			int idx = hashmap_get_hashval((unsigned char *)gst_resource_types[rtItr].rt);
			hashmap_insert(g_resource_type_hmap, &gst_resource_types[rtItr], idx);
			resource_type_cnt++;
		}

		//for configuration
		cJSON *configuration = cJSON_GetObjectItem(root, KEY_CONFIGURATION);
		if (NULL != configuration) {
			int connectivity_type = 0;

			cJSON *easysetup = cJSON_GetObjectItem(configuration, KEY_CONFIGURATION_EASYSETUP);
			if (NULL != easysetup) {
				cJSON *connectivity = cJSON_GetObjectItem(easysetup, KEY_CONFIGURATION_EASYSETUP_CONNECTIVITY);
				if (NULL != connectivity) {
					cJSON *type = cJSON_GetObjectItem(connectivity, KEY_CONFIGURATION_EASYSETUP_CONNECTIVITY_TYPE);
					connectivity_type = type->valueint;
					THINGS_LOG_D(THINGS_INFO, TAG, "[configuration] type       : %d", connectivity_type);
					if (connectivity_type == 1) {
						es_conn_type = es_conn_type_softap;
						cJSON *softap = cJSON_GetObjectItem(connectivity, KEY_CONFIGURATION_EASYSETUP_CONNECTIVITY_SOFTAP);
						if (NULL != softap) {
							cJSON *setup_id = cJSON_GetObjectItem(softap, KEY_CONFIGURATION_EASYSETUP_CONNECTIVITY_SOFTAP_SETUPID);
							cJSON *artik = cJSON_GetObjectItem(softap, KEY_CONFIGURATION_EASYSETUP_CONNECTIVITY_SOFTAP_ARTIK);

							if (NULL != setup_id) {
								if (strlen(setup_id->valuestring) != 3) {
									THINGS_LOG_V_ERROR(THINGS_ERROR, TAG, "setup_id exceeds 3 bytes. please check (3 bytes are fixed sizes.)");
									return 0;
								}
								is_artik = false;
								if (artik->type == cJSON_True) {
									is_artik = true;
								}

								THINGS_LOG_D(THINGS_INFO, TAG, "[configuration] manufature_name : %s / setup_id : %s / artik : %d", node->manufacturer_name, setup_id->valuestring, is_artik);

								g_manufacturer_name = things_malloc(sizeof(char) * strlen(node->manufacturer_name) + 1);
								strncpy(g_manufacturer_name, node->manufacturer_name, strlen(node->manufacturer_name) + 1);

								g_setup_id = things_malloc(sizeof(char) * strlen(setup_id->valuestring) + 1);
								strncpy(g_setup_id, setup_id->valuestring, strlen(setup_id->valuestring) + 1);
							} else {
								return 0;
							}
						}
					} else if (connectivity_type == 2) {
						//TO DO
						es_conn_type = es_conn_type_ble;
					} else {
						return 0;
					}
				} else {
					return 0;
				}

				cJSON *ownership_transfer_method = cJSON_GetObjectItem(easysetup, KEY_CONFIGURATION_EASYSETUP_OWNERSHIP);
				if (NULL != ownership_transfer_method) {
					g_ownership_transfer_method = ownership_transfer_method->valueint;
					THINGS_LOG_D(THINGS_INFO, TAG, "[configuration] ownership_transfer_method : %d", g_ownership_transfer_method);
				} else {
					return 0;
				}

			}
			cJSON *wifi = cJSON_GetObjectItem(configuration, KEY_CONFIGURATION_WIFI);
			if (NULL != wifi) {
				cJSON *wifi_interfaces = cJSON_GetObjectItem(wifi, KEY_CONFIGURATION_WIFI_INTERFACES);
				cJSON *wifi_frequency = cJSON_GetObjectItem(wifi, KEY_CONFIGURATION_WIFI_FREQUENCY);
				if (NULL != wifi_interfaces && NULL != wifi_frequency) {
					THINGS_LOG_D(THINGS_INFO, TAG, "[configuration] wifi_interfaces : %d / wifi_frequency : %d", wifi_interfaces->valueint, wifi_frequency->valueint);
					g_wifi_interface = wifi_interfaces->valueint;

					if (wifi_frequency->valueint == 1) {
						g_wifi_freq = WiFi_24G;
					} else if (wifi_frequency->valueint == 2) {
						g_wifi_freq = WiFi_5G;
					} else if (wifi_frequency->valueint == 3) {
						g_wifi_freq = WiFi_BOTH;
					} else {
						THINGS_LOG_D(THINGS_INFO, TAG, "unknown wifi freq value");
					}
				} else {
					return 0;
				}
			} else {
				return 0;
			}
			cJSON *file_path = cJSON_GetObjectItem(configuration, KEY_CONFIGURATION_FILEPATH);
			if (NULL != file_path) {
				cJSON *svrdb = cJSON_GetObjectItem(file_path, KEY_CONFIGURATION_FILEPATH_SVRDB);
				cJSON *provisioning = cJSON_GetObjectItem(file_path, KEY_CONFIGURATION_FILEPATH_PROVISIONING);
				cJSON *certificate = cJSON_GetObjectItem(file_path, KEY_CONFIGURATION_FILEPATH_CERTIFICATE);
				cJSON *privateKey = cJSON_GetObjectItem(file_path, KEY_CONFIGURATION_FILEPATH_PRIVATEKEY);

				if (NULL == svrdb || NULL == provisioning || NULL == certificate || NULL == privateKey) {
					THINGS_LOG_V_ERROR(THINGS_ERROR, TAG, "User certificate file not found");
					return 0;
				}

				memset(g_svrdb_file_path, 0, (size_t)MAX_FILE_PATH_LENGTH + 1);
				memset(g_certificate_file_path, 0, (size_t)MAX_FILE_PATH_LENGTH + 1);
				memset(g_private_key_file_path, 0, (size_t)MAX_FILE_PATH_LENGTH + 1);

				if (strncmp(svrdb->valuestring, "/", 1) == 0) {
					if (strlen(svrdb->valuestring) > (size_t)MAX_FILE_PATH_LENGTH) {
						THINGS_LOG_V_ERROR(THINGS_ERROR, TAG, "svrdb file path length exceeded");
						return 0;
					}
					memcpy(g_svrdb_file_path, svrdb->valuestring, strlen(svrdb->valuestring));					
				} else {
					if (strlen(svrdb->valuestring) > (size_t)MAX_FILE_PATH_LENGTH - strlen(PATH_MNT)) {
						THINGS_LOG_V_ERROR(THINGS_ERROR, TAG, "svrdb file path length exceeded");
						return 0;
					}
					strcpy(g_svrdb_file_path, PATH_MNT);
					strcat(g_svrdb_file_path, svrdb->valuestring);
				}

				if (strncmp(provisioning->valuestring, "/", 1) == 0) {
					if (strlen(provisioning->valuestring) > (size_t)MAX_CLOUD_ADDRESS) {
						THINGS_LOG_V_ERROR(THINGS_ERROR, TAG, "provisioning file path length exceeded");
						return 0;
					}
					memcpy(g_things_cloud_file_path, provisioning->valuestring, strlen(provisioning->valuestring));
				} else {
					if (strlen(provisioning->valuestring) > (size_t)MAX_CLOUD_ADDRESS - strlen(PATH_MNT)) {
						THINGS_LOG_V_ERROR(THINGS_ERROR, TAG, "provisioning file path length exceeded");
						return 0;
					}
					strcpy(g_things_cloud_file_path, PATH_MNT);
					strcat(g_things_cloud_file_path, provisioning->valuestring);
				}

				if (strncmp(certificate->valuestring, "/", 1) == 0) {
					if (strlen(certificate->valuestring) > (size_t)MAX_FILE_PATH_LENGTH) {
						THINGS_LOG_V_ERROR(THINGS_ERROR, TAG, "certificate file path length exceeded");
						return 0;
					}
					memcpy(g_certificate_file_path, certificate->valuestring, strlen(certificate->valuestring));
				} else {
					if (strlen(certificate->valuestring) > (size_t)MAX_FILE_PATH_LENGTH - strlen(PATH_ROM)) {
						THINGS_LOG_V_ERROR(THINGS_ERROR, TAG, "certificate file path length exceeded");
						return 0;
					}
					strcpy(g_certificate_file_path, PATH_ROM);
					strcat(g_certificate_file_path, certificate->valuestring);
				}


				if (strncmp(privateKey->valuestring, "/", 1) == 0) {
					if (strlen(privateKey->valuestring) > (size_t)MAX_FILE_PATH_LENGTH) {
						THINGS_LOG_V_ERROR(THINGS_ERROR, TAG, "privateKey file path length exceeded");
						return 0;
					}
					memcpy(g_private_key_file_path, privateKey->valuestring, strlen(privateKey->valuestring));
				} else {
					if (strlen(privateKey->valuestring) > (size_t)MAX_FILE_PATH_LENGTH - strlen(PATH_ROM)) {
						THINGS_LOG_V_ERROR(THINGS_ERROR, TAG, "privateKey file path length exceeded");
						return 0;
					}
					strcpy(g_private_key_file_path, PATH_ROM);
					strcat(g_private_key_file_path, privateKey->valuestring);
				}

				THINGS_LOG_D(THINGS_INFO, TAG, "Security SVR DB file path : %s", g_svrdb_file_path);
				THINGS_LOG_D(THINGS_INFO, TAG, "[configuration] svrdb : %s / provisioning : %s", svrdb->valuestring, provisioning->valuestring);
				THINGS_LOG_D(THINGS_INFO, TAG, "[configuration] certificate : %s / privateKey : %s", certificate->valuestring, privateKey->valuestring);

				ret = 1;
			} else {
				return 0;
			}
		}
		if (NULL != root) {
			cJSON_Delete(root);
		}

	}

	if (json_str != NULL) {
		things_free(json_str);
	}

	parse_things_cloud_json(g_things_cloud_file_path);

	THINGS_LOG_D(THINGS_DEBUG, TAG, THINGS_FUNC_EXIT);
	return ret;
}

static int get_signup_data_from_json(const char *filename, es_cloud_signup_s **cl_data)
{
	THINGS_LOG_D(THINGS_DEBUG, TAG, THINGS_FUNC_ENTRY);

	int ret = 1;
	char *json_str = get_json_string_from_file(filename);

	if (json_str != NULL && strlen(json_str) > 0) {
		// 3. Parse the Json string
		cJSON *root = cJSON_Parse((const char *)json_str);
		cJSON *cloud = cJSON_GetObjectItem(root, KEY_CLOUD);
		if (cloud == NULL) {
			THINGS_LOG_V_ERROR(THINGS_ERROR, TAG, "cloud cJSON is NULL.");
			ret = 0;
		} else if ((ret = load_cloud_signup_data(cloud, cl_data)) != 1) {
			THINGS_LOG_V_ERROR(THINGS_ERROR, TAG, "Load Cloud SignUp Data Failed.");
		}

		cJSON_Delete(root);
	} else {
		THINGS_LOG_V_ERROR(THINGS_ERROR, TAG, "cloud file Reading is failed.");
		ret = 0;
	}

	if (json_str != NULL) {
		things_free(json_str);
	}

	THINGS_LOG_D(THINGS_DEBUG, TAG, THINGS_FUNC_EXIT);
	return ret;
}

static int update_things_cloud_json_by_cloud_signup(const char *filename, es_cloud_signup_s *cl_data)
{
	THINGS_LOG_D(THINGS_DEBUG, TAG, THINGS_FUNC_ENTRY);

	int ret = 0;
	cJSON *root = NULL;
	char *json_update = NULL;
	char *json_str = get_json_string_from_file(filename);

	if (json_str != NULL && strlen(json_str) > 0) {
		// 3. Parse the Json string
		root = cJSON_Parse((const char *)json_str);

		// Cloud Items
		cJSON *cloud = cJSON_GetObjectItem(root, KEY_CLOUD);
		if (cloud == NULL) {
			THINGS_LOG_V_ERROR(THINGS_ERROR, TAG, "cloud cJSON is NULL.");
			goto GOTO_OUT;
		}

		if (cl_data != NULL) {
			cJSON_DeleteItemFromObject(cloud, KEY_CLOUD_ADDRESS);
		}
		cJSON_DeleteItemFromObject(cloud, KEY_CLOUD_DOMAIN);
		cJSON_DeleteItemFromObject(cloud, KEY_CLOUD_PORT);
		cJSON_DeleteItemFromObject(cloud, KEY_TOKEN_ACCESS);
		cJSON_DeleteItemFromObject(cloud, KEY_TOKEN_ACCESS_REFRESH);
		cJSON_DeleteItemFromObject(cloud, KEY_TOKEN_TYPE);
		cJSON_DeleteItemFromObject(cloud, KEY_EXPIRE_TIME);
		cJSON_DeleteItemFromObject(cloud, KEY_ID_USER);
		cJSON_DeleteItemFromObject(cloud, KEY_SERVER_REDIRECT_URI);
		cJSON_DeleteItemFromObject(cloud, KEY_CERTIFICATE_FILE);
		cJSON_DeleteItemFromObject(cloud, KEY_SERVER_ID);

		memset(g_cloud_address, 0, MAX_CLOUD_ADDRESS);
		if (cl_data != NULL) {
			if (things_strcat(g_cloud_address, MAX_CLOUD_ADDRESS, cl_data->address) == NULL) {
				THINGS_LOG_V_ERROR(THINGS_ERROR, TAG, "Fail : Copy to g_cloud_address.");
				goto GOTO_OUT;
			}
			if (cl_data->domain != NULL && strlen(cl_data->domain) > 0) {
				cJSON_AddStringToObject(cloud, KEY_CLOUD_DOMAIN, cl_data->domain);
			}
			if (cl_data->address != NULL && strlen(cl_data->address) > 0) {
				cJSON_AddStringToObject(cloud, KEY_CLOUD_ADDRESS, cl_data->address);
			}
			if (cl_data->port != NULL && strlen(cl_data->port) > 0) {
				cJSON_AddStringToObject(cloud, KEY_CLOUD_PORT, cl_data->port);
			}
			if (cl_data->access_token != NULL && strlen(cl_data->access_token) > 0) {
				cJSON_AddStringToObject(cloud, KEY_TOKEN_ACCESS, cl_data->access_token);
			}
			if (cl_data->refresh_token != NULL && strlen(cl_data->refresh_token) > 0) {
				cJSON_AddStringToObject(cloud, KEY_TOKEN_ACCESS_REFRESH, cl_data->refresh_token);
			}
			if (cl_data->token_type != NULL && strlen(cl_data->token_type) > 0) {
				cJSON_AddStringToObject(cloud, KEY_TOKEN_TYPE, cl_data->token_type);
			}
			if (cl_data->expire_time != CLOUD_EXPIRESIN_INVALID) {
				cJSON_AddNumberToObject(cloud, KEY_EXPIRE_TIME, cl_data->expire_time);
			}
			if (cl_data->uid != NULL && strlen(cl_data->uid) > 0) {
				cJSON_AddStringToObject(cloud, KEY_ID_USER, cl_data->uid);
			}
			if (cl_data->redirect_uri != NULL && strlen(cl_data->redirect_uri) > 0) {
				cJSON_AddStringToObject(cloud, KEY_SERVER_REDIRECT_URI, cl_data->redirect_uri);
			}
			if (cl_data->certificate != NULL && strlen(cl_data->certificate) > 0) {
				cJSON_AddStringToObject(cloud, KEY_CERTIFICATE_FILE, cl_data->certificate);
			}
			if (cl_data->sid != NULL && strlen(cl_data->sid) > 0) {
				cJSON_AddStringToObject(cloud, KEY_SERVER_ID, cl_data->sid);
			}
		}

		json_update = cJSON_Print(root);

		if (set_json_string_into_file(filename, json_update) == 0) {
			THINGS_LOG_V_ERROR(THINGS_ERROR, TAG, "Fail : Store data to info file.");
			goto GOTO_OUT;
		}

		ret = 1;
	}							// End of if

	THINGS_LOG_D(THINGS_DEBUG, TAG, "Update Success in \"%s\" file.", filename);

GOTO_OUT:
	if (root) {
		cJSON_Delete(root);
		root = NULL;
	}

	if (json_str != NULL) {
		things_free(json_str);
	}

	if (json_update != NULL) {
		things_free(json_update);
	}

	THINGS_LOG_D(THINGS_DEBUG, TAG, THINGS_FUNC_EXIT);
	return ret;
}

static int Parse_things_files(const char *info_Path)
{
	THINGS_LOG_D(THINGS_DEBUG, TAG, THINGS_FUNC_ENTRY);
	int res = 1;

	THINGS_LOG_D(THINGS_DEBUG, TAG, "orginal info file path = %s", info_Path);
	if (!parse_things_info_json(info_Path)) {
		THINGS_LOG_ERROR(THINGS_ERROR, TAG, "Info file parsing Failed");
		res = 0;
	}

	THINGS_LOG_D(THINGS_DEBUG, TAG, THINGS_FUNC_EXIT);
	return res;
}

int dm_load_legacy_cloud_data(es_cloud_signup_s **cl_data)
{
	THINGS_LOG_D(THINGS_DEBUG, TAG, THINGS_FUNC_ENTRY);

	int ret = 1;

	if (g_things_cloud_file_path[0] == 0 || cl_data == NULL) {
		THINGS_LOG_V_ERROR(THINGS_ERROR, TAG, "Provisioning file path is NULL.(%s) or Invalid argument.(0x%X)", g_things_cloud_file_path, cl_data);
		return 0;
	}

	THINGS_LOG_D(THINGS_DEBUG, TAG, "g_things_cloud_file_path = %s", g_things_cloud_file_path);

	if ((ret = get_signup_data_from_json(g_things_cloud_file_path, cl_data)) != 1) {
		THINGS_LOG_V_ERROR(THINGS_ERROR, TAG, "Not Get sign-up data failed from Provisioning file.");
	}

	usleep(500000);

	THINGS_LOG_D(THINGS_DEBUG, TAG, THINGS_FUNC_EXIT);

	return ret;
}

const char *dm_get_things_device_type(int device_id)
{
	//THINGS_LOG_D(THINGS_DEBUG, TAG, THINGS_FUNC_ENTRY);
	st_device_s *device = NULL;

	device = (st_device_s *)hashmap_get(g_device_hmap, (unsigned long)device_id);
	if (device == NULL) {

		THINGS_LOG_V_ERROR(THINGS_ERROR, TAG, "Device Not Exist");
		return NULL;
	}

	return device->type;
}

const char *dm_get_svrdb_file_path(void)
{
	return g_svrdb_file_path;
}

const char *dm_get_certificate_file_path(void)
{
	return g_certificate_file_path;
}

const char *dm_get_privatekey_file_path(void)
{
	return g_private_key_file_path;
}

const char *dm_get_things_cloud_address(char *customized_ci_server)
{
	if (customized_ci_server && customized_ci_server[0] != 0) {
		return customized_ci_server;
	}
	return get_cloud_server_address(customized_ci_server);
}

bool dm_is_rsc_published(void)
{
	return (es_get_state() == ES_STATE_PUBLISHED_RESOURCES_TO_CLOUD ? true : false);
}

static things_resource_s *register_resource(things_server_builder_s *p_builder, struct things_resource_info_s *resource, const char *id)
{
	things_resource_s *ret = NULL;
	char res_uri[MAX_URI_LENGTH] = { 0 };

	if (NULL != resource) {
		THINGS_LOG_D(THINGS_DEBUG, TAG, "RESOURCE TO REGISTER : %s", resource->uri);

		memset(res_uri, 0, (size_t) MAX_URI_LENGTH);
		strncat(res_uri, resource->uri, MAX_URI_LENGTH);

		ret = p_builder->create_resource(p_builder, res_uri, resource->resource_types[0],
			resource->interface_types[0], CHECK_DISCOVERABLE(resource->policy), 
			CHECK_OBSERVABLE(resource->policy), CHECK_SECURE(resource->policy));

		THINGS_LOG_D(THINGS_DEBUG, TAG, "add_resource_type : %s", resource->resource_types[0]);
		THINGS_LOG_D(THINGS_DEBUG, TAG, "add_interface_type : %s", resource->interface_types[0]);
		for (int rt_num = 1; rt_num < resource->rt_cnt; rt_num++) {
			p_builder->add_resource_type(ret, resource->resource_types[rt_num]);
			THINGS_LOG_D(THINGS_DEBUG, TAG, "add_resource_type : %s", resource->resource_types[rt_num]);
		}

		for (int it_num = 1; it_num < resource->if_cnt; it_num++) {
			p_builder->add_interface_type(ret, resource->interface_types[it_num]);
			THINGS_LOG_D(THINGS_DEBUG, TAG, "add_interface_type : %s", resource->interface_types[it_num]);
		}
	} else {
		THINGS_LOG_V_ERROR(THINGS_ERROR, TAG, "Invalid Input Param ");
	}

	return ret;
}

static things_resource_s *register_device_resource(things_server_builder_s *p_builder, st_device_s *device, const char *id)
{
	things_resource_s *ret = NULL;
	char res_uri[MAX_URI_LENGTH] = { 0 };

	if (NULL != device) {
		memset(res_uri, 0, (size_t) MAX_URI_LENGTH);
		strncat(res_uri, OC_RSRVD_DEVICE_URI, MAX_URI_LENGTH);

		ret = p_builder->create_resource(p_builder, res_uri, OC_RSRVD_RESOURCE_TYPE_DEVICE, OC_RSRVD_INTERFACE_READ, 0, 0, 1);

		p_builder->add_resource_type(ret, device->type);

		ret->rep = things_create_representation_inst(NULL);
		if (ret->rep) {
			THINGS_LOG_D(THINGS_DEBUG, TAG, "[/oic/d] name :%s", device->name);
			THINGS_LOG_D(THINGS_DEBUG, TAG, "[/oic/d] type :%s", device->type);

			ret->rep->things_set_value(ret->rep, OC_RSRVD_DEVICE_NAME, device->name);

			ret->rep->things_set_value(ret->rep, OC_RSRVD_DEVICE_ID, device->device_id);

			ret->rep->things_set_value(ret->rep, OC_RSRVD_SPEC_VERSION, OC_SPEC_VERSION);

			ret->rep->things_set_value(ret->rep, OC_RSRVD_DATA_MODEL_VERSION, OC_DATA_MODEL_VERSION);
		} else {
			THINGS_LOG_V_ERROR(THINGS_ERROR, TAG, "Not able to create representation");
		}
	} else {
		THINGS_LOG_V_ERROR(THINGS_ERROR, TAG, "Invalid Input Param ");
	}

	return ret;
}

static things_resource_s *register_platform_resource(things_server_builder_s *p_builder, st_device_s *device, const char *id)
{
	things_resource_s *ret = NULL;
	char res_uri[MAX_URI_LENGTH] = { 0 };

	if (NULL != device) {
		memset(res_uri, 0, (size_t) MAX_URI_LENGTH);
		strncat(res_uri, OC_RSRVD_PLATFORM_URI, MAX_URI_LENGTH);

		ret = p_builder->create_resource(p_builder, res_uri, OC_RSRVD_RESOURCE_TYPE_PLATFORM, OC_RSRVD_INTERFACE_READ, 0, 0, 1);

		ret->rep = things_create_representation_inst(NULL);
		if (ret->rep) {
			THINGS_LOG_D(THINGS_DEBUG, TAG, "[/oic/p] Manufacturer :%s", device->manufacturer_name);
			THINGS_LOG_D(THINGS_DEBUG, TAG, "[/oic/p] Model Name :%s", device->model_num);
			THINGS_LOG_D(THINGS_DEBUG, TAG, "[/oic/p] Ver. Plaform :%s", device->ver_p);
			THINGS_LOG_D(THINGS_DEBUG, TAG, "[/oic/p] Ver. OS :%s", device->ver_os);
			THINGS_LOG_D(THINGS_DEBUG, TAG, "[/oic/p] Ver. HW :%s", device->ver_hw);
			THINGS_LOG_D(THINGS_DEBUG, TAG, "[/oic/p] Ver. FW :%s", device->ver_fw);
			THINGS_LOG_D(THINGS_DEBUG, TAG, "[/oic/p] Ver. vid :%s", device->vender_id);

			ret->rep->things_set_value(ret->rep, OC_RSRVD_PLATFORM_ID, device->device_id);

			ret->rep->things_set_value(ret->rep, OC_RSRVD_MFG_NAME, device->manufacturer_name);

			ret->rep->things_set_value(ret->rep, OC_RSRVD_MODEL_NUM, device->model_num);

			ret->rep->things_set_value(ret->rep, OC_RSRVD_PLATFORM_VERSION, device->ver_p);

			ret->rep->things_set_value(ret->rep, OC_RSRVD_OS_VERSION, device->ver_os);

			ret->rep->things_set_value(ret->rep, OC_RSRVD_HARDWARE_VERSION, device->ver_hw);

			ret->rep->things_set_value(ret->rep, OC_RSRVD_FIRMWARE_VERSION, device->ver_fw);

			ret->rep->things_set_value(ret->rep, OC_RSRVD_MFG_URL, device->manufacturer_url);

			ret->rep->things_set_value(ret->rep, OC_RSRVD_VID, device->vender_id);
		} else {
			THINGS_LOG_V_ERROR(THINGS_ERROR, TAG, "Not able to create representation");
		}

	} else {
		THINGS_LOG_V_ERROR(THINGS_ERROR, TAG, "Invalid Input Param ");
	}

	return ret;
}

long dm_get_num_of_dev_cnt(void)
{
	return hashmap_count(g_device_hmap);
}

st_device_s *dm_get_info_of_dev(unsigned long number)
{
	return (st_device_s *)hashmap_get(g_device_hmap, number);
}

<<<<<<< HEAD
static void dm_delete_user_define_device_id(void)
{
	// int i = 0;

	// for (i = 0; i < MAX_SUBDEVICE_EA; i++) {
	// 	things_free(user_def_dev_list[i]);
	// 	user_def_dev_list[i] = NULL;
	// }
}

=======
>>>>>>> 0c06de2f
bool dm_register_device_id(void)
{
	int i = 0;
	char *id = NULL;
	st_device_s **dev_list = NULL;
	int device_cnt = (int)hashmap_count(g_device_hmap);
	if (device_cnt < 1) {
		THINGS_LOG_ERROR(THINGS_ERROR, TAG, "No Device Information to Register");
		return false;
	}

	if ((dev_list = (st_device_s **)things_malloc(sizeof(st_device_s *) * device_cnt)) == NULL) {
		THINGS_LOG_ERROR(THINGS_ERROR, TAG, "st_device_s mem allocation is failed.");
		return false;
	}
	// Set Main-Device ID
	id = OCGetServerInstanceIDString();
	dev_list[0] = (st_device_s *)hashmap_get(g_device_hmap, (unsigned long)0);

	if (id == NULL || dev_list[0] == NULL) {
		THINGS_LOG_V_ERROR(THINGS_ERROR, TAG, "Error : id = %s, Main-device =0x%X", id, dev_list[0]);
		goto GOTO_ERROR;
	}
<<<<<<< HEAD
	if (dev_list[0]->device_id != NULL) {
		things_free(dev_list[0]->device_id);
	}
	dev_list[0]->device_id = things_malloc(sizeof(char) * (strlen(id) + 1));
	strncpy(dev_list[0]->device_id, id, strlen(id) + 1);
=======
	memcpy(dev_list[0]->device_id, id, strlen(id) + 1);
>>>>>>> 0c06de2f

	is_support_user_def_dev_list = false;	//  It's allow permission to apply user defined device-ID only when start THINGS_STACK.

	things_free(dev_list);
	dev_list = NULL;
	return true;

GOTO_ERROR:
	things_free(dev_list);
	dev_list = NULL;
	return false;
}

int dm_register_resource(things_server_builder_s *p_builder)
{
	THINGS_LOG_D(THINGS_DEBUG, TAG, THINGS_FUNC_ENTRY);

	if (p_builder == NULL) {
		THINGS_LOG_ERROR(THINGS_ERROR, TAG, "Builder instance is NULL");

		return 0;
	}

	int device_cnt = (int)hashmap_count(g_device_hmap);
	if (device_cnt < 1) {
		THINGS_LOG_ERROR(THINGS_ERROR, TAG, "No Device Information to Register");

		return 0;
	}

	for (int device_num = 0; device_num < device_cnt; device_num++) {
		char id[11] = { 0 };
		char res_uri[MAX_URI_LENGTH] = { 0 };
		int key = 0;
		int n_count_of_children = 0;

		st_device_s *device = NULL;
		struct things_resource_info_s *resource = NULL;
		struct col_resource_s *col_resource_s = NULL;
		struct things_resource_s *p_collection_resource = NULL;

		// 2. Device Capability Resources Registration
		THINGS_LOG_D(THINGS_DEBUG, TAG, "BEFORE SEARCHING THE DEVICE  ITEM FROM HASH TABLE");

		device = (st_device_s *)hashmap_get(g_device_hmap, (unsigned long)device_num);

		if (NULL != device) {
			snprintf(id, sizeof(id), "%d", device->no);
			THINGS_LOG_D(THINGS_DEBUG, TAG, "==================== Device (%s) ====================", id);

			device->pchild_resources = things_malloc(sizeof(things_resource_s *) * (device->col_cnt + device->sig_cnt));

			if (device->col_cnt < 1) {
				THINGS_LOG_D(THINGS_DEBUG, TAG, "NO COLLECTION & ITS CHILDREN RESOURCE(S)");
			} else {
				THINGS_LOG_D(THINGS_INFO, TAG, "COLLECTION CHILDREN RESOURCE(S) CNT : %d", device->col_cnt);				

				memset(res_uri, 0, (size_t) MAX_URI_LENGTH);
				strncat(res_uri, device->collection[0].uri, MAX_URI_LENGTH);

				p_collection_resource = p_builder->create_collection_resource(p_builder, res_uri, device->collection[0].resource_types[0], device->collection[0].interface_types[0]);

				for (int rt_num = 1; rt_num < device->collection[0].rt_cnt; rt_num++) {
					OCBindResourceTypeToResource(p_builder, device->collection[0].resource_types[rt_num]);
				}

				// THINGS_LOG_D(THINGS_DEBUG, TAG, "IT TO BIND : %d", resource->if_cnt);
				for (int it_num = 1; it_num < device->collection[0].if_cnt; it_num++) {
					OCBindResourceInterfaceToResource(p_builder, device->collection[0].interface_types[it_num]);
				}

				THINGS_LOG_D(THINGS_DEBUG, TAG, "AFTER REGISTERGING DEVICE RESOURCE");

				if (p_collection_resource != NULL) {
					THINGS_LOG_D(THINGS_DEBUG, TAG, "DEVICE RESOURCE(S) CNT : %d", device->col_cnt);
					for (int capa_num = 0; capa_num < device->collection[0].link_cnt; capa_num++) {
						resource = device->collection[0].links[capa_num];
						device->pchild_resources[n_count_of_children++] = register_resource(p_builder, resource, id);
					}			// End of for children resource(s) registration loop
				}				// End of single device

				p_builder->bind_all(p_collection_resource, device->pchild_resources, n_count_of_children);

				device->pchild_resources[n_count_of_children++] = p_collection_resource;
			}

			THINGS_LOG_D(THINGS_DEBUG, TAG, "SINGLE RESOURCE(S) CNT : %d", device->sig_cnt);
			for (int capa_num = 0; capa_num < device->sig_cnt; capa_num++) {
				resource = &device->single[capa_num];
				device->pchild_resources[n_count_of_children++] = register_resource(p_builder, resource, id);
			}					// End of for single resource registration loop

			// Create the Device(/oic/d) and Platform (/oic/p)
			// ex) Aircon Multi-Model
			if (device_num < 1) {
				// for hosting device
				THINGS_LOG_D(THINGS_DEBUG, TAG, "REGISTERGING DEVICE INFO. TO DEVICE(/oic/d).");
				p_builder->set_device_info(p_builder, device->name, device->type);
				THINGS_LOG_D(THINGS_DEBUG, TAG, "REGISTERGING DEVICE INFO. TO PLATFORM(/oic/p).");
				p_builder->set_platform_info(p_builder, device->model_num,	// gDeviceModel,
											 device->ver_p,	// gPlatformVersion,
											 device->ver_os,	// gOSVersion,
											 device->ver_hw,	// gHWVersions,
											 device->ver_fw,	// gFWVersions,
											 device->vender_id,	// gVenderId
											 device->manufacturer_name,	// manufacturer_name
											 device->manufacturer_url);	// manufacturer_url
			} 

			THINGS_LOG_D(THINGS_DEBUG, TAG, 
				"[n_count_of_children : %d] : [device_cnt : %d]",
			 n_count_of_children, (device->col_cnt + device->sig_cnt));

			// Total Size of the device->pChildresources : col_cnt + sig_cnt + 1(/device) + a(/oic/d & /oic/p)
			device->capa_cnt = n_count_of_children;
		}						// End of device NULL Check
	}							// End of for device loop
	THINGS_LOG_D(THINGS_DEBUG, TAG, "=====================================================");

	if (p_builder->broadcast_presence(p_builder, 20) == 1) {
		THINGS_LOG_V_ERROR(THINGS_ERROR, TAG, "Broadcast Presence Failed.");
		return 0;
	}

	THINGS_LOG_D(THINGS_DEBUG, TAG, THINGS_FUNC_EXIT);

	return 1;
}

struct things_resource_s *dm_get_resource_instance(const char *uri, const int id)
{
	things_resource_s *ret = NULL;

	int device_cnt = (int)hashmap_count(g_device_hmap);
	if (device_cnt > 0 && device_cnt > id) {
		st_device_s *device = (st_device_s *)hashmap_get(g_device_hmap, (unsigned long)(id));

		if (device) {
			for (int index = 0; index < MAX_DEVICE_CAPABILTY_CNT; index++) {
				if (device->pchild_resources[index] == NULL) {
					THINGS_LOG_V_ERROR(THINGS_ERROR, TAG, "Resource with URI : %s not exist !!!!", uri);
					break;
				} else if (strncmp(device->pchild_resources[index]->uri, uri, strlen(uri)) == 0) {
					THINGS_LOG_V(THINGS_DEBUG, TAG, "Found %s from device[%d] : %s!!!!", uri, id, device->device_id);

					char *sValue = NULL;

					device->pchild_resources[index]->rep->things_get_value(device->pchild_resources[index]->rep, OC_RSRVD_DEVICE_ID, &sValue);
					ret = device->pchild_resources[index];
					break;
				} else {
					THINGS_LOG_D(THINGS_DEBUG, TAG, "[%d] Resource URI : %s", index, device->pchild_resources[index]->uri);
				}
			}
		}
	}
	return ret;
}

int dm_get_device_information(int *cnt, st_device_s ***list)
{
	int ret = 0;

	int device_cnt = (int)hashmap_count(g_device_hmap);
	if (device_cnt > 0) {
		st_device_s **devices = NULL;
		if ((devices = (st_device_s **)things_malloc(sizeof(st_device_s *) * device_cnt)) == NULL) {
			THINGS_LOG_ERROR(THINGS_ERROR, TAG, "st_device_s memory allocation is failed.");
			return ret;
		}

		for (int index = 0; index < device_cnt; index++) {
			devices[index] = (st_device_s *)hashmap_get(g_device_hmap, (unsigned long)index);
		}

		(*list) = devices;
		(*cnt) = device_cnt;
		ret = 1;
	}

	return ret;
}

int dm_update_things_cloud(es_cloud_signup_s *cl_data)
{
	int ret = 1;

	THINGS_LOG_V(THINGS_INFO, TAG, "RTOS Recived Signup Data domain[%s], address[%s], port [%s],  access_token[%s],  refresh_token[%s], token_type[%s],  " "uid[%s]", cl_data->domain, cl_data->address, cl_data->port, cl_data->access_token, cl_data->refresh_token, cl_data->token_type, cl_data->uid);
	THINGS_LOG_V(THINGS_INFO, TAG, "RTOS Recived Signup Data redirect_uri[%s],  certificate[%s], sid[%s]", cl_data->redirect_uri, cl_data->certificate, cl_data->sid);

	if (g_things_cloud_file_path[0] == 0 || cl_data == NULL) {
		THINGS_LOG_V_ERROR(THINGS_ERROR, TAG, "cloud file path is NULL(%s). or Invalid argument.(0x%X)", g_things_cloud_file_path, cl_data);
		ret = 0;
		return ret;
	}

	THINGS_LOG_D(THINGS_DEBUG, TAG, "g_things_cloud_file_path = %s", g_things_cloud_file_path);

	if (update_things_cloud_json_by_cloud_signup(g_things_cloud_file_path, cl_data) == 0) {
		THINGS_LOG_V_ERROR(THINGS_ERROR, TAG, "Provisioning file update failed.");
		ret = 0;
	}

	if (ret == 1) {
		int res = 0;
		es_cloud_signup_s *confirmData = NULL;

		if ((res = dm_load_legacy_cloud_data(&confirmData)) == 1) {
			THINGS_LOG_D(THINGS_DEBUG, TAG, "Update Success.");
			is_there_cloud_data = true;
			es_cloud_signup_clear(confirmData);
			confirmData = NULL;
		} else {
			THINGS_LOG_D(THINGS_DEBUG, TAG, "Update Failed.(%d)", res);	// 1 : Success , 0/-1 : system error. , -2 : saved invalid Cloud-Data.
			is_there_cloud_data = false;
		}
	}

	return ret;
}

int dm_del_things_cloud_data(void)
{
	THINGS_LOG(THINGS_DEBUG, TAG, "Enter.");

	int ret = 1;
	if (g_things_cloud_file_path[0] == 0) {
		THINGS_LOG_V_ERROR(THINGS_ERROR, TAG, "cloud file path is NULL.");
		ret = 0;
	}

	THINGS_LOG_D(THINGS_DEBUG, TAG, "g_things_cloud_file_path = %s", g_things_cloud_file_path);

	if (update_things_cloud_json_by_cloud_signup(g_things_cloud_file_path, NULL) == 0) {
		THINGS_LOG_V_ERROR(THINGS_ERROR, TAG, "It's failed to delete Cloud-Data in cloud file.");
		ret = 0;
	}

	if (ret == 1) {
		THINGS_LOG_D(THINGS_DEBUG, TAG, "Delete Success.");
		is_there_cloud_data = false;
	}

	THINGS_LOG(THINGS_DEBUG, TAG, "Exit.");
	return ret;
}

bool dm_is_there_things_cloud(void)
{
	THINGS_LOG_D(THINGS_DEBUG, TAG, "is_there_cloud_data = %d", is_there_cloud_data);
	return is_there_cloud_data;
}

int dm_validate_attribute_in_request(char *rt, const void *payload)
{
	THINGS_LOG_D(THINGS_DEBUG, TAG, THINGS_FUNC_ENTRY);
	int ret = 0;

	if (rt != NULL && payload != NULL) {
		// 1. Get index with resource type
		unsigned long index = hashmap_get_hashval((unsigned char *)rt);
		OCRepPayload *r_payload = (OCRepPayload *)payload;

		// 2. Get resource type instance
		THINGS_LOG_D(THINGS_INFO, TAG, "Index : %u  rt : %s", index, rt);
		struct st_resource_type_s *res_type = (struct st_resource_type_s *)hashmap_get(g_resource_type_hmap, index);

		if (NULL != res_type) {
			int iter = 0;
			// 3. Get attributes & check
			//    POLICY
			//    a. Check exsitence of read-only attributes in the payload which should not be..
			for (iter = 0; iter < res_type->prop_cnt; iter++) {
				if (NULL != res_type->prop[iter]
					&& (1 == CHECK_READABLE(res_type->prop[iter]->rw)
						&& 1 != CHECK_WRITABLE(res_type->prop[iter]->rw))
				   ) {
					THINGS_LOG_D(THINGS_INFO, TAG, "\tCHECKING READ-ONLY ATTR : %s", res_type->prop[iter]->key);
					if (!OCRepPayloadIsNull(r_payload, res_type->prop[iter]->key)) {
						THINGS_LOG_D(THINGS_DEBUG, TAG, "\t==> EXIST");
						goto VALIDATION_EXIT;
					} else {
						THINGS_LOG_D(THINGS_DEBUG, TAG, "\t==> NOT EXIST");
					}
				}
			}
			//    b. Check existence of rw attribute in the payload which should exist at least 1
			for (iter = 0; iter < res_type->prop_cnt; iter++) {
				if (NULL != res_type->prop[iter]
					&& 1 == CHECK_WRITABLE(res_type->prop[iter]->rw)) {
					THINGS_LOG_D(THINGS_INFO, TAG, "\tCHECKING WRITE-ABLE ATTR : %s", res_type->prop[iter]->key);
					if (!OCRepPayloadIsNull(r_payload, res_type->prop[iter]->key)) {
						THINGS_LOG_D(THINGS_DEBUG, TAG, "\t==> EXIST");

						ret = 1;
						break;
					} else {
						THINGS_LOG_D(THINGS_DEBUG, TAG, "\t==> NOT EXIST");
					}
				}
			}
			//    c. Make it pass if it's collection resource
			if (0 == strncmp(rt, OC_RSRVD_RESOURCE_TYPE_COLLECTION, strlen(OC_RSRVD_RESOURCE_TYPE_COLLECTION))
				|| 0 == strncmp(rt, SEC_RTYPE_THINGS_DEVICE, strlen(SEC_RTYPE_THINGS_DEVICE))) {
				// TODO : Need to check whether there an array delivered or not..
				THINGS_LOG_D(THINGS_DEBUG, TAG, "\t==> Child %s", (r_payload->next != NULL ? "EXIST" : "NOT EXIST"));
				THINGS_LOG_D(THINGS_DEBUG, TAG, "\t==> Request On Collection Resource. Making it PASS");
				ret = 1;
			}
		} else {
			THINGS_LOG_D_ERROR(THINGS_ERROR, TAG, "Not Supporting rt : %s", rt);
		}
	} else {
		THINGS_LOG_D_ERROR(THINGS_ERROR, TAG, "Invalid Input - rt : %s, payload %d", rt, payload);
	}

VALIDATION_EXIT:

	if (ret == 0) {
		THINGS_LOG_D(THINGS_DEBUG, TAG, "\t==> INVALID REQUEST~!!!");
	}
	return ret;
}

int things_get_resource_type(const char *resource_uri, int *count, char ***resource_types)
{
	THINGS_LOG_D(THINGS_DEBUG, TAG, "things_get_resource_type : %s", resource_uri);
	int device_cnt = (int)hashmap_count(g_device_hmap);
	if (device_cnt > 0) {
		st_device_s *device = (st_device_s *)hashmap_get(g_device_hmap, (unsigned long)0);

		if (device != NULL) {
			if (device->sig_cnt > 0) {
				for (int index = 0; index < device->sig_cnt; index++) {
					if (strncmp(device->single[index].uri, resource_uri, strlen(resource_uri)) == 0) {
						(*count) = device->single[index].rt_cnt;
						(*resource_types) = device->single[index].resource_types;
						return 1;
					}
				}
			}
			if (device->col_cnt > 0) {
				for (int index = 0; index < device->col_cnt; index++) {
					if (strncmp(device->collection[index].uri, resource_uri, strlen(resource_uri)) == 0) {
						(*count) = device->collection[index].rt_cnt;
						(*resource_types) = device->collection[index].resource_types;
						return 1;
					} else {
						for (int index_links = 0; index_links < device->collection[index].link_cnt; index_links++) {
							if (strncmp(device->collection[index].links[index_links]->uri, resource_uri, strlen(resource_uri)) == 0) {
								(*count) = device->collection[index].links[index_links]->rt_cnt;
								(*resource_types) = device->collection[index].links[index_links]->resource_types;
								return 1;
							}
						}
					}
				}
			}
		}
	}
	return 0;
}

const int dm_get_wifi_property_interface()
{
	return g_wifi_interface;
}

const wifi_freq_e dm_get_wifi_property_freq()
{
	return g_wifi_freq;
}

const int dm_get_ownership_transfer_method()
{
	THINGS_LOG_V(THINGS_INFO, TAG, "ownership_transfer_method : %d", g_ownership_transfer_method);
	return g_ownership_transfer_method;
}

int things_get_attributes_by_resource_type(const char *res_type, int *count, things_attribute_info_s ***attributes)
{
	int resource_type_cnt = (int)hashmap_count(g_resource_type_hmap);
	THINGS_LOG_D(THINGS_DEBUG, TAG, "things_get_attributes_by_resource_type : %s, resource_type_cnt : %d", res_type, resource_type_cnt);

	if (resource_type_cnt > 0) {

		int index = hashmap_get_hashval(res_type);
		struct st_resource_type_s *res_type = (struct st_resource_type_s *)hashmap_get(g_resource_type_hmap, index);
		if (res_type == NULL) {
			THINGS_LOG_V_ERROR(THINGS_ERROR, TAG, "res_type Not Exist");
			return 0;
		}

		THINGS_LOG_D(THINGS_DEBUG, TAG, "res_type : %s, res_type : %s", res_type->rt, res_type);
		if (strncmp(res_type->rt, res_type, strlen(res_type)) == 0) {
			THINGS_LOG_D(THINGS_DEBUG, TAG, "res_type->prop_cnt : %d", res_type->prop_cnt);
			(*count) = res_type->prop_cnt;
			(*attributes) = res_type->prop;
			return 1;
		}
	}
	return 0;
}

bool things_is_collection_resource(const char *res_uri)
{
	int device_cnt = (int)hashmap_count(g_device_hmap);
	if (device_cnt > 0) {
		st_device_s *device = NULL;

		device = (st_device_s *)hashmap_get(g_device_hmap, (unsigned long)0);
		if (device == NULL) {
			THINGS_LOG_V_ERROR(THINGS_ERROR, TAG, "Device Not Exist");
			return NULL;
		}

		if (device->col_cnt > 0) {
			for (int index = 0; index < device->col_cnt; index++) {
				if (strncmp(device->collection[index].uri, res_uri, strlen(res_uri)) == 0) {
					return true;
				}
			}
		}
	}
	return false;
}

int things_get_child_resources(const char *col_res_uri, int *count, things_resource_info_s ***child_resources)
{
	st_device_s *device = NULL;

	device = (st_device_s *)hashmap_get(g_device_hmap, (unsigned long)0);
	if (device == NULL) {
		THINGS_LOG_V_ERROR(THINGS_ERROR, TAG, "Device Not Exist");
		return NULL;
	}

	if (device->col_cnt > 0) {
		for (int index = 0; index < device->col_cnt; index++) {
			if (strncmp(device->collection[index].uri, col_res_uri, strlen(col_res_uri)) == 0) {
				(*count) = device->collection[index].link_cnt;
				(*child_resources) = device->collection[index].links;
				return 1;
			}
		}
	}
	return 0;
}

int dm_init_module(const char *devJsonPath)
{
	if (devJsonPath == NULL) {
		THINGS_LOG_D(THINGS_ERROR, TAG, "devJsonPath is NULL");
		return 0;
	}

	memset(g_svrdb_file_path, 0, (size_t) MAX_FILE_PATH_LENGTH);
	memset(g_things_cloud_file_path, 0, (size_t) MAX_FILE_PATH_LENGTH);
	memset(g_cloud_address, 0, (size_t) MAX_CLOUD_ADDRESS);

	return Parse_things_files(devJsonPath);
}

int dm_termiate_module()
{
	//  Need to backup all the keys in order to delete from the map.
	unsigned long* keyset = hashmap_get_keyset(g_device_hmap);
	long key_cnt = hashmap_count(g_device_hmap);
	long dev_iter = 0;
	for ( dev_iter = 0; dev_iter < key_cnt; ++dev_iter ) {
		st_device_s *device = hashmap_get(g_device_hmap, keyset[dev_iter]);
		delete_device(device);
	}

	hashmap_delete(g_device_hmap);
	hashmap_delete(g_resource_type_hmap);
	return 1;
}

bool dm_get_easy_setup_use_artik_crt()
{
	return is_artik;
}

char *dm_get_mnid()
{
	return g_manufacturer_name;
}
char *dm_get_firmware_version()
{
	return g_firmware_version;
}
char *dm_get_vendor_id()
{
	return g_vendor_id;
}
char *dm_get_model_number()
{
	return g_model_number;
}<|MERGE_RESOLUTION|>--- conflicted
+++ resolved
@@ -140,21 +140,12 @@
 
 #define MAX_FILE_PATH_LENGTH        (250)
 
-<<<<<<< HEAD
-// #define MAX_SUBDEVICE_EA            (100)
-
-=======
->>>>>>> 0c06de2f
 #define MAX_SOFTAP_SSID				(64)
 
 #define PATH_MNT "/mnt/"
 #define PATH_ROM "/rom/"
 
 static bool is_support_user_def_dev_list = true;	// It's allow to apply user-defined device-ID only when start Stack.
-<<<<<<< HEAD
-// static char *user_def_dev_list[MAX_SUBDEVICE_EA + 1] = { 0, };
-=======
->>>>>>> 0c06de2f
 
 static volatile int resource_type_cnt = 0;
 
@@ -1860,19 +1851,6 @@
 	return (st_device_s *)hashmap_get(g_device_hmap, number);
 }
 
-<<<<<<< HEAD
-static void dm_delete_user_define_device_id(void)
-{
-	// int i = 0;
-
-	// for (i = 0; i < MAX_SUBDEVICE_EA; i++) {
-	// 	things_free(user_def_dev_list[i]);
-	// 	user_def_dev_list[i] = NULL;
-	// }
-}
-
-=======
->>>>>>> 0c06de2f
 bool dm_register_device_id(void)
 {
 	int i = 0;
@@ -1896,15 +1874,12 @@
 		THINGS_LOG_V_ERROR(THINGS_ERROR, TAG, "Error : id = %s, Main-device =0x%X", id, dev_list[0]);
 		goto GOTO_ERROR;
 	}
-<<<<<<< HEAD
+
 	if (dev_list[0]->device_id != NULL) {
 		things_free(dev_list[0]->device_id);
 	}
 	dev_list[0]->device_id = things_malloc(sizeof(char) * (strlen(id) + 1));
 	strncpy(dev_list[0]->device_id, id, strlen(id) + 1);
-=======
-	memcpy(dev_list[0]->device_id, id, strlen(id) + 1);
->>>>>>> 0c06de2f
 
 	is_support_user_def_dev_list = false;	//  It's allow permission to apply user defined device-ID only when start THINGS_STACK.
 
