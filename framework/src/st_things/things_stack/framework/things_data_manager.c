--- conflicted
+++ resolved
@@ -2049,13 +2049,6 @@
 		return 0;
 	}
 
-<<<<<<< HEAD
-	int device_num = 0;
-	char id[11] = { 0 };
-	int n_count_of_children = 0;
-
-=======
->>>>>>> 842b9220
 	st_device_s *device = NULL;
 #ifdef CONFIG_ST_THINGS_COLLECTION
 	struct things_resource_s *p_collection_resource = NULL;
