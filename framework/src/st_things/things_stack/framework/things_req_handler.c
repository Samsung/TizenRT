--- conflicted
+++ resolved
@@ -57,15 +57,11 @@
 
 extern things_server_builder_s *g_builder;
 
-<<<<<<< HEAD
-static stop_softap_func_type g_stop_soft_ap_cb = NULL;
-=======
 static handle_request_func_type g_handle_req_cb = NULL;
 
 static handle_request_interface_cb g_handle_request_interface_cb = NULL;
 
 static pthread_t g_req_handle;
->>>>>>> 842b9220
 
 static int g_quit_flag = 0;
 
@@ -331,15 +327,8 @@
 	THINGS_LOG_D(TAG, "==> RESET : %s", (reset == true ? "YES" : "NO"));
 
 	if (reset == true) {
-<<<<<<< HEAD
-		int res = -1;
-
-		clone_resource = things_clone_resource_inst(target_resource);
-		res = things_reset((void *)clone_resource, RST_NEED_CONFIRM);
-=======
 		things_resource_s *clone_resource = clone_resource_inst(target_resource);
 		int res = things_reset((void *)clone_resource, RST_NEED_CONFIRM);
->>>>>>> 842b9220
 
 		switch (res) {
 		case 1:
@@ -362,81 +351,7 @@
 	return eh_result;
 }
 
-<<<<<<< HEAD
-static OCEntityHandlerResult trigger_stop_ap_request(things_resource_s *target_resource, bool stop_ap)
-{
-	OCEntityHandlerResult eh_result = OC_EH_ERROR;
-
-	THINGS_LOG_D(TAG, "==> STOP SOFT AP : %s", (stop_ap == true ? "YES" : "NO"));
-
-	if (stop_ap == true) {
-		if (NULL != g_stop_soft_ap_cb) {
-			if (1 == g_stop_soft_ap_cb(stop_ap)) {
-				THINGS_LOG_D(TAG, "Stop Soft AP notified Successfully");
-				eh_result = OC_EH_OK;
-			} else {
-				THINGS_LOG_D(TAG, "Stop Soft AP notified, BUT DENIED");
-				eh_result = OC_EH_ERROR;
-			}
-		}
-	} else {
-		THINGS_LOG_D(TAG, "stop_ap = %d, So, can not stop AP.", stop_ap);
-		eh_result = OC_EH_OK;
-	}
-
-	return eh_result;
-}
-
-static OCEntityHandlerResult trigger_abort_request(things_resource_s *target_resource, things_es_enrollee_abort_e abort_es)
-{
-	OCEntityHandlerResult eh_result = OC_EH_ERROR;
-	static pthread_t h_thread_abort = NULL;
-
-	THINGS_LOG_D(TAG, "==> ABORT Easy Setup : %d", abort_es);
-
-	switch (abort_es) {
-	case ABORT_BEFORE_RESET_CONFIRM:	// before Reset Confirm.
-	case ABORT_BEFORE_SEC_CONFIRM:	// After Reset Confirm & before Security Confirm.
-	case ABORT_BEFORE_DATA_PROVISIONING:	// After Security Confirm
-		THINGS_LOG_D(TAG, "Forwarding abort-level to st_things App.(Level: %d)", abort_es);
-		eh_result = things_abort(&h_thread_abort, abort_es);
-		break;
-	default:
-		THINGS_LOG_D(TAG, "abort_es = %d, So, Don't need any-process", abort_es);
-		eh_result = OC_EH_OK;
-		break;
-	}
-
-	return eh_result;
-}
-
-static OCEntityHandlerResult set_provisioning_info(things_resource_s *target_resource)
-{
-	OCEntityHandlerResult eh_result = OC_EH_ERROR;
-
-	bool reset = false;
-	bool stop_ap = false;
-#ifdef CONFIG_ST_THINGS_EASYSETUP_ABORT
-	int64_t abort_es = 0;
-#endif
-	if (target_resource->rep->things_get_bool_value(target_resource->rep, SEC_ATTRIBUTE_PROV_RESET, &reset) == true) {
-		eh_result = trigger_reset_request(target_resource, reset);
-	} else if (target_resource->rep->things_get_bool_value(target_resource->rep, SEC_ATTRIBUTE_PROV_TERMINATE_AP, &stop_ap) == true) {
-		eh_result = trigger_stop_ap_request(target_resource, stop_ap);
-#ifdef CONFIG_ST_THINGS_EASYSETUP_ABORT
-	} else if (target_resource->rep->things_get_int_value(target_resource->rep, SEC_ATTRIBUTE_PROV_ABORT, &abort_es) == true) {
-		eh_result = trigger_abort_request(target_resource, (things_es_enrollee_abort_e) abort_es);
-#endif
-	} else {
-		THINGS_LOG_E(TAG, "Get Value is failed.(RESET NOR TERMINATE NOR ABORT)");
-		return eh_result;
-	}
-
-	return eh_result;
-}
-
-=======
->>>>>>> 842b9220
+
 static OCEntityHandlerResult process_post_request(things_resource_s **target_res)
 {
 	OCEntityHandlerResult eh_result = OC_EH_ERROR;
