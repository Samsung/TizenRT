--- conflicted
+++ resolved
@@ -37,12 +37,8 @@
 		std::unique_lock<std::mutex> lock(mQueueMtx);
 		std::function<void()> func = std::bind(std::forward<_Callable>(__f), std::forward<_Args>(__args)...);
 		mQueueData.push(func);
-<<<<<<< HEAD
-		notify_one();
-=======
 		lock.unlock();
 		mQueueCv.notify_one();
->>>>>>> c9f79259
 	}
 	std::function<void()> deQueue();
 	bool isEmpty();
