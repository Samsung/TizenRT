/****************************************************************************
 *
 * Copyright 2019 Samsung Electronics All Rights Reserved.
 *
 * Licensed under the Apache License, Version 2.0 (the "License");
 * you may not use this file except in compliance with the License.
 * You may obtain a copy of the License at
 *
 * http://www.apache.org/licenses/LICENSE-2.0
 *
 * Unless required by applicable law or agreed to in writing,
 * software distributed under the License is distributed on an
 * "AS IS" BASIS, WITHOUT WARRANTIES OR CONDITIONS OF ANY KIND,
 * either express or implied. See the License for the specific
 * language governing permissions and limitations under the License.
 *
 ****************************************************************************/

#if defined(UI_PLATFORM_LINUX)
#define _GNU_SOURCE
#endif

#include <tinyara/config.h>
#include <sys/types.h>
#include <pthread.h>
#include <string.h>
#include <stdint.h>
#include <stdbool.h>
#include <unistd.h>
#include <time.h>
#include <vec/vec.h>
#include <araui/ui_commons.h>
#include <araui/ui_animation.h>
#include "ui_renderer.h"
#include "ui_request_callback.h"
#include "ui_debug.h"
#include "ui_core_internal.h"
#include "ui_asset_internal.h"
#include "ui_widget_internal.h"
#include "ui_window_internal.h"
#include "ui_commons_internal.h"
#include "ui_animation_internal.h"
#include "dal/ui_dal.h"

#if defined(CONFIG_UI_ENABLE_EMOJI)
#include "utils/emoji.h"
#endif

#define UI_CORE_THREAD_NAME "UI Core Service"
#define CONFIG_UI_GLOBAL_X_THRESHOLD     20
#define CONFIG_UI_GLOBAL_Y_THRESHOLD     20

typedef struct {
	ui_core_state_t state;
	pthread_t pid;
	pid_t caller_pid;
	ui_quick_panel_event_type_t visible_event_type;

#if defined(CONFIG_UI_ENABLE_TOUCH)
	ui_widget_body_t *locked_target;
#endif // CONFIG_UI_ENABLE_TOUCH
} ui_core_t;

typedef struct {
	bool pressed;
	ui_coord_t coord;
} ui_touch_state_t;

static ui_core_t g_core;
static ui_widget_body_t *g_quick_panel_info[UI_QUICK_PANEL_TYPE_NUM];

<<<<<<< HEAD
static ui_error_t _ui_process_widget_recur(ui_widget_body_t *widget, uint32_t dt);
=======
static ui_error_t _ui_process_widget(ui_widget_body_t *widget, uint32_t dt);
static void _ui_call_tween_finished_cb(void *userdata);
>>>>>>> 7194920e
static void _ui_call_anim_finished_cb(void *userdata);
static void *_ui_core_thread_loop(void *param);
static bool _ui_core_quick_panel_visible(void);

#if defined(CONFIG_UI_ENABLE_TOUCH)
static void _ui_core_dispatch_touch_event(void);
static void _ui_core_handle_touch_event(ui_touch_event_t touch_event, ui_coord_t coord);
static bool _ui_core_quick_panel_touch_down(ui_touch_event_t touch_event, ui_coord_t coord);
#endif

ui_error_t ui_start(void)
{
	int idx;
	pthread_attr_t attr;

	if (ui_is_running()) {
		UI_LOGE("Error: UI_ALREADY_RUNNING.\n");
		return UI_ALREADY_RUNNING;
	}

	if (ui_dal_init() != UI_OK) {
		UI_LOGE("Error: UI_INIT_FAILURE.\n");
		return UI_INIT_FAILURE;
	}

	if (ui_window_list_init() != UI_OK) {
		ui_dal_deinit();
		UI_LOGE("Error: UI_INIT_FAILURE.\n");
		return UI_INIT_FAILURE;
	}

	if (ui_window_redraw_list_init() != UI_OK) {
		ui_dal_deinit();
		ui_window_list_deinit();
		return UI_INIT_FAILURE;
	}

	for (idx = 0; idx < UI_QUICK_PANEL_TYPE_NUM; idx++) {
		g_quick_panel_info[idx] = NULL;
	}

	if (pthread_attr_init(&attr)) {
		ui_dal_deinit();
		ui_window_list_deinit();
		ui_window_redraw_list_deinit();
		UI_LOGE("Error: UI_INIT_FAILURE.\n");
		return UI_INIT_FAILURE;
	}

#if defined(UI_PLATFORM_TIZENRT)
	attr.stacksize = CONFIG_UI_STACK_SIZE;
#endif

	if (ui_request_callback_init() != UI_OK) {
		ui_dal_deinit();
		ui_window_list_deinit();
		ui_window_redraw_list_deinit();
		UI_LOGE("Error: UI_INIT_FAILURE.\n");
		return UI_INIT_FAILURE;
	}

	g_core.state = UI_CORE_STATE_RUNNING;

#if defined(CONFIG_UI_ENABLE_EMOJI)
	emoji_init();
#endif

	if (pthread_create(&g_core.pid, &attr, _ui_core_thread_loop, NULL)) {
		ui_dal_deinit();
		ui_window_list_deinit();
		ui_window_redraw_list_deinit();
		ui_request_callback_deinit();
		g_core.state = UI_CORE_STATE_STOP;
		UI_LOGE("Error: UI_INIT_FAILURE.\n");
		return UI_INIT_FAILURE;
	}

#if !defined(UI_PLATFORM_DARWIN)
	if (pthread_setname_np(g_core.pid, UI_CORE_THREAD_NAME)) {
		UI_LOGE("error: failed to set pthread name!\n");
	}
#endif

	g_core.caller_pid = getpid();

	return UI_OK;
}

ui_error_t ui_stop(void)
{
	if (!ui_is_running()) {
		UI_LOGE("Error: UI_NOT_RUNNING.\n");
		return UI_NOT_RUNNING;
	}

	if (g_core.caller_pid != getpid()) {
		UI_LOGE("Error: Permission denied.\n");
		return UI_OPERATION_FAIL;
	}

#if defined(CONFIG_UI_ENABLE_EMOJI)
	emoji_deinit();
#endif

	g_core.state = UI_CORE_STATE_STOPPING;

	if (pthread_join(g_core.pid, NULL) != OK) {
		UI_LOGE("pthread_join failed.\n");
		return UI_OPERATION_FAIL;
	}

	if (ui_request_callback_deinit() != UI_OK) {
		UI_LOGE("ui_request_callback_deinit failed.\n");
		return UI_OPERATION_FAIL;
	}

	if (ui_window_redraw_list_deinit() != UI_OK) {
		UI_LOGE("ui_window_redraw_list_deinit failed.\n");
		return UI_OPERATION_FAIL;
	}

	if (ui_window_list_deinit() != UI_OK) {
		UI_LOGE("ui_window_list_deinit failed.\n");
		return UI_OPERATION_FAIL;
	}

	return UI_OK;
}

static ui_error_t _ui_process_widget(ui_widget_body_t *widget, uint32_t dt)
{
	int iter;
	ui_widget_body_t *curr_widget;
	ui_widget_body_t *child;
	ui_anim_body_t *anim;

	if (!widget) {
		UI_LOGE("Error: widget is null!\n");
		return UI_INVALID_PARAM;
	}

<<<<<<< HEAD
	anim = (ui_anim_body_t *)widget->anim;
=======
	ui_widget_queue_init();
	ui_widget_queue_enqueue(widget);

	while (!ui_widget_is_queue_empty()) {
		curr_widget = ui_widget_queue_dequeue();
		if (!curr_widget) {
			UI_LOGE("error: curr widget is NULL!\n");
			return UI_OPERATION_FAIL;
		}

		if (curr_widget->tween_cb) {
			if (curr_widget->tween_info.t > curr_widget->tween_info.d) {
				curr_widget->tween_info.t = curr_widget->tween_info.d;
				curr_widget->tween_cb((ui_widget_t)curr_widget, curr_widget->tween_info.t);
				curr_widget->tween_cb = UI_NULL;

				if (ui_request_callback(_ui_call_tween_finished_cb, curr_widget) != UI_OK) {
					UI_LOGE("Error: cannot make a request to call.tween_finished_cb!\n");
				}
			} else {
				curr_widget->tween_cb((ui_widget_t)curr_widget, curr_widget->tween_info.t);
				curr_widget->tween_info.t += dt;
			}
		}

		anim = (ui_anim_body_t *)curr_widget->anim;
>>>>>>> 7194920e

		if (anim) {
			if (anim->func((ui_widget_t)curr_widget, (ui_anim_t)anim, &dt)) {
				curr_widget->anim = UI_NULL;
				if (ui_request_callback(_ui_call_anim_finished_cb, curr_widget) != UI_OK) {
					UI_LOGE("Error: cannot make a request to call.anim_finished_cb!\n");
				}
			}
		}

		if (curr_widget->tick_cb) {
			curr_widget->tick_cb((ui_widget_t)curr_widget, dt);
		}

		if (curr_widget->interval_cb) {
			curr_widget->interval_info.current += dt;
			if (curr_widget->interval_info.current >= curr_widget->interval_info.timeout) {
				curr_widget->interval_info.current -= curr_widget->interval_info.timeout;
				curr_widget->interval_cb((ui_widget_t)curr_widget);
			}
		}

		if (curr_widget->visible) {
			if (curr_widget->update_cb) {
				curr_widget->update_cb((ui_widget_t)curr_widget, dt);
			}
		}

		vec_foreach(&curr_widget->children, child, iter) {
			ui_widget_queue_enqueue(child);
		}
	}

	return UI_OK;
}

static ui_error_t _ui_render_widget(ui_widget_body_t *widget, ui_rect_t draw_area, uint32_t dt)
{
	int iter;
	ui_widget_body_t *curr_widget;
	ui_widget_body_t *child;
	ui_rect_t new_vp;

	if (!widget) {
		UI_LOGE("Error: widget is null!\n");
		return UI_INVALID_PARAM;
	}

	ui_widget_queue_init();
	ui_widget_queue_enqueue(widget);

	while (!ui_widget_is_queue_empty()) {
		curr_widget = ui_widget_queue_dequeue();
		if (!curr_widget) {
			UI_LOGE("error: curr widget is NULL!\n");
			break;
		}

		if (curr_widget->visible) {
			new_vp = ui_rect_intersect(draw_area, curr_widget->global_rect);
			ui_dal_set_viewport(new_vp.x, new_vp.y, new_vp.width, new_vp.height);

			if (curr_widget->render_cb) {
				new_vp = ui_rect_intersect(draw_area, curr_widget->global_rect);
				ui_dal_set_viewport(new_vp.x, new_vp.y, new_vp.width, new_vp.height);

				curr_widget->render_cb((ui_widget_t)curr_widget, dt);

				ui_dal_set_viewport(draw_area.x, draw_area.y, draw_area.width, draw_area.height);
			}

			vec_foreach(&curr_widget->children, child, iter) {
				ui_widget_queue_enqueue(child);
			}
		}
	}

	return UI_OK;
}

static void _ui_call_anim_finished_cb(void *userdata)
{
	ui_widget_body_t *body;

	if (!userdata) {
		UI_LOGE("error: Invalid Parameter!\n");
		return;
	}

	body = (ui_widget_body_t *)userdata;
	if (body && body->anim_finished_cb) {
		body->anim_finished_cb((ui_widget_t)body);
	}
	body->anim_finished_cb = UI_NULL;
}

static void _ui_redraw(uint32_t dt)
{
	ui_rect_t *redraw_rect;
	ui_window_body_t *window;
	int iter;

	vec_foreach(ui_window_get_redraw_list(), redraw_rect, iter) {
		window = ui_window_get_current();
		if (window) {
			_ui_render_widget(window->root, *redraw_rect, dt);
		}

		if (_ui_core_quick_panel_visible()) {
			_ui_render_widget(g_quick_panel_info[g_core.visible_event_type], *redraw_rect, dt);
		}

		if (window || _ui_core_quick_panel_visible()) {
			ui_dal_redraw(redraw_rect->x, redraw_rect->y, redraw_rect->width, redraw_rect->height);
		}
	}

	ui_window_redraw_list_clear();
}

static void _ui_update_redraw_list(ui_widget_body_t *widget)
{
	int iter;
	ui_mat3_t parent_mat;
	ui_widget_body_t *curr_widget;
	ui_widget_body_t *child;
	bool update_flag;

	if (!widget) {
		UI_LOGE("error: invalid widget!\n");
		return;
	}

	ui_widget_queue_init();
	ui_widget_queue_enqueue(widget);

	while (!ui_widget_is_queue_empty()) {
		curr_widget = ui_widget_queue_dequeue();
		if (!curr_widget) {
			UI_LOGE("error: curr widget is NULL!\n");
			break;
		}

		if (curr_widget->update_flag || update_flag) {
			if (curr_widget->parent) {
				parent_mat = curr_widget->parent->trans_mat;
			} else {
				parent_mat = ui_mat3_identity();
			}

			// Update previous area
			if (ui_window_add_redraw_list(curr_widget->global_rect) != UI_OK) {
				UI_LOGE("error: failed to add redraw list!\n");
				break;
			}

			ui_renderer_translate(&parent_mat, &curr_widget->trans_mat, (float)curr_widget->local_rect.x, (float)curr_widget->local_rect.y);
			ui_renderer_rotate(&curr_widget->trans_mat, curr_widget->degree);
			ui_renderer_scale(&curr_widget->trans_mat, curr_widget->scale_x, curr_widget->scale_y);

			// Update new area
			ui_widget_update_global_rect(curr_widget);
			if (ui_window_add_redraw_list(curr_widget->global_rect) != UI_OK) {
				UI_LOGE("error: failed to add redraw list!\n");
				break;
			}

			curr_widget->update_flag = false;
			update_flag = true;
		}

		vec_foreach(&curr_widget->children, child, iter) {
			ui_widget_queue_enqueue(child);
		}
	}

	update_flag = false;
}

static void *_ui_core_thread_loop(void *param)
{
	ui_widget_body_t *root;
	ui_window_body_t *window;
	static ui_window_body_t *prev_window;
	struct timespec before;
	struct timespec now;
	uint32_t dt;

#if (CONFIG_UI_MAXIMUM_FPS > 0)
	uint32_t fps_dt = 0;
	const uint32_t ms_per_frame = 1000 / CONFIG_UI_MAXIMUM_FPS;
#endif

	memset(&before, 0, sizeof(struct timespec));
	memset(&now, 0, sizeof(struct timespec));

	clock_gettime(CLOCK_MONOTONIC, &before);

	while (g_core.state == UI_CORE_STATE_RUNNING) {
		ui_dal_clear();

		clock_gettime(CLOCK_MONOTONIC, &now);

		dt = ((now.tv_sec - before.tv_sec) * 1000) + ((now.tv_nsec - before.tv_nsec) / 1000000);
		before = now;

#if (CONFIG_UI_MAXIMUM_FPS > 0)
		fps_dt += dt;
		if (fps_dt < ms_per_frame) {
			usleep((ms_per_frame - fps_dt) * 1000);
		}
		fps_dt -= ms_per_frame;
#endif

		window = ui_window_get_current();
		if (window) {
			prev_window = window;
			root = window->root;

			if (_ui_process_widget(root, dt) != UI_OK) {
				UI_LOGE("error: processing widget recursively failed!\n");
			}
			_ui_update_redraw_list(window->root);
		}

		if (_ui_core_quick_panel_visible()) {
			_ui_process_widget(g_quick_panel_info[g_core.visible_event_type], dt);
			_ui_update_redraw_list(g_quick_panel_info[g_core.visible_event_type]);
		}

		_ui_redraw(dt);

#if defined(CONFIG_UI_ENABLE_TOUCH)
		_ui_core_dispatch_touch_event();
#endif

		ui_process_all_requests();
	}

	g_core.state = UI_CORE_STATE_STOP;

	UI_LOGD("[%s] has been finished.\n", UI_CORE_THREAD_NAME);

	return NULL;
}

bool ui_is_running(void)
{
	return (g_core.state != UI_CORE_STATE_STOP);
}

#if defined(CONFIG_UI_ENABLE_TOUCH)

static void _ui_deliver_touch_event(ui_widget_body_t *widget, ui_touch_event_t touch_event, ui_coord_t coord)
{
	ui_widget_body_t *parent = UI_NULL;

	// If there is locked target, send all event to the target only
	// else, send event to the focus widget and its hookers.

	if (g_core.locked_target) {
		g_core.locked_target->touch_cb(g_core.locked_target, touch_event, coord);
	} else {
		widget->touch_cb(widget, touch_event, coord);

		// send touch event to the all hookers also
		parent = widget->parent;
		while (parent) {
			if (parent->is_hooker && parent->touch_cb) {
				parent->touch_cb(parent, touch_event, coord);
			}
			parent = parent->parent;
		}
	}
}

/**
 * @brief Called when some widget is locked as an event target.
 * But, the locked target doesn't get the event.
 */
static void _ui_cancel_touch_event_except_locked_target(ui_widget_body_t *widget)
{
	ui_coord_t null_coord = {0, };
	ui_widget_body_t *parent;

	// The focus widget should receive the cancel touch event
	// whether the focus widget is a hooker or not.
	if (widget->touch_cb && widget != g_core.locked_target) {
		widget->touch_cb(widget, UI_TOUCH_EVENT_CANCEL, null_coord);
	}

	// Only hooker widgets inside the focus widget's parent list,
	// should receive the touch cancel event.
	parent = widget->parent;
	while (parent) {
		if (parent->is_hooker && parent->touch_cb && parent != g_core.locked_target) {
			parent->touch_cb(parent, UI_TOUCH_EVENT_CANCEL, null_coord);
		}
		parent = parent->parent;
	}
}

static void _ui_core_handle_touch_event(ui_touch_event_t touch_event, ui_coord_t coord)
{
	ui_window_body_t *window;
	ui_widget_body_t *root;
	ui_quick_panel_body_t *quick_panel;

	window = ui_window_get_current();
	if (!window) {
		UI_LOGE("error: active window is null!\n");
		return;
	}

	root = window->root;

	switch (touch_event) {
	case UI_TOUCH_EVENT_DOWN:
		// If touch down, reset all infomations about focus and touch
		ui_core_unlock_touch_event_target();

		// If there is the visible quick panel,
		// a touch event will be delivered to only that quick panel.
		if (_ui_core_quick_panel_visible()) {
			quick_panel = (ui_quick_panel_body_t *)g_quick_panel_info[g_core.visible_event_type];

			if (quick_panel->focus) {
				_ui_cancel_touch_event_except_locked_target(quick_panel->focus);
			}

			quick_panel->focus = ui_widget_search_by_coord(g_quick_panel_info[g_core.visible_event_type], coord);
			if (quick_panel->focus && quick_panel->focus->touch_cb) {
				_ui_deliver_touch_event(quick_panel->focus, touch_event, coord);
			}
			break;
		}

		// If a touch down event occurs at the area which quick panel is set,
		// a touch event will be delivered to only that quick panel.
		if (_ui_core_quick_panel_touch_down(touch_event, coord)) {
			break;
		}

		if (window->focus) {
			_ui_cancel_touch_event_except_locked_target(window->focus);
		}

		window->focus = ui_widget_search_by_coord(root, coord);
		if (window->focus) {
			if (window->focus->touch_cb) {
				_ui_deliver_touch_event(window->focus, touch_event, coord);
			}
		}
		break;

	case UI_TOUCH_EVENT_MOVE:
		// If there is the visible quick panel,
		// a touch event will be delivered to only that quick panel.
		if (_ui_core_quick_panel_visible()) {
			quick_panel = (ui_quick_panel_body_t *)g_quick_panel_info[g_core.visible_event_type];
			if (quick_panel->focus && quick_panel->focus->touch_cb) {
				_ui_deliver_touch_event(quick_panel->focus, touch_event, coord);
			}
			break;
		}

		if (window->focus && window->focus->touch_cb) {
			_ui_deliver_touch_event(window->focus, touch_event, coord);
		}
		break;

	case UI_TOUCH_EVENT_UP:
		if (_ui_core_quick_panel_visible()) {
			quick_panel = (ui_quick_panel_body_t *)g_quick_panel_info[g_core.visible_event_type];
			if (quick_panel->focus && quick_panel->focus->touch_cb) {
				_ui_deliver_touch_event(quick_panel->focus, touch_event, coord);
			}
			ui_core_unlock_touch_event_target();
			break;
		}

		if (window->focus && window->focus->touch_cb) {
			_ui_deliver_touch_event(window->focus, touch_event, coord);
		}
		ui_core_unlock_touch_event_target();
		break;

	default:
		break;
	}
}

static void _ui_core_dispatch_touch_event(void)
{
	static ui_touch_state_t before = {false, };
	static ui_touch_state_t cur = {false, };

	while (ui_dal_get_touch(&cur.pressed, &cur.coord)) {
		if (cur.pressed != before.pressed) {
			if (cur.pressed) {
				_ui_core_handle_touch_event(UI_TOUCH_EVENT_DOWN, cur.coord);
			} else {
				_ui_core_handle_touch_event(UI_TOUCH_EVENT_UP, cur.coord);
			}
		} else if ((cur.coord.x != before.coord.x) || (cur.coord.y != before.coord.y)) {
			_ui_core_handle_touch_event(UI_TOUCH_EVENT_MOVE, cur.coord);
		}

		before = cur;
	}
}

void ui_core_lock_touch_event_target(ui_widget_body_t *target)
{
	ui_window_body_t *window;
	ui_widget_body_t *focus;
	ui_quick_panel_body_t *quick_panel;

	if (_ui_core_quick_panel_visible()) {
		quick_panel = (ui_quick_panel_body_t *)g_quick_panel_info[g_core.visible_event_type];
		focus = quick_panel->focus;
	} else {
		window = ui_window_get_current();
		if (!window) {
			UI_LOGE("error: active window is null!\n");
			return;
		}

		focus = window->focus;
	}

	g_core.locked_target = target;

	// Cancel all hookers touch event except the locked target
	_ui_cancel_touch_event_except_locked_target(focus);
}

void ui_core_unlock_touch_event_target(void)
{
	g_core.locked_target = NULL;
}

void ui_core_unlock_and_deliver_touch(ui_widget_body_t *body, ui_touch_event_t touch_event, ui_coord_t touch)
{
	ui_core_unlock_touch_event_target();

	_ui_deliver_touch_event(body, touch_event, touch);
}

#endif // CONFIG_UI_ENABLE_TOUCH

ui_error_t ui_core_quick_panel_appear(ui_quick_panel_event_type_t event_type)
{
	ui_quick_panel_body_t *body;
	ui_anim_t move;
	ui_rect_t rect;

	if (!ui_is_running()) {
		return UI_NOT_RUNNING;
	}

	if (!g_quick_panel_info[event_type]) {
		return UI_INVALID_PARAM;
	}

	body = (ui_quick_panel_body_t *)g_quick_panel_info[event_type];
	if (body->base.visible) {
		UI_LOGE("error: event type [%d] already appears!\n", event_type);
		return UI_INVALID_PARAM;
	}

	switch (event_type) {
	case UI_QUICK_PANEL_TOP_SWIPE:
	case UI_QUICK_PANEL_BOTTOM_SWIPE:
	case UI_QUICK_PANEL_LEFT_SWIPE:
	case UI_QUICK_PANEL_RIGHT_SWIPE:
		if (body->transition_type == UI_TRANSITION_SLIDE) {
			rect = ui_widget_get_rect((ui_widget_t)g_quick_panel_info[event_type]);
			move = ui_move_anim_create(rect.x, rect.y, 0, 0, CONFIG_UI_QUICK_PANEL_TRANSITION_TIME, UI_INTRP_EASE_OUT_QUAD);
			ui_widget_play_anim((ui_widget_t)g_quick_panel_info[event_type], move, ui_quick_panel_appear_tween_end_func, false);
		}
		break;

	case UI_QUICK_PANEL_BUTTON:
		break;

	default:
		break;
	}

	if (move) {
		ui_anim_destroy(move);
	}

	return UI_OK;
}

ui_error_t ui_core_quick_panel_disappear(ui_quick_panel_event_type_t event_type)
{
	ui_quick_panel_body_t *body;
	ui_anim_t move;
	ui_rect_t rect;

	if (!ui_is_running()) {
		return UI_NOT_RUNNING;
	}

	if (!g_quick_panel_info[event_type]) {
		return UI_INVALID_PARAM;
	}

	body = (ui_quick_panel_body_t *)g_quick_panel_info[event_type];
	if (!body->base.visible) {
		UI_LOGE("error: event type [%d] already disappears!\n", event_type);
		return UI_INVALID_PARAM;
	}

	if (body->transition_type == UI_TRANSITION_SLIDE) {
		rect = ui_widget_get_rect((ui_widget_t)g_quick_panel_info[event_type]);
		switch (event_type) {
		case UI_QUICK_PANEL_TOP_SWIPE:
			move = ui_move_anim_create(rect.x, rect.y, 0, -1 * CONFIG_UI_DISPLAY_HEIGHT, CONFIG_UI_QUICK_PANEL_TRANSITION_TIME, UI_INTRP_EASE_OUT_QUAD);
			ui_widget_play_anim((ui_widget_t)g_quick_panel_info[event_type], move, ui_quick_panel_disappear_tween_end_func, false);
			break;

		case UI_QUICK_PANEL_BOTTOM_SWIPE:
			move = ui_move_anim_create(rect.x, rect.y, 0, CONFIG_UI_DISPLAY_HEIGHT, CONFIG_UI_QUICK_PANEL_TRANSITION_TIME, UI_INTRP_EASE_OUT_QUAD);
			ui_widget_play_anim((ui_widget_t)g_quick_panel_info[event_type], move, ui_quick_panel_disappear_tween_end_func, false);
			break;

		case UI_QUICK_PANEL_LEFT_SWIPE:
			move = ui_move_anim_create(rect.x, rect.y, -1 * CONFIG_UI_DISPLAY_WIDTH, 0, CONFIG_UI_QUICK_PANEL_TRANSITION_TIME, UI_INTRP_EASE_OUT_QUAD);
			ui_widget_play_anim((ui_widget_t)g_quick_panel_info[event_type], move, ui_quick_panel_disappear_tween_end_func, false);
			break;

		case UI_QUICK_PANEL_RIGHT_SWIPE:
			move = ui_move_anim_create(rect.x, rect.y, CONFIG_UI_DISPLAY_WIDTH, 0, CONFIG_UI_QUICK_PANEL_TRANSITION_TIME, UI_INTRP_EASE_OUT_QUAD);
			ui_widget_play_anim((ui_widget_t)g_quick_panel_info[event_type], move, ui_quick_panel_disappear_tween_end_func, false);
			break;

		case UI_QUICK_PANEL_BUTTON:
			break;

		default:
			break;
		}
	}

	if (move) {
		ui_anim_destroy(move);
	}

	return UI_OK;
}

ui_error_t ui_core_set_quick_panel(ui_quick_panel_event_type_t event_type, ui_widget_t widget)
{
	ui_quick_panel_body_t *body;

	if (!ui_is_running()) {
		return UI_NOT_RUNNING;
	}

	if (g_quick_panel_info[event_type]) {
		UI_LOGE("error: quick panel for event type [%d] is already exist!\n", event_type);
		return UI_INVALID_PARAM;
	}

	body = (ui_quick_panel_body_t *)widget;
	body->event_type = event_type;
	body->base.visible = false;

	g_quick_panel_info[event_type] = (ui_widget_body_t *)widget;

	switch (event_type) {
	case UI_QUICK_PANEL_TOP_SWIPE:
		body->base.local_rect.x = 0;
		body->base.local_rect.y = -1 * CONFIG_UI_DISPLAY_HEIGHT;
		break;

	case UI_QUICK_PANEL_BOTTOM_SWIPE:
		body->base.local_rect.x = 0;
		body->base.local_rect.y = CONFIG_UI_DISPLAY_HEIGHT;
		break;

	case UI_QUICK_PANEL_LEFT_SWIPE:
		body->base.local_rect.x = -1 * CONFIG_UI_DISPLAY_WIDTH;
		body->base.local_rect.y = 0;
		break;

	case UI_QUICK_PANEL_RIGHT_SWIPE:
		body->base.local_rect.x = CONFIG_UI_DISPLAY_WIDTH;
		body->base.local_rect.y = 0;
		break;

	case UI_QUICK_PANEL_BUTTON:
		break;

	default:
		break;
	}

	return UI_OK;
}

ui_error_t ui_core_unset_quick_panel(ui_quick_panel_event_type_t event_type)
{
	ui_widget_body_t *body;

	if (!ui_is_running()) {
		return UI_NOT_RUNNING;
	}

	if (!g_quick_panel_info[event_type]) {
		UI_LOGE("error: quick panel for event type [%d] is not exist!\n", event_type);
		return UI_INVALID_PARAM;
	}

	body = (ui_widget_body_t *)g_quick_panel_info[event_type];
	if (body->visible) {
		UI_LOGE("error: quick panel for event type [%d] is displayed at the screen!\n", event_type);
		return UI_INVALID_PARAM;
	}

	g_quick_panel_info[event_type] = NULL;

	return UI_OK;
}

static bool _ui_core_quick_panel_visible(void)
{
	int idx;

	for (idx = 0; idx < UI_QUICK_PANEL_TYPE_NUM; idx++) {
		if (g_quick_panel_info[idx] && (g_quick_panel_info[idx])->visible) {
			g_core.visible_event_type = idx;
			return true;
		}
	}

	return false;
}

#if defined(CONFIG_UI_ENABLE_TOUCH)
static bool _ui_core_quick_panel_touch_down(ui_touch_event_t touch_event, ui_coord_t coord)
{
	ui_quick_panel_body_t *quick_panel;

	if (coord.y < CONFIG_UI_GLOBAL_Y_THRESHOLD) {
		if (g_quick_panel_info[UI_QUICK_PANEL_TOP_SWIPE]) {
			quick_panel = (ui_quick_panel_body_t *)g_quick_panel_info[UI_QUICK_PANEL_TOP_SWIPE];
			quick_panel->focus = g_quick_panel_info[UI_QUICK_PANEL_TOP_SWIPE];
			if (quick_panel->focus && quick_panel->focus->touch_cb) {
				_ui_deliver_touch_event(quick_panel->focus, touch_event, coord);
			}
			return true;
		}
		return false;
	} else if (coord.y > CONFIG_UI_DISPLAY_HEIGHT - CONFIG_UI_GLOBAL_Y_THRESHOLD) {
		if (g_quick_panel_info[UI_QUICK_PANEL_BOTTOM_SWIPE]) {
			quick_panel = (ui_quick_panel_body_t *)g_quick_panel_info[UI_QUICK_PANEL_BOTTOM_SWIPE];
			quick_panel->focus = g_quick_panel_info[UI_QUICK_PANEL_BOTTOM_SWIPE];
			if (quick_panel->focus && quick_panel->focus->touch_cb) {
				_ui_deliver_touch_event(quick_panel->focus, touch_event, coord);
			}
			return true;
		}
		return false;
	} else if (coord.x < CONFIG_UI_GLOBAL_X_THRESHOLD) {
		if (g_quick_panel_info[UI_QUICK_PANEL_LEFT_SWIPE]) {
			quick_panel = (ui_quick_panel_body_t *)g_quick_panel_info[UI_QUICK_PANEL_LEFT_SWIPE];
			quick_panel->focus = g_quick_panel_info[UI_QUICK_PANEL_LEFT_SWIPE];
			if (quick_panel->focus && quick_panel->focus->touch_cb) {
				_ui_deliver_touch_event(quick_panel->focus, touch_event, coord);
			}
			return true;
		}
		return false;
	} else if (coord.x > CONFIG_UI_DISPLAY_WIDTH - CONFIG_UI_GLOBAL_X_THRESHOLD) {
		if (g_quick_panel_info[UI_QUICK_PANEL_RIGHT_SWIPE]) {
			quick_panel = (ui_quick_panel_body_t *)g_quick_panel_info[UI_QUICK_PANEL_RIGHT_SWIPE];
			quick_panel->focus = g_quick_panel_info[UI_QUICK_PANEL_RIGHT_SWIPE];
			if (quick_panel->focus && quick_panel->focus->touch_cb) {
				_ui_deliver_touch_event(quick_panel->focus, touch_event, coord);
			}
			return true;
		}
		return false;
	}

	return false;
}
#endif
<|MERGE_RESOLUTION|>--- conflicted
+++ resolved
@@ -69,12 +69,7 @@
 static ui_core_t g_core;
 static ui_widget_body_t *g_quick_panel_info[UI_QUICK_PANEL_TYPE_NUM];
 
-<<<<<<< HEAD
-static ui_error_t _ui_process_widget_recur(ui_widget_body_t *widget, uint32_t dt);
-=======
 static ui_error_t _ui_process_widget(ui_widget_body_t *widget, uint32_t dt);
-static void _ui_call_tween_finished_cb(void *userdata);
->>>>>>> 7194920e
 static void _ui_call_anim_finished_cb(void *userdata);
 static void *_ui_core_thread_loop(void *param);
 static bool _ui_core_quick_panel_visible(void);
@@ -215,10 +210,7 @@
 		UI_LOGE("Error: widget is null!\n");
 		return UI_INVALID_PARAM;
 	}
-
-<<<<<<< HEAD
-	anim = (ui_anim_body_t *)widget->anim;
-=======
+  
 	ui_widget_queue_init();
 	ui_widget_queue_enqueue(widget);
 
@@ -229,23 +221,7 @@
 			return UI_OPERATION_FAIL;
 		}
 
-		if (curr_widget->tween_cb) {
-			if (curr_widget->tween_info.t > curr_widget->tween_info.d) {
-				curr_widget->tween_info.t = curr_widget->tween_info.d;
-				curr_widget->tween_cb((ui_widget_t)curr_widget, curr_widget->tween_info.t);
-				curr_widget->tween_cb = UI_NULL;
-
-				if (ui_request_callback(_ui_call_tween_finished_cb, curr_widget) != UI_OK) {
-					UI_LOGE("Error: cannot make a request to call.tween_finished_cb!\n");
-				}
-			} else {
-				curr_widget->tween_cb((ui_widget_t)curr_widget, curr_widget->tween_info.t);
-				curr_widget->tween_info.t += dt;
-			}
-		}
-
 		anim = (ui_anim_body_t *)curr_widget->anim;
->>>>>>> 7194920e
 
 		if (anim) {
 			if (anim->func((ui_widget_t)curr_widget, (ui_anim_t)anim, &dt)) {
