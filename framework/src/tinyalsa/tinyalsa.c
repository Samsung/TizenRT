--- conflicted
+++ resolved
@@ -498,17 +498,8 @@
 
 	pending = pcm_frames_to_bytes(pcm, frame_count);
 	while (pending > 0) {
-<<<<<<< HEAD
-		nbytes = pending > pcm->buffer_size ? pcm->buffer_size : pending;
-		if (pcm->buf_idx < pcm->buffer_cnt) {
-			/* If we have empty buffers, fill them first */
-			memcpy(pcm->pBuffers[pcm->buf_idx]->samp, (char *)data + offset, nbytes);
-			apb = pcm->pBuffers[pcm->buf_idx];
-			pcm->buf_idx++;
-=======
 		if (pcm->next_buf != NULL) {
 			apb = pcm->next_buf;
->>>>>>> 99acac17
 		} else {
 			/* First time we will use empty pBuffer, and then wait until one of them dequeued */
 			if (pcm->buf_idx < pcm->buffer_cnt) {
