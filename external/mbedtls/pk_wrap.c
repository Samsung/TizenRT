--- conflicted
+++ resolved
@@ -426,11 +426,6 @@
 };
 #endif /* MBEDTLS_ECDSA_C */
 #endif /* MBEDTLS_PK_ECDSA_VERIFY_ALT */
-<<<<<<< HEAD
-_
-=======
-
->>>>>>> 0f05400b
 #if defined(MBEDTLS_PK_RSA_ALT_SUPPORT)
 /*
  * Support for alternative RSA-private implementations
