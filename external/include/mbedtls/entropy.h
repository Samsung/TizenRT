/****************************************************************************
 *
 * Copyright 2016 Samsung Electronics All Rights Reserved.
 *
 * Licensed under the Apache License, Version 2.0 (the "License");
 * you may not use this file except in compliance with the License.
 * You may obtain a copy of the License at
 *
 * http://www.apache.org/licenses/LICENSE-2.0
 *
 * Unless required by applicable law or agreed to in writing,
 * software distributed under the License is distributed on an
 * "AS IS" BASIS, WITHOUT WARRANTIES OR CONDITIONS OF ANY KIND,
 * either express or implied. See the License for the specific
 * language governing permissions and limitations under the License.
 *
 ****************************************************************************/
/**
 * \file entropy.h
 *
 * \brief Entropy accumulator implementation
 */
/*
 *  Copyright (C) 2006-2016, ARM Limited, All Rights Reserved
 *  SPDX-License-Identifier: Apache-2.0
 *
 *  Licensed under the Apache License, Version 2.0 (the "License"); you may
 *  not use this file except in compliance with the License.
 *  You may obtain a copy of the License at
 *
 *  http://www.apache.org/licenses/LICENSE-2.0
 *
 *  Unless required by applicable law or agreed to in writing, software
 *  distributed under the License is distributed on an "AS IS" BASIS, WITHOUT
 *  WARRANTIES OR CONDITIONS OF ANY KIND, either express or implied.
 *  See the License for the specific language governing permissions and
 *  limitations under the License.
 *
 *  This file is part of mbed TLS (https://tls.mbed.org)
 */
#ifndef MBEDTLS_ENTROPY_H
#define MBEDTLS_ENTROPY_H

#if !defined(MBEDTLS_CONFIG_FILE)
#include "config.h"
#else
#include MBEDTLS_CONFIG_FILE
#endif

#include <stddef.h>

#if defined(MBEDTLS_SHA512_C) && !defined(MBEDTLS_ENTROPY_FORCE_SHA256)
#include "sha512.h"
#define MBEDTLS_ENTROPY_SHA512_ACCUMULATOR
#else
#if defined(MBEDTLS_SHA256_C)
#define MBEDTLS_ENTROPY_SHA256_ACCUMULATOR
#include "sha256.h"
#endif
#endif

#if defined(MBEDTLS_THREADING_C)
#include "threading.h"
#endif

#if defined(MBEDTLS_HAVEGE_C)
#include "havege.h"
#endif

#define MBEDTLS_ERR_ENTROPY_SOURCE_FAILED                 -0x003C  /**< Critical entropy source failure. */
#define MBEDTLS_ERR_ENTROPY_MAX_SOURCES                   -0x003E  /**< No more sources can be added. */
#define MBEDTLS_ERR_ENTROPY_NO_SOURCES_DEFINED            -0x0040  /**< No sources have been added to poll. */
#define MBEDTLS_ERR_ENTROPY_NO_STRONG_SOURCE              -0x003D  /**< No strong sources have been added to poll. */
#define MBEDTLS_ERR_ENTROPY_FILE_IO_ERROR                 -0x003F  /**< Read/write error in file. */

/**
 * \name SECTION: Module settings
 *
 * The configuration options you can set for this module are in this section.
 * Either change them in config.h or define them on the compiler command line.
 * \{
 */

#if !defined(MBEDTLS_ENTROPY_MAX_SOURCES)
#define MBEDTLS_ENTROPY_MAX_SOURCES     20      /**< Maximum number of sources supported */
#endif

#if !defined(MBEDTLS_ENTROPY_MAX_GATHER)
#define MBEDTLS_ENTROPY_MAX_GATHER      128     /**< Maximum amount requested from entropy sources */
#endif

/* \} name SECTION: Module settings */

#if defined(MBEDTLS_ENTROPY_SHA512_ACCUMULATOR)
#define MBEDTLS_ENTROPY_BLOCK_SIZE      64      /**< Block size of entropy accumulator (SHA-512) */
#else
#define MBEDTLS_ENTROPY_BLOCK_SIZE      32      /**< Block size of entropy accumulator (SHA-256) */
#endif

#define MBEDTLS_ENTROPY_MAX_SEED_SIZE   1024    /**< Maximum size of seed we read from seed file */
#define MBEDTLS_ENTROPY_SOURCE_MANUAL   MBEDTLS_ENTROPY_MAX_SOURCES

#define MBEDTLS_ENTROPY_SOURCE_STRONG   1       /**< Entropy source is strong   */
#define MBEDTLS_ENTROPY_SOURCE_WEAK     0       /**< Entropy source is weak     */

#ifdef __cplusplus
extern "C" {
#endif

/**
 * \brief           Entropy poll callback pointer
 *
 * \param data      Callback-specific data pointer
 * \param output    Data to fill
 * \param len       Maximum size to provide
 * \param olen      The actual amount of bytes put into the buffer (Can be 0)
 *
 * \return          0 if no critical failures occurred,
 *                  MBEDTLS_ERR_ENTROPY_SOURCE_FAILED otherwise
 */
typedef int (*mbedtls_entropy_f_source_ptr)(void *data, unsigned char *output, size_t len,
                            size_t *olen);

/**
 * \brief           Entropy source state
 */
typedef struct
{
    mbedtls_entropy_f_source_ptr    f_source;   /**< The entropy source callback */
    void *          p_source;   /**< The callback data pointer */
    size_t          size;       /**< Amount received in bytes */
    size_t          threshold;  /**< Minimum bytes required before release */
    int             strong;     /**< Is the source strong? */
}
mbedtls_entropy_source_state;

/**
 * \brief           Entropy context structure
 */
typedef struct
{
    int accumulator_started;
#if defined(MBEDTLS_ENTROPY_SHA512_ACCUMULATOR)
    mbedtls_sha512_context  accumulator;
#else
    mbedtls_sha256_context  accumulator;
#endif
    int             source_count;
    mbedtls_entropy_source_state    source[MBEDTLS_ENTROPY_MAX_SOURCES];
#if defined(MBEDTLS_HAVEGE_C)
    mbedtls_havege_state    havege_data;
#endif
#if defined(MBEDTLS_THREADING_C)
    mbedtls_threading_mutex_t mutex;    /*!< mutex                  */
#endif
#if defined(MBEDTLS_ENTROPY_NV_SEED)
    int initial_entropy_run;
#endif
}
mbedtls_entropy_context;

/**
 * \brief           Initialize the context
 *
 * \param ctx       Entropy context to initialize
 */
void mbedtls_entropy_init( mbedtls_entropy_context *ctx );

/**
 * \brief           Free the data in the context
 *
 * \param ctx       Entropy context to free
 */
void mbedtls_entropy_free( mbedtls_entropy_context *ctx );

/**
 * \brief           Adds an entropy source to poll
 *                  (Thread-safe if MBEDTLS_THREADING_C is enabled)
 *
 * \param ctx       Entropy context
 * \param f_source  Entropy function
 * \param p_source  Function data
 * \param threshold Minimum required from source before entropy is released
 *                  ( with mbedtls_entropy_func() ) (in bytes)
 * \param strong    MBEDTLS_ENTROPY_SOURCE_STRONG or
 *                  MBEDTSL_ENTROPY_SOURCE_WEAK.
 *                  At least one strong source needs to be added.
 *                  Weaker sources (such as the cycle counter) can be used as
 *                  a complement.
 *
 * \return          0 if successful or MBEDTLS_ERR_ENTROPY_MAX_SOURCES
 */
int mbedtls_entropy_add_source( mbedtls_entropy_context *ctx,
                        mbedtls_entropy_f_source_ptr f_source, void *p_source,
                        size_t threshold, int strong );

/**
 * \brief           Trigger an extra gather poll for the accumulator
 *                  (Thread-safe if MBEDTLS_THREADING_C is enabled)
 *
 * \param ctx       Entropy context
 *
 * \return          0 if successful, or MBEDTLS_ERR_ENTROPY_SOURCE_FAILED
 */
int mbedtls_entropy_gather( mbedtls_entropy_context *ctx );

/**
 * \brief           Retrieve entropy from the accumulator
 *                  (Maximum length: MBEDTLS_ENTROPY_BLOCK_SIZE)
 *                  (Thread-safe if MBEDTLS_THREADING_C is enabled)
 *
 * \param data      Entropy context
 * \param output    Buffer to fill
 * \param len       Number of bytes desired, must be at most MBEDTLS_ENTROPY_BLOCK_SIZE
 *
 * \return          0 if successful, or MBEDTLS_ERR_ENTROPY_SOURCE_FAILED
 */
int mbedtls_entropy_func( void *data, unsigned char *output, size_t len );

/**
 * \brief           Add data to the accumulator manually
 *                  (Thread-safe if MBEDTLS_THREADING_C is enabled)
 *
 * \param ctx       Entropy context
 * \param data      Data to add
 * \param len       Length of data
 *
 * \return          0 if successful
 */
int mbedtls_entropy_update_manual( mbedtls_entropy_context *ctx,
                           const unsigned char *data, size_t len );

#if defined(MBEDTLS_ENTROPY_NV_SEED)
/**
 * \brief           Trigger an update of the seed file in NV by using the
 *                  current entropy pool.
 *
 * \param ctx       Entropy context
 *
 * \return          0 if successful
 */
int mbedtls_entropy_update_nv_seed( mbedtls_entropy_context *ctx );
#endif /* MBEDTLS_ENTROPY_NV_SEED */

#if defined(MBEDTLS_FS_IO)
/**
 * \brief               Write a seed file
 *
 * \param ctx           Entropy context
 * \param path          Name of the file
 *
 * \return              0 if successful,
 *                      MBEDTLS_ERR_ENTROPY_FILE_IO_ERROR on file error, or
 *                      MBEDTLS_ERR_ENTROPY_SOURCE_FAILED
 */
int mbedtls_entropy_write_seed_file( mbedtls_entropy_context *ctx, const char *path );

/**
 * \brief               Read and update a seed file. Seed is added to this
 *                      instance. No more than MBEDTLS_ENTROPY_MAX_SEED_SIZE bytes are
 *                      read from the seed file. The rest is ignored.
 *
 * \param ctx           Entropy context
 * \param path          Name of the file
 *
 * \return              0 if successful,
 *                      MBEDTLS_ERR_ENTROPY_FILE_IO_ERROR on file error,
 *                      MBEDTLS_ERR_ENTROPY_SOURCE_FAILED
 */
int mbedtls_entropy_update_seed_file( mbedtls_entropy_context *ctx, const char *path );
#endif /* MBEDTLS_FS_IO */

#if defined(MBEDTLS_SELF_TEST)
/**
 * \brief          Checkup routine
 *
 *                 This module self-test also calls the entropy self-test,
 *                 mbedtls_entropy_source_self_test();
 *
 * \return         0 if successful, or 1 if a test failed
 */
int mbedtls_entropy_self_test( int verbose );

#if defined(MBEDTLS_ENTROPY_HARDWARE_ALT) && defined(CONFIG_HW_RNG)
/**
 * \brief          Checkup routine
 *
 *                 Verifies the integrity of the hardware entropy source
 *                 provided by the function 'mbedtls_hardware_poll()'.
 *
 *                 Note this is the only hardware entropy source that is known
 *                 at link time, and other entropy sources configured
 *                 dynamically at runtime by the function
 *                 mbedtls_entropy_add_source() will not be tested.
 *
 * \return         0 if successful, or 1 if a test failed
 */
int mbedtls_entropy_source_self_test( int verbose );
<<<<<<< HEAD
#endif /* MBEDTLS_ENTROPY_HARDWARE_ALT & CONFIG_HW_RNG */
=======

#endif /* MBEDTLS_ENTROPY_HARDWARE_ALT */
>>>>>>> 0f05400b
#endif /* MBEDTLS_SELF_TEST */

#ifdef __cplusplus
}
#endif

#endif /* entropy.h */<|MERGE_RESOLUTION|>--- conflicted
+++ resolved
@@ -296,12 +296,8 @@
  * \return         0 if successful, or 1 if a test failed
  */
 int mbedtls_entropy_source_self_test( int verbose );
-<<<<<<< HEAD
-#endif /* MBEDTLS_ENTROPY_HARDWARE_ALT & CONFIG_HW_RNG */
-=======
 
 #endif /* MBEDTLS_ENTROPY_HARDWARE_ALT */
->>>>>>> 0f05400b
 #endif /* MBEDTLS_SELF_TEST */
 
 #ifdef __cplusplus
