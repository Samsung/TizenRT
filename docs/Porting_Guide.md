--- conflicted
+++ resolved
@@ -28,12 +28,8 @@
 1. [How to add new board](HowToAddnewBoard.md)
 2. [How to use peripheral](HowToUsePeripheral.md)
 3. [How to add static library](HowToAddStaticLibrary.md)
-<<<<<<< HEAD
-4. [How to use multiple memory as a heap](HowToUseMultiHeap.md)
+4. [How to configure memory](HowToConfigureMemory.md)
 5. [How to use MPU](HowToUseMPU.md)
-=======
-4. [How to configure memory](HowToConfigureMemory.md)
->>>>>>> 3c14ba46
 
 ## File System
 1. [How to use SmartFS](HowToUseSmartFS.md)
