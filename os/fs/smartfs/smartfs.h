--- conflicted
+++ resolved
@@ -175,11 +175,7 @@
 #define INODE_STATE_FILE          (CONFIG_NXFFS_ERASEDSTATE ^ 0x22)
 #define INODE_STATE_DELETED       (CONFIG_NXFFS_ERASEDSTATE ^ 0xaa)
 
-<<<<<<< HEAD
-/* jSmartFs worbuffer maxuimum length */
-=======
-/* Smartfs workbuffer maximum length */
->>>>>>> f8f776dd
+/* jSmartFs worbuffer maximum length */
 
 #define SMARTFS_MAX_WORKBUFFER_LEN 256
 
