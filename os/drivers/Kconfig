--- conflicted
+++ resolved
@@ -496,7 +496,6 @@
 		Drivers for various wireless devices.
 
 source drivers/wireless/Kconfig
-<<<<<<< HEAD
 
 menuconfig LWNL80211
 	bool "Enable light-weight netlink for 80211"
@@ -508,6 +507,5 @@
 if LWNL80211
 source drivers/lwnl/Kconfig
 endif
-=======
-source drivers/seclink/Kconfig
->>>>>>> b91f84d5
+
+source drivers/seclink/Kconfig