--- conflicted
+++ resolved
@@ -589,11 +589,11 @@
 		switch (caps->ac_format.hw) {
 		case AUDIO_FU_VOLUME:
 			caps->ac_controls.b[0] = ALC5658_HP_VOL_MAX;
-			caps->ac_controls.b[1] = priv->volume;		// ToDo: Update with a proper get function.
+			caps->ac_controls.b[1] = priv->volume;
 			break;
 		case AUDIO_FU_INP_GAIN:
 			caps->ac_controls.b[0] = ALC5658_GAIN_MAX;
-			caps->ac_controls.b[1] = priv->volume;		// ToDo: Update with a proper get function.
+			caps->ac_controls.b[1] = priv->volume;
 			break;
 		default:
 			break;
@@ -1505,24 +1505,9 @@
 	/* Allocate a ALC5658 device structure */
 	priv = (FAR struct alc5658_dev_s *)kmm_zalloc(sizeof(struct alc5658_dev_s));
 
-<<<<<<< HEAD
-		/* Initialize the ALC5658 device structure.  Since we used kmm_zalloc,
-		 * only the non-zero elements of the structure need to be initialized.
-		 */
-		priv->dev.ops = &g_audioops;
-		priv->lower = lower;
-		priv->i2c = i2c;
-		priv->i2s = i2s;
-		priv->gain = ALC5658_GAIN_DEFAULT;
-		priv->volume = ALC5658_HP_VOL_DEFAULT;
-
-		sem_init(&priv->devsem, 0, 1);
-		sq_init(&priv->pendq);
-=======
 	if (!priv) {
 		return NULL;
 	}
->>>>>>> 9a40b5be
 
 	/* Initialize the ALC5658 device structure.  Since we used kmm_zalloc,
 	 * only the non-zero elements of the structure need to be initialized.
@@ -1531,6 +1516,8 @@
 	priv->lower = lower;
 	priv->i2c = i2c;
 	priv->i2s = i2s;
+	priv->gain = ALC5658_GAIN_DEFAULT;
+	priv->volume = ALC5658_HP_VOL_DEFAULT;
 
 	sem_init(&priv->devsem, 0, 1);
 	sq_init(&priv->pendq);
