/****************************************************************************
 *
 * Copyright 2024 Samsung Electronics All Rights Reserved.
 *
 * Licensed under the Apache License, Version 2.0 (the "License");
 * you may not use this file except in compliance with the License.
 * You may obtain a copy of the License at
 *
 * http://www.apache.org/licenses/LICENSE-2.0
 *
 * Unless required by applicable law or agreed to in writing,
 * software distributed under the License is distributed on an
 * "AS IS" BASIS, WITHOUT WARRANTIES OR CONDITIONS OF ANY KIND,
 * either express or implied. See the License for the specific
 * language governing permissions and limitations under the License.
 *
 ****************************************************************************/

#ifndef __DRIVERS_LCD_ST7701_H
#define __DRIVERS_LCD_ST7701_H

/****************************************************************************
 * Included Files
 ****************************************************************************/
#include <tinyara/config.h>
#include <sys/types.h>
#include <stdint.h>
/****************************************************************************
 * Pre-processor Definitions
 ****************************************************************************/
/* System Function Command Table 1 */

#define XRES 480
#define YRES 800
#define MIPI_DSI_RTNI		2	//4
#define MIPI_DSI_HSA		4
#define MIPI_DSI_HFP		30
<<<<<<< HEAD
#define MIPI_DSI_HBP		30
=======
>>>>>>> a40d5f4b
#define MIPI_DSI_VSA		5
#define MIPI_DSI_VBP		20
#define MIPI_DSI_VFP		15
#define MIPI_FRAME_RATE		60
#define LCD_LANE_NUM		2

<<<<<<< HEAD
=======

>>>>>>> a40d5f4b
/*
    480*800*4 = 1.47MB
    1024*768*4 = 3M
*/
#define LCDC_IMG_BUF_OFFSET             (10 << 20) /*offset is 10M In DDR */
#define LCDC_IMG_BUF_OFFSET1            (13 << 20) /*offset is 13M In DDR */
#define LCDC_IMG_BUF_OFFSET2            (16 << 20) /*offset is 16M In DDR */
#define LCDC_IMG_BUF_OFFSET3            (19 << 20) /*offset is 19M In DDR */
#define LCDC_IMG_BUF_ALIGNED64B(x)      (((x) & ~0x3F) + 0x40)/*Start Addr shall aligned to 64Byte*/
#define LCDC_IMG_BUF_SIZE               LCDC_IMG_BUF_ALIGNED64B(XRES * YRES * 4)

struct st7701_config_s {


	void (*init)();

	void (*reset)();

	void (*cache_invalidate)(u32 *buffer, int size);	//DCache_CleanInvalidate
	void (*lcd_reload)();		// LCDC_TrigerSHWReload
	void (*lcd_enable)();		//LCDC_Cmd
	void (*lcd_layer_enable)(int layer, bool enable);

	void (*lcd_put_area)(u8 *lcd_img_buffer, u32 x1, u32 y1, u32 x2, u32 y2);
};

#endif	/* __DRIVERS_LCD_ST7701_H */
<|MERGE_RESOLUTION|>--- conflicted
+++ resolved
@@ -1,78 +1,70 @@
-/****************************************************************************
- *
- * Copyright 2024 Samsung Electronics All Rights Reserved.
- *
- * Licensed under the Apache License, Version 2.0 (the "License");
- * you may not use this file except in compliance with the License.
- * You may obtain a copy of the License at
- *
- * http://www.apache.org/licenses/LICENSE-2.0
- *
- * Unless required by applicable law or agreed to in writing,
- * software distributed under the License is distributed on an
- * "AS IS" BASIS, WITHOUT WARRANTIES OR CONDITIONS OF ANY KIND,
- * either express or implied. See the License for the specific
- * language governing permissions and limitations under the License.
- *
- ****************************************************************************/
-
-#ifndef __DRIVERS_LCD_ST7701_H
-#define __DRIVERS_LCD_ST7701_H
-
-/****************************************************************************
- * Included Files
- ****************************************************************************/
-#include <tinyara/config.h>
-#include <sys/types.h>
-#include <stdint.h>
-/****************************************************************************
- * Pre-processor Definitions
- ****************************************************************************/
-/* System Function Command Table 1 */
-
-#define XRES 480
-#define YRES 800
-#define MIPI_DSI_RTNI		2	//4
-#define MIPI_DSI_HSA		4
-#define MIPI_DSI_HFP		30
-<<<<<<< HEAD
-#define MIPI_DSI_HBP		30
-=======
->>>>>>> a40d5f4b
-#define MIPI_DSI_VSA		5
-#define MIPI_DSI_VBP		20
-#define MIPI_DSI_VFP		15
-#define MIPI_FRAME_RATE		60
-#define LCD_LANE_NUM		2
-
-<<<<<<< HEAD
-=======
-
->>>>>>> a40d5f4b
-/*
-    480*800*4 = 1.47MB
-    1024*768*4 = 3M
-*/
-#define LCDC_IMG_BUF_OFFSET             (10 << 20) /*offset is 10M In DDR */
-#define LCDC_IMG_BUF_OFFSET1            (13 << 20) /*offset is 13M In DDR */
-#define LCDC_IMG_BUF_OFFSET2            (16 << 20) /*offset is 16M In DDR */
-#define LCDC_IMG_BUF_OFFSET3            (19 << 20) /*offset is 19M In DDR */
-#define LCDC_IMG_BUF_ALIGNED64B(x)      (((x) & ~0x3F) + 0x40)/*Start Addr shall aligned to 64Byte*/
-#define LCDC_IMG_BUF_SIZE               LCDC_IMG_BUF_ALIGNED64B(XRES * YRES * 4)
-
-struct st7701_config_s {
-
-
-	void (*init)();
-
-	void (*reset)();
-
-	void (*cache_invalidate)(u32 *buffer, int size);	//DCache_CleanInvalidate
-	void (*lcd_reload)();		// LCDC_TrigerSHWReload
-	void (*lcd_enable)();		//LCDC_Cmd
-	void (*lcd_layer_enable)(int layer, bool enable);
-
-	void (*lcd_put_area)(u8 *lcd_img_buffer, u32 x1, u32 y1, u32 x2, u32 y2);
-};
-
-#endif	/* __DRIVERS_LCD_ST7701_H */
+/****************************************************************************
+ *
+ * Copyright 2024 Samsung Electronics All Rights Reserved.
+ *
+ * Licensed under the Apache License, Version 2.0 (the "License");
+ * you may not use this file except in compliance with the License.
+ * You may obtain a copy of the License at
+ *
+ * http://www.apache.org/licenses/LICENSE-2.0
+ *
+ * Unless required by applicable law or agreed to in writing,
+ * software distributed under the License is distributed on an
+ * "AS IS" BASIS, WITHOUT WARRANTIES OR CONDITIONS OF ANY KIND,
+ * either express or implied. See the License for the specific
+ * language governing permissions and limitations under the License.
+ *
+ ****************************************************************************/
+
+#ifndef __DRIVERS_LCD_ST7701_H
+#define __DRIVERS_LCD_ST7701_H
+
+/****************************************************************************
+ * Included Files
+ ****************************************************************************/
+#include <tinyara/config.h>
+#include <sys/types.h>
+#include <stdint.h>
+/****************************************************************************
+ * Pre-processor Definitions
+ ****************************************************************************/
+/* System Function Command Table 1 */
+
+#define XRES 480
+#define YRES 800
+#define MIPI_DSI_RTNI		2	//4
+#define MIPI_DSI_HSA		4
+#define MIPI_DSI_HFP		30
+#define MIPI_DSI_HBP		30
+#define MIPI_DSI_VSA		5
+#define MIPI_DSI_VBP		20
+#define MIPI_DSI_VFP		15
+#define MIPI_FRAME_RATE		60
+#define LCD_LANE_NUM		2
+/*
+    480*800*4 = 1.47MB
+    1024*768*4 = 3M
+*/
+#define LCDC_IMG_BUF_OFFSET             (10 << 20) /*offset is 10M In DDR */
+#define LCDC_IMG_BUF_OFFSET1            (13 << 20) /*offset is 13M In DDR */
+#define LCDC_IMG_BUF_OFFSET2            (16 << 20) /*offset is 16M In DDR */
+#define LCDC_IMG_BUF_OFFSET3            (19 << 20) /*offset is 19M In DDR */
+#define LCDC_IMG_BUF_ALIGNED64B(x)      (((x) & ~0x3F) + 0x40)/*Start Addr shall aligned to 64Byte*/
+#define LCDC_IMG_BUF_SIZE               LCDC_IMG_BUF_ALIGNED64B(XRES * YRES * 4)
+
+struct st7701_config_s {
+
+
+	void (*init)();
+
+	void (*reset)();
+
+	void (*cache_invalidate)(u32 *buffer, int size);	//DCache_CleanInvalidate
+	void (*lcd_reload)();		// LCDC_TrigerSHWReload
+	void (*lcd_enable)();		//LCDC_Cmd
+	void (*lcd_layer_enable)(int layer, bool enable);
+
+	void (*lcd_put_area)(u8 *lcd_img_buffer, u32 x1, u32 y1, u32 x2, u32 y2);
+};
+
+#endif	/* __DRIVERS_LCD_ST7701_H */