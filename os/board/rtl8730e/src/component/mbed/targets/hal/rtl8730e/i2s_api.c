--- conflicted
+++ resolved
@@ -825,19 +825,6 @@
 
 		AUDIO_SP_DmaCmd(obj->i2s_idx, DISABLE);
 		AUDIO_SP_TXStart(obj->i2s_idx, DISABLE);
-<<<<<<< HEAD
-=======
-		if (is_suspend) {
-			AUDIO_SP_Deinit(obj->i2s_idx, obj->direction);
-
-			/* deinit the peripheral clock when suspending to avoid invalid state */
-			if (obj->i2s_idx == I2S2) {
-				RCC_PeriphClockCmd(APBPeriph_SPORT2, APBPeriph_SPORT2_CLOCK, DISABLE);
-			} else if (obj->i2s_idx == I2S3) {
-				RCC_PeriphClockCmd(APBPeriph_SPORT3, APBPeriph_SPORT3_CLOCK, DISABLE);
-			}
-		}
->>>>>>> 7bd43b9d
 	} else {
 		GDMA_ClearINT(l_SPGdmaStruct->SpRxGdmaInitStruct.GDMA_Index, l_SPGdmaStruct->SpRxGdmaInitStruct.GDMA_ChNum);
 		GDMA_Cmd(l_SPGdmaStruct->SpRxGdmaInitStruct.GDMA_Index, l_SPGdmaStruct->SpRxGdmaInitStruct.GDMA_ChNum, DISABLE);
