--- conflicted
+++ resolved
@@ -157,10 +157,6 @@
 	static bool initialized = false;
 	char devname[12];
 	int ret = OK;
-<<<<<<< HEAD
-=======
-	gpio_t gpio_dmic_en;
->>>>>>> dc0d941c
 
 	audvdbg("minor %d\n", minor);
 	DEBUGASSERT(minor >= NDP120_AVAILABLE_MINOR_MIN && minor <= NDP120_AVAILABLE_MINOR_MAX);
