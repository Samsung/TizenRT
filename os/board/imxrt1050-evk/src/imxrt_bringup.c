--- conflicted
+++ resolved
@@ -114,155 +114,6 @@
 }
 #endif
 
-<<<<<<< HEAD
-static void imxrt_configure_partitions(void)
-{
-	int ret;
-
-#if defined(CONFIG_IMXRT_FLASH_PART)
-	int partno;
-	int partoffset;
-	const char *parts = CONFIG_IMXRT_FLASH_PART_LIST;
-	const char *types = CONFIG_IMXRT_FLASH_PART_TYPE;
-#if defined(CONFIG_MTD_PARTITION_NAMES)
-	const char *names = CONFIG_IMXRT_FLASH_PART_NAME;
-#endif
-	FAR struct mtd_dev_s *mtd;
-	FAR struct mtd_geometry_s geo;
-
-	IMXLOG("imxrt_configure_partitions");
-
-#ifdef CONFIG_MTD_PROGMEM
-	mtd = progmem_initialize();
-	if (!mtd) {
-		lldbg("ERROR: progmem_initialize failed\n");
-		return;
-	}
-
-	if (mtd->ioctl(mtd, MTDIOC_GEOMETRY, (unsigned long)&geo) < 0) {
-		lldbg("ERROR: mtd->ioctl failed\n");
-		return;
-	}
-#else
-	mtd = up_flashinitialize();
-	if (!mtd) {
-		lldbg("ERROR : up_flashinitializ failed\n");
-		return;
-	}
-
-	if (mtd->ioctl(mtd, MTDIOC_GEOMETRY, (unsigned long)&geo) < 0) {
-		lldbg("ERROR: mtd->ioctl failed\n");
-		return;
-	}
-#endif
-
-	partno = 0;
-	partoffset = 0;
-
-	while (*parts) {
-		FAR struct mtd_dev_s *mtd_part;
-		int partsize;
-		char temp_log[256];
-
-		partsize = strtoul(parts, NULL, 0) << 10;
-
-		snprintf(temp_log, sizeof(temp_log), "partsize: %x, geo.erasesize: %x", partsize, geo.erasesize);
-		IMXLOG(temp_log);
-
-		if (partsize < geo.erasesize) {
-			IMXLOG("ERROR: Partition size is lesser than erasesize");
-			return;
-		}
-
-		if (partsize % geo.erasesize != 0) {
-			IMXLOG("ERROR: Partition size is not multiple of erasesize");
-			return;
-		}
-
-		mtd_part = mtd_partition(mtd, partoffset, partsize / geo.blocksize, partno);
-		partoffset += partsize / geo.blocksize;
-
-		if (!mtd_part) {
-			IMXLOG("ERROR: failed to create partition.");
-			return;
-		}
-
-		IMXLOG("mtd_partition success");
-
-#if defined(CONFIG_MTD_FTL)
-		if (!strncmp(types, "ftl,", 4)) {
-			if (ftl_initialize(partno, mtd_part)) {
-				IMXLOG("ERROR: failed to initialise mtd ftl");
-			}
-		} else
-#endif
-#if defined(CONFIG_MTD_CONFIG)
-		if (!strncmp(types, "config,", 7)) {
-			mtdconfig_register(mtd_part);
-		} else
-#endif
-#if defined(CONFIG_MTD_SMART) && defined(CONFIG_FS_SMARTFS)
-		if (!strncmp(types, "smartfs,", 8)) {
-			char partref[4];
-
-			IMXLOG("smart_initialize enter");
-
-			snprintf(partref, sizeof(partref), "p%d", partno);
-			ret = smart_initialize(CONFIG_IMXRT_FLASH_MINOR, mtd_part, partref);
-			if (ret != OK) {
-				IMXLOG("ERROR: smart_initialize failed");
-			} else {
-				IMXLOG("smart_initialize success");
-			}
-		} else
-#endif
-#if defined(CONFIG_FS_ROMFS) && defined(CONFIG_FS_SMARTFS)
-		if (!strncmp(types, "romfs,", 6)) {
-			ret = ftl_initialize(partno, mtd_part);
-			if (ret != OK) {
-				IMXLOG("ERROR: ftl_initialize success");
-			} else {
-				IMXLOG("ftl_initialize success");
-			}
-		} else
-
-#endif
-		{
-		}
-
-#if defined(CONFIG_MTD_PARTITION_NAMES)
-		if (strcmp(names, "")) {
-			mtd_setpartitionname(mtd_part, names);
-		}
-
-		while (*names != ',' && *names) {
-			names++;
-		}
-		if (*names == ',') {
-			names++;
-		}
-#endif
-
-		while (*parts != ',' && *parts) {
-			parts++;
-		}
-		if (*parts == ',') {
-			parts++;
-		}
-		while (*types != ',' && *types) {
-			types++;
-		}
-		if (*types == ',') {
-			types++;
-		}
-
-		partno++;
-	}
-#endif /* CONFIG_IMXRT_FLASH_PART */
-}
-
-=======
->>>>>>> 44f82d40
 void imxrt_filesystem_initialize(void)
 {
 	int ret;
