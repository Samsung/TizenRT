--- conflicted
+++ resolved
@@ -222,78 +222,6 @@
 /************************************************************************************
  * Private Functions
  ************************************************************************************/
-<<<<<<< HEAD
-=======
-/************************************************************************************
- * Name: imxrt_flexspi_hyper_write_enable
- *
- * Description:
- *   Write data to hyper flash using flexspi interface
- *
- ************************************************************************************/
-status_t imxrt_flexspi_hyper_write_enable(FLEXSPI_Type *base, uint32_t baseAddr)
-{
-	flexspi_transfer_t flashXfer;
-	status_t status;
-
-	/* Write neable */
-	flashXfer.deviceAddress = baseAddr;
-	flashXfer.port = kFLEXSPI_PortA1;
-	flashXfer.cmdType = kFLEXSPI_Command;
-	flashXfer.SeqNumber = 2;
-	flashXfer.seqIndex = HYPERFLASH_CMD_LUT_SEQ_IDX_WRITEENABLE;
-
-	status = imxrt_flexspi_transferblocking(base, &flashXfer);
-
-	return status;
-}
-
-/************************************************************************************
- * Name: imxrt_flexspi_hyper_wait_bus_busy
- *
- * Description:
- *   Check if bus is busy and wait until exiting busy
- *
- ************************************************************************************/
-status_t imxrt_flexspi_hyper_wait_bus_busy(FLEXSPI_Type *base)
-{
-	/* Wait status ready. */
-	bool isBusy;
-	uint32_t readValue;
-	status_t status;
-	flexspi_transfer_t flashXfer;
-
-	flashXfer.deviceAddress = 0;
-	flashXfer.port = kFLEXSPI_PortA1;
-	flashXfer.cmdType = kFLEXSPI_Read;
-	flashXfer.SeqNumber = 2;
-	flashXfer.seqIndex = HYPERFLASH_CMD_LUT_SEQ_IDX_READSTATUS;
-	flashXfer.data = &readValue;
-	flashXfer.dataSize = 2;
-
-	do {
-		status = imxrt_flexspi_transferblocking(base, &flashXfer);
-
-		if (status != kStatus_Success) {
-			return status;
-		}
-		if (readValue & 0x8000) {
-			isBusy = false;
-		} else {
-			isBusy = true;
-		}
-
-		if (readValue & 0x3200) {
-			status = kStatus_Fail;
-			break;
-		}
-
-	} while (isBusy);
-
-	return status;
-}
->>>>>>> 953f2c41
-
 /************************************************************************************
  * Name: flexspi_pins_init
  *
@@ -846,13 +774,8 @@
 
 	address= up_progmem_getaddress(page);
 
-<<<<<<< HEAD
     /* Write enable */
     status = imxrt_flexspi_nor_write_enable(IMXRT_FLEXSPI, address);
-=======
-	/* Write enable */
-	status = imxrt_flexspi_hyper_write_enable(IMXRT_FLEXSPI, address);
->>>>>>> 953f2c41
 
 	if (status != kStatus_Success) {
 		return status;
@@ -869,11 +792,7 @@
 		return status;
 	}
 
-<<<<<<< HEAD
     status = imxrt_flexspi_nor_wait_bus_busy(IMXRT_FLEXSPI);
-=======
-	status = imxrt_flexspi_hyper_wait_bus_busy(IMXRT_FLEXSPI);
->>>>>>> 953f2c41
 
 	return up_progmem_blocksize();
 }
