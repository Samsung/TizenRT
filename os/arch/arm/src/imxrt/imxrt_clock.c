--- conflicted
+++ resolved
@@ -1,1536 +1,1527 @@
-/****************************************************************************
- *
- * Copyright 2019 NXP Semiconductors All Rights Reserved.
- *
- * Licensed under the Apache License, Version 2.0 (the "License");
- * you may not use this file except in compliance with the License.
- * You may obtain a copy of the License at
- *
- * http://www.apache.org/licenses/LICENSE-2.0
- *
- * Unless required by applicable law or agreed to in writing,
- * software distributed under the License is distributed on an
- * "AS IS" BASIS, WITHOUT WARRANTIES OR CONDITIONS OF ANY KIND,
- * either express or implied. See the License for the specific
- * language governing permissions and limitations under the License.
- *
- ****************************************************************************/
-
-#include "imxrt_clock.h"
-
-/*******************************************************************************
- * Definitions
- ******************************************************************************/
-/* To make full use of CM7 hardware FPU, use double instead of uint64_t in clock driver to
-achieve better performance, it is depend on the IDE Floating point settings, if double precision is selected
-in IDE, clock_64b_t will switch to double type automatically. only support IAR and MDK here */
-#ifdef ARCH_HAVE_FPU
-
-#if ((defined(__ICCARM__)) || (defined(__GNUC__)))
-
-#if (__ARMVFP__ >= __ARMFPV5__) && \
-	(__ARM_FP == 0xE) /*0xe implies support for half, single and double precision operations*/
-typedef double clock_64b_t;
-#else
-typedef uint64_t clock_64b_t;
-#endif
-
-#elif defined(__CC_ARM) || defined(__ARMCC_VERSION)
-
-#if defined __TARGET_FPU_FPV5_D16
-typedef double clock_64b_t;
-#else
-typedef uint64_t clock_64b_t;
-#endif
-
-#else
-typedef uint64_t clock_64b_t;
-#endif
-
-#else
-typedef uint64_t clock_64b_t;
-#endif
-
-/*******************************************************************************
- * Variables
- ******************************************************************************/
-
-/* External XTAL (OSC) clock frequency. */
-volatile uint32_t g_xtalFreq;
-/* External RTC XTAL clock frequency. */
-volatile uint32_t g_rtcXtalFreq;
-
-/*******************************************************************************
- * Prototypes
- ******************************************************************************/
-
-/*!
- * @brief Get the periph clock frequency.
- *
- * @return Periph clock frequency in Hz.
- */
-static uint32_t imxrt_clock_getperiphclkfreq(void);
-
-/*******************************************************************************
- * Code
- ******************************************************************************/
-/****************************************************************************
- * Function: imxrt_clock_getperiphclkfreq
- *
- * Description:
- *   Get the peripheral clock frequency
- *
- * Input Parameters:
- *   None
- *
- * Returned Value:
- *   Returns the resulting frequency
- *
- ****************************************************************************/
-static uint32_t imxrt_clock_getperiphclkfreq(void)
-{
-	uint32_t freq;
-
-	/* Periph_clk2_clk ---> Periph_clk */
-	if (CCM->CBCDR & CCM_CBCDR_PERIPH_CLK_SEL_MASK) {
-		switch (CCM->CBCMR & CCM_CBCMR_PERIPH_CLK2_SEL_MASK) {
-		/* Pll3_sw_clk ---> Periph_clk2_clk ---> Periph_clk */
-		case CCM_CBCMR_PERIPH_CLK2_SEL(0U):
-			freq = imxrt_clock_getpllfreq(kCLOCK_PllUsb1);
-			break;
-		/* Osc_clk ---> Periph_clk2_clk ---> Periph_clk */
-		case CCM_CBCMR_PERIPH_CLK2_SEL(1U):
-			freq = imxrt_clock_getoscfreq();
-			break;
-		case CCM_CBCMR_PERIPH_CLK2_SEL(2U):
-			freq = imxrt_clock_getpllfreq(kCLOCK_PllSys);
-			break;
-		case CCM_CBCMR_PERIPH_CLK2_SEL(3U):
-		default:
-			freq = 0U;
-			break;
-		}
-
-		freq /= (((CCM->CBCDR & CCM_CBCDR_PERIPH_CLK2_PODF_MASK) >> CCM_CBCDR_PERIPH_CLK2_PODF_SHIFT) + 1U);
-	} else { /* Pre_Periph_clk ---> Periph_clk */
-		switch (CCM->CBCMR & CCM_CBCMR_PRE_PERIPH_CLK_SEL_MASK) {
-		/* PLL2 ---> Pre_Periph_clk ---> Periph_clk */
-		case CCM_CBCMR_PRE_PERIPH_CLK_SEL(0U):
-			freq = imxrt_clock_getpllfreq(kCLOCK_PllSys);
-			break;
-		/* PLL2 PFD2 ---> Pre_Periph_clk ---> Periph_clk */
-		case CCM_CBCMR_PRE_PERIPH_CLK_SEL(1U):
-			freq = imxrt_clock_getsyspfdfreq(kCLOCK_Pfd2);
-			break;
-		/* PLL2 PFD0 ---> Pre_Periph_clk ---> Periph_clk */
-		case CCM_CBCMR_PRE_PERIPH_CLK_SEL(2U):
-			freq = imxrt_clock_getsyspfdfreq(kCLOCK_Pfd0);
-			break;
-		/* PLL1 divided(/2) ---> Pre_Periph_clk ---> Periph_clk */
-		case CCM_CBCMR_PRE_PERIPH_CLK_SEL(3U):
-			#if defined(CONFIG_ARCH_CHIP_FAMILY_IMXRT102x)
-			freq = 500000000U;
-			#elif defined(CONFIG_ARCH_CHIP_FAMILY_IMXRT105x)
-			freq = imxrt_clock_getpllfreq(kCLOCK_PllArm) /
-					(((CCM->CACRR & CCM_CACRR_ARM_PODF_MASK) >> CCM_CACRR_ARM_PODF_SHIFT) + 1U);
-			#endif
-			break;
-		default:
-			freq = 0U;
-			break;
-		}
-	}
-
-	return freq;
-}
-
-/****************************************************************************
- * Function: imxrt_clock_initexternalclk
- *
- * Description:
- *   brief Initialize the external 24MHz clock.
- *
- *   This function supports two modes:
- *     1. Use external crystal oscillator.
- *     2. Bypass the external crystal oscillator, using input source clock directly.
- *
- *   After this function, please call ref CLOCK_SetXtal0Freq to inform clock driver
- *   the external clock frequency.
- *
- * Input Parameters:
- *   bypassXtalOsc Pass in true to bypass the external crystal oscillator.
- *   note This device does not support bypass external crystal oscillator, so
- *   the input parameter should always be false.
- *
- * Returned Value:
- *   None
- *
- ****************************************************************************/
-void imxrt_clock_initexternalclk(bool bypassXtalOsc)
-{
-	/* This device does not support bypass XTAL OSC. */
-	DEBUGASSERT(!bypassXtalOsc);
-
-	CCM_ANALOG->MISC0_CLR = CCM_ANALOG_MISC0_XTAL_24M_PWD_MASK; /* Power up */
-	while ((XTALOSC24M->LOWPWR_CTRL & XTALOSC24M_LOWPWR_CTRL_XTALOSC_PWRUP_STAT_MASK) == 0) {
-	}
-	CCM_ANALOG->MISC0_SET = CCM_ANALOG_MISC0_OSC_XTALOK_EN_MASK; /* detect freq */
-	while ((CCM_ANALOG->MISC0 & CCM_ANALOG_MISC0_OSC_XTALOK_MASK) == 0) {
-	}
-	CCM_ANALOG->MISC0_CLR = CCM_ANALOG_MISC0_OSC_XTALOK_EN_MASK;
-}
-
-/****************************************************************************
- * Function: imxrt_clock_deinitexternalclk
- *
- * Description:
- *   brief Deinitialize the external 24MHz clock.
- *
- *   This function disables the external 24MHz clock.
- *
- *   After this function, please call ref CLOCK_SetXtal0Freq to set external clock
- *   frequency to 0.
- *
- * Input Parameters:
- *   None
- *
- * Returned Value:
- *   None
- *
- ****************************************************************************/
-void imxrt_clock_deinitexternalclk(void)
-{
-	CCM_ANALOG->MISC0_SET = CCM_ANALOG_MISC0_XTAL_24M_PWD_MASK; /* Power down */
-}
-
-/****************************************************************************
- * Function: imxrt_clock_getperiphclkfreq
- *
- * Description:
- *   brief Switch the OSC.
- *
- *   This function switches the OSC source for SoC.
- *
- * Input Parameters:
- *   param osc   OSC source to switch to.
- *
- * Returned Value:
- *   None
- *
- ****************************************************************************/
-void imxrt_clock_switchosc(clock_osc_t osc)
-{
-	if (osc == kCLOCK_RcOsc)
-		XTALOSC24M->LOWPWR_CTRL_SET = XTALOSC24M_LOWPWR_CTRL_SET_OSC_SEL_MASK;
-	else
-		XTALOSC24M->LOWPWR_CTRL_CLR = XTALOSC24M_LOWPWR_CTRL_CLR_OSC_SEL_MASK;
-}
-
-/****************************************************************************
- * Function: imxrt_clock_initrcosc24m
- *
- * Description:
- *   brief Initialize the RC oscillator 24MHz clock.
- *
- * Input Parameters:
- *   None
- *
- * Returned Value:
- *   None
- *
- ****************************************************************************/
-void imxrt_clock_initrcosc24m(void)
-{
-	XTALOSC24M->LOWPWR_CTRL |= XTALOSC24M_LOWPWR_CTRL_RC_OSC_EN_MASK;
-}
-
-/****************************************************************************
- * Function: imxrt_clock_deinitrcosc24m
- *
- * Description:
- *   brief Power down the RCOSC 24M clock.
- *
- * Input Parameters:
- *   None
- *
- * Returned Value:
- *   None
- *
- ****************************************************************************/
-void imxrt_clock_deinitrcosc24m(void)
-{
-	XTALOSC24M->LOWPWR_CTRL &= ~XTALOSC24M_LOWPWR_CTRL_RC_OSC_EN_MASK;
-}
-
-/****************************************************************************
- * Function: imxrt_clock_getahbfreq
- *
- * Description:
- *   brief Gets the AHB clock frequency.
- *
- * Input Parameters:
- *   None
- *
- * Returned Value:
- *   Returns The AHB clock frequency value in hertz.
- *
- ****************************************************************************/
-uint32_t imxrt_clock_getahbfreq(void)
-{
-	return imxrt_clock_getperiphclkfreq() / (((CCM->CBCDR & CCM_CBCDR_AHB_PODF_MASK) >> CCM_CBCDR_AHB_PODF_SHIFT) + 1U);
-}
-
-/****************************************************************************
- * Function: imxrt_clock_getsemcfreq
- *
- * Description:
- *   brief Gets the SEMC clock frequency.
- *
- * Input Parameters:
- *   None
- *
- * Returned Value:
- *   Returns The SEMC clock frequency value in hertz.
- *
- ****************************************************************************/
-uint32_t imxrt_clock_getsemcfreq(void)
-{
-	uint32_t freq;
-
-	/* SEMC alternative clock ---> SEMC Clock */
-	if (CCM->CBCDR & CCM_CBCDR_SEMC_CLK_SEL_MASK) {
-		/* PLL3 PFD1 ---> SEMC alternative clock ---> SEMC Clock */
-		if (CCM->CBCDR & CCM_CBCDR_SEMC_ALT_CLK_SEL_MASK) {
-			freq = imxrt_clock_getusb1pfdfreq(kCLOCK_Pfd1);
-		} else { /* PLL2 PFD2 ---> SEMC alternative clock ---> SEMC Clock */
-			freq = imxrt_clock_getsyspfdfreq(kCLOCK_Pfd2);
-		}
-	} else { /* Periph_clk ---> SEMC Clock */
-		freq = imxrt_clock_getperiphclkfreq();
-	}
-
-	freq /= (((CCM->CBCDR & CCM_CBCDR_SEMC_PODF_MASK) >> CCM_CBCDR_SEMC_PODF_SHIFT) + 1U);
-
-	return freq;
-}
-
-/****************************************************************************
- * Function: imxrt_clock_getipgfreq
- *
- * Description:
- *   brief Gets the IPG clock frequency.
- *
- * Input Parameters:
- *   None
- *
- * Returned Value:
- *   Returns The IPG clock frequency value in hertz.
- *
- ****************************************************************************/
-uint32_t imxrt_clock_getipgfreq(void)
-{
-	return imxrt_clock_getahbfreq() / (((CCM->CBCDR & CCM_CBCDR_IPG_PODF_MASK) >> CCM_CBCDR_IPG_PODF_SHIFT) + 1U);
-}
-
-/****************************************************************************
- * Function: imxrt_clock_getperclkfreq
- *
- * Description:
- *   brief Gets the PER clock frequency.
- *
- * Input Parameters:
- *   None
- *
- * Returned Value:
- *   Returns The PER clock frequency value in hertz.
- *
- ****************************************************************************/
-uint32_t imxrt_clock_getperclkfreq(void)
-{
-	uint32_t freq;
-
-	/* Osc_clk ---> PER Clock*/
-	if (CCM->CSCMR1 & CCM_CSCMR1_PERCLK_CLK_SEL_MASK) {
-		freq = imxrt_clock_getoscfreq();
-	} else { /* Periph_clk ---> AHB Clock ---> IPG Clock ---> PER Clock */
-		freq = imxrt_clock_getfreq(kCLOCK_IpgClk);
-	}
-
-	freq /= (((CCM->CSCMR1 & CCM_CSCMR1_PERCLK_PODF_MASK) >> CCM_CSCMR1_PERCLK_PODF_SHIFT) + 1U);
-
-	return freq;
-}
-
-/****************************************************************************
- * Function: imxrt_clock_getfreq
- *
- * Description:
- *   brief Gets the clock frequency for a specific clock name.
- * 
- *   This function checks the current clock configurations and then calculates
- *   the clock frequency for a specific clock name defined in clock_name_t.
- *
- * Input Parameters:
- *   clockName Clock names defined in clock_name_t
- *
- * Returned Value:
- *   Returns Clock frequency value in hertz
- *
- ****************************************************************************/
-uint32_t imxrt_clock_getfreq(clock_name_t name)
-{
-	uint32_t freq;
-
-	switch (name) {
-	case kCLOCK_CpuClk:
-	case kCLOCK_AhbClk:
-		freq = imxrt_clock_getahbfreq();
-		break;
-	case kCLOCK_SemcClk:
-		freq = imxrt_clock_getsemcfreq();
-		break;
-	case kCLOCK_IpgClk:
-		freq = imxrt_clock_getipgfreq();
-		break;
-	case kCLOCK_PerClk:
-		freq = imxrt_clock_getperclkfreq();
-		break;
-	case kCLOCK_OscClk:
-		freq = imxrt_clock_getoscfreq();
-		break;
-	case kCLOCK_RtcClk:
-		freq = imxrt_clock_getrtcfreq();
-		break;
-	#if !defined(CONFIG_ARCH_CHIP_FAMILY_IMXRT102x)
-	case kCLOCK_ArmPllClk:
-		freq = imxrt_clock_getpllfreq(kCLOCK_PllArm);
-		break;
-	#endif
-	case kCLOCK_Usb1PllClk:
-		freq = imxrt_clock_getpllfreq(kCLOCK_PllUsb1);
-		break;
-	case kCLOCK_Usb1PllPfd0Clk:
-		freq = imxrt_clock_getusb1pfdfreq(kCLOCK_Pfd0);
-		break;
-	case kCLOCK_Usb1PllPfd1Clk:
-		freq = imxrt_clock_getusb1pfdfreq(kCLOCK_Pfd1);
-		break;
-	case kCLOCK_Usb1PllPfd2Clk:
-		freq = imxrt_clock_getusb1pfdfreq(kCLOCK_Pfd2);
-		break;
-	case kCLOCK_Usb1PllPfd3Clk:
-		freq = imxrt_clock_getusb1pfdfreq(kCLOCK_Pfd3);
-		break;
-	#if !defined(CONFIG_ARCH_CHIP_FAMILY_IMXRT102x)
-	case kCLOCK_Usb2PllClk:
-		freq = imxrt_clock_getpllfreq(kCLOCK_PllUsb2);
-		break;
-	#endif
-	case kCLOCK_SysPllClk:
-		freq = imxrt_clock_getpllfreq(kCLOCK_PllSys);
-		break;
-	case kCLOCK_SysPllPfd0Clk:
-		freq = imxrt_clock_getsyspfdfreq(kCLOCK_Pfd0);
-		break;
-	case kCLOCK_SysPllPfd1Clk:
-		freq = imxrt_clock_getsyspfdfreq(kCLOCK_Pfd1);
-		break;
-	case kCLOCK_SysPllPfd2Clk:
-		freq = imxrt_clock_getsyspfdfreq(kCLOCK_Pfd2);
-		break;
-	case kCLOCK_SysPllPfd3Clk:
-		freq = imxrt_clock_getsyspfdfreq(kCLOCK_Pfd3);
-		break;
-	#if defined(CONFIG_ARCH_CHIP_FAMILY_IMXRT102x)
-	case kCLOCK_EnetPllClk:
-		freq = imxrt_clock_getpllfreq(kCLOCK_PllEnet);
-		break;
-	case kCLOCK_EnetPll25MClk:
-		freq = imxrt_clock_getpllfreq(kCLOCK_PllEnet25M);
-		break;
-	case kCLOCK_EnetPll500MClk:
-		freq = imxrt_clock_getpllfreq(kCLOCK_PllEnet500M);
-		break;
-	#elif defined(CONFIG_ARCH_CHIP_FAMILY_IMXRT105x)
-	case kCLOCK_EnetPll0Clk:
-		freq = imxrt_clock_getpllfreq(kCLOCK_PllEnet);
-		break;
-	case kCLOCK_EnetPll1Clk:
-		freq = imxrt_clock_getpllfreq(kCLOCK_PllEnet25M);
-		break;
-	#endif
-	case kCLOCK_AudioPllClk:
-		freq = imxrt_clock_getpllfreq(kCLOCK_PllAudio);
-		break;
-	#if !defined(CONFIG_ARCH_CHIP_FAMILY_IMXRT102x)
-	case kCLOCK_VideoPllClk:
-		freq = imxrt_clock_getpllfreq(kCLOCK_PllVideo);
-		break;
-	#endif
-	default:
-		freq = 0U;
-		break;
-	}
-
-	return freq;
-}
-
-/****************************************************************************
- * Function: imxrt_clock_enableusbhs0clock
- *
- * Description:
- *   brief Enable USB HS clock.
- * 
- *   This function only enables the access to USB HS prepheral, upper layer
- *   should first call the ref CLOCK_EnableUsbhs0PhyPllClock to enable the PHY
- *   clock to use USB HS.
- *
- * Input Parameters:
- *   src  USB HS does not care about the clock source, here must be ref kCLOCK_UsbSrcUnused.
- *   freq USB HS does not care about the clock source, so this parameter is ignored.
- *
- * Returned Value:
- *   Returns true The clock is set successfully.
- *   Returns false The clock source is invalid to get proper USB HS clock.
- *
- ****************************************************************************/
-bool imxrt_clock_enableusbhs0clock(clock_usb_src_t src, uint32_t freq)
-{
-	CCM->CCGR6 |= CCM_CCGR6_CG0_MASK;
-	#if defined(CONFIG_ARCH_CHIP_FAMILY_IMXRT102x)
-	USB->USBCMD |= USBHS_USBCMD_RST_MASK;
-	#elif defined(CONFIG_ARCH_CHIP_FAMILY_IMXRT105x)
-	USB1->USBCMD |= USBHS_USBCMD_RST_MASK;
-	#endif
-	for (volatile uint32_t i = 0; i < 400000; i++) {/* Add a delay between RST and RS so make sure there is a DP pullup sequence*/
-		__asm("nop");
-	}
-	PMU->REG_3P0 = (PMU->REG_3P0 & (~PMU_REG_3P0_OUTPUT_TRG_MASK)) |
-				   (PMU_REG_3P0_OUTPUT_TRG(0x17) | PMU_REG_3P0_ENABLE_LINREG_MASK);
-	return true;
-}
-
-#if !defined(CONFIG_ARCH_CHIP_FAMILY_IMXRT102x)
-/****************************************************************************
- * Function: imxrt_clock_enableusbhs1clock
- *
- * Description:
- *   brief Enable USB HS clock.
- *
- *   This function only enables the access to USB HS prepheral, upper layer
- *   should first call the ref CLOCK_EnableUsbhs0PhyPllClock to enable the PHY
- *   clock to use USB HS.
- *
- * Input Parameters:
- *   src  USB HS does not care about the clock source, here must be ref kCLOCK_UsbSrcUnused.
- *   freq USB HS does not care about the clock source, so this parameter is ignored.
- *
- * Returned Value:
- *   Returns true The clock is set successfully.
- *   Returns false The clock source is invalid to get proper USB HS clock.
- *
- ****************************************************************************/
-bool imxrt_clock_enableusbhs1clock(clock_usb_src_t src, uint32_t freq)
-{
-	CCM->CCGR6 |= CCM_CCGR6_CG0_MASK;
-	USB2->USBCMD |= USBHS_USBCMD_RST_MASK;
-	for (volatile uint32_t i = 0; i < 400000; i++) { /* Add a delay between RST and RS so make sure there is a DP pullup sequence*/
-		__asm("nop");
-	}
-	PMU->REG_3P0 = (PMU->REG_3P0 & (~PMU_REG_3P0_OUTPUT_TRG_MASK)) |
-				   (PMU_REG_3P0_OUTPUT_TRG(0x17) | PMU_REG_3P0_ENABLE_LINREG_MASK);
-	return true;
-}
-#endif
-
-/****************************************************************************
- * Function: imxrt_clock_enableusbhs0phypllclock
- *
- * Description:
- *   brief Enable USB HS PHY PLL clock.
- *
- *   This function enables the internal 480MHz USB PHY PLL clock.
- *
- * Input Parameters:
- *   src  USB HS PHY PLL clock source.
- *   freq The frequency specified by src.
- *
- * Returned Value:
- *   Returns true The clock is set successfully.
- *   Returns false The clock source is invalid to get proper USB HS clock.
- *
- ****************************************************************************/
-bool imxrt_clock_enableusbhs0phypllclock(clock_usb_phy_src_t src, uint32_t freq)
-{
-	const clock_usb_pll_config_t g_ccmConfigUsbPll = {.loopDivider = 0U};
-	if (CCM_ANALOG->PLL_USB1 & CCM_ANALOG_PLL_USB1_ENABLE_MASK) {
-		CCM_ANALOG->PLL_USB1 |= CCM_ANALOG_PLL_USB1_EN_USB_CLKS_MASK;
-	} else {
-		imxrt_clock_initusb1pll(&g_ccmConfigUsbPll);
-	}
-
-	#if defined(CONFIG_ARCH_CHIP_FAMILY_IMXRT102x)
-	USBPHY->CTRL &= ~USBPHY_CTRL_SFTRST_MASK; /* release PHY from reset */
-	USBPHY->CTRL &= ~USBPHY_CTRL_CLKGATE_MASK;
-
-	USBPHY->PWD = 0;
-	USBPHY->CTRL |= USBPHY_CTRL_ENAUTOCLR_PHY_PWD_MASK | USBPHY_CTRL_ENAUTOCLR_CLKGATE_MASK |
-			USBPHY_CTRL_ENUTMILEVEL2_MASK | USBPHY_CTRL_ENUTMILEVEL3_MASK;
-	#elif defined(CONFIG_ARCH_CHIP_FAMILY_IMXRT105x)
-	USBPHY1->CTRL &= ~USBPHY_CTRL_SFTRST_MASK; /* release PHY from reset */
-	USBPHY1->CTRL &= ~USBPHY_CTRL_CLKGATE_MASK;
-
-	USBPHY1->PWD = 0;
-	USBPHY1->CTRL |= USBPHY_CTRL_ENAUTOCLR_PHY_PWD_MASK | USBPHY_CTRL_ENAUTOCLR_CLKGATE_MASK |
-			 USBPHY_CTRL_ENUTMILEVEL2_MASK | USBPHY_CTRL_ENUTMILEVEL3_MASK;
-	#endif
-	return true;
-}
-
-/****************************************************************************
- * Function: imxrt_clock_disableusbhs0phypllclock
- *
- * Description:
- *   brief Disable USB HS PHY PLL clock.
- *
- *   This function disables USB HS PHY PLL clock.
- *
- * Input Parameters:
- *   None
- *
- * Returned Value:
- *   None
- *
- ****************************************************************************/
-void imxrt_clock_disableusbhs0phypllclock(void)
-{
-	CCM_ANALOG->PLL_USB1 &= ~CCM_ANALOG_PLL_USB1_EN_USB_CLKS_MASK;
-	#if defined(CONFIG_ARCH_CHIP_FAMILY_IMXRT102x)
-	USBPHY->CTRL |= USBPHY_CTRL_CLKGATE_MASK; /* Set to 1U to gate clocks */
-	#elif defined(CONFIG_ARCH_CHIP_FAMILY_IMXRT105x)
-	USBPHY1->CTRL |= USBPHY_CTRL_CLKGATE_MASK; /* Set to 1U to gate clocks */
-	#endif
-}
-
-#if !defined(CONFIG_ARCH_CHIP_FAMILY_IMXRT102x)
-/****************************************************************************
- * Function: imxrt_clock_initarmpll
- *
- * Description:
- *   brief Initialize the ARM PLL.
- *
- *   This function initialize the ARM PLL with specific settings
- *
- * Input Parameters:
- *   config   configuration to set to PLL.
- *
- * Returned Value:
- *   None
- *
- ****************************************************************************/
-void imxrt_clock_initarmpll(const clock_arm_pll_config_t *config)
-{
-	/* Bypass PLL first */
-	CCM_ANALOG->PLL_ARM = (CCM_ANALOG->PLL_ARM & (~CCM_ANALOG_PLL_ARM_BYPASS_CLK_SRC_MASK)) |
-			       CCM_ANALOG_PLL_ARM_BYPASS_MASK | CCM_ANALOG_PLL_ARM_BYPASS_CLK_SRC(config->src);
-
-	CCM_ANALOG->PLL_ARM =
-		(CCM_ANALOG->PLL_ARM & (~(CCM_ANALOG_PLL_ARM_DIV_SELECT_MASK | CCM_ANALOG_PLL_ARM_POWERDOWN_MASK))) |
-		CCM_ANALOG_PLL_ARM_ENABLE_MASK | CCM_ANALOG_PLL_ARM_DIV_SELECT(config->loopDivider);
-
-	while ((CCM_ANALOG->PLL_ARM & CCM_ANALOG_PLL_ARM_LOCK_MASK) == 0) {
-	}
-
-	/* Disable Bypass */
-	CCM_ANALOG->PLL_ARM &= ~CCM_ANALOG_PLL_ARM_BYPASS_MASK;
-}
-
-/****************************************************************************
- * Function: imxrt_clock_deinitarmpll
- *
- * Description:
- *   brief De-initialize the ARM PLL.
- *
- * Input Parameters:
- *   None
- *
- * Returned Value:
- *   None
- *
- ****************************************************************************/
-void imxrt_clock_deinitarmpll(void)
-{
-	CCM_ANALOG->PLL_ARM = CCM_ANALOG_PLL_ARM_POWERDOWN_MASK;
-}
-#endif
-
-/****************************************************************************
- * Function: imxrt_clock_initsyspll
- *
- * Description:
- *   brief Initialize the System PLL.
- *
- *   This function initializes the System PLL with specific settings
- *
- * Input Parameters:
- *   config Configuration to set to PLL.
- *
- * Returned Value:
- *   None
- *
- ****************************************************************************/
-
-void imxrt_clock_initsyspll(const clock_sys_pll_config_t *config)
-{
-	/* Bypass PLL first */
-	CCM_ANALOG->PLL_SYS = (CCM_ANALOG->PLL_SYS & (~CCM_ANALOG_PLL_SYS_BYPASS_CLK_SRC_MASK)) |
-			       CCM_ANALOG_PLL_SYS_BYPASS_MASK | CCM_ANALOG_PLL_SYS_BYPASS_CLK_SRC(config->src);
-
-	CCM_ANALOG->PLL_SYS =
-		(CCM_ANALOG->PLL_SYS & (~(CCM_ANALOG_PLL_SYS_DIV_SELECT_MASK | CCM_ANALOG_PLL_SYS_POWERDOWN_MASK))) |
-		CCM_ANALOG_PLL_SYS_ENABLE_MASK | CCM_ANALOG_PLL_SYS_DIV_SELECT(config->loopDivider);
-
-	/* Initialize the fractional mode */
-	CCM_ANALOG->PLL_SYS_NUM = CCM_ANALOG_PLL_SYS_NUM_A(config->numerator);
-	CCM_ANALOG->PLL_SYS_DENOM = CCM_ANALOG_PLL_SYS_DENOM_B(config->denominator);
-
-	/* Initialize the spread spectrum mode */
-	CCM_ANALOG->PLL_SYS_SS = CCM_ANALOG_PLL_SYS_SS_STEP(config->ss_step) |
-							 CCM_ANALOG_PLL_SYS_SS_ENABLE(config->ss_enable) |
-							 CCM_ANALOG_PLL_SYS_SS_STOP(config->ss_stop);
-
-	while ((CCM_ANALOG->PLL_SYS & CCM_ANALOG_PLL_SYS_LOCK_MASK) == 0) {
-	}
-
-	/* Disable Bypass */
-	CCM_ANALOG->PLL_SYS &= ~CCM_ANALOG_PLL_SYS_BYPASS_MASK;
-}
-
-/****************************************************************************
- * Function: imxrt_clock_initsyspll
- *
- * Description:
- *   brief De-initialize the System PLL.
- *
- * Input Parameters:
- *   None
- *
- * Returned Value:
- *   None
- *
- ****************************************************************************/
-void imxrt_clock_deinitsyspll(void)
-{
-	CCM_ANALOG->PLL_SYS = CCM_ANALOG_PLL_SYS_POWERDOWN_MASK;
-}
-
-/****************************************************************************
- * Function: imxrt_clock_initusb1pll
- *
- * Description:
- *   brief Initialize the USB1 PLL.
- *
- *   This function initializes the USB1 PLL with specific settings
- *
- * Input Parameters:
- *   config Configuration to set to PLL.
- *
- * Returned Value:
- *   None
- *
- ****************************************************************************/
-void imxrt_clock_initusb1pll(const clock_usb_pll_config_t *config)
-{
-	/* Bypass PLL first */
-	CCM_ANALOG->PLL_USB1 = (CCM_ANALOG->PLL_USB1 & (~CCM_ANALOG_PLL_USB1_BYPASS_CLK_SRC_MASK)) |
-				CCM_ANALOG_PLL_USB1_BYPASS_MASK | CCM_ANALOG_PLL_USB1_BYPASS_CLK_SRC(config->src);
-
-	CCM_ANALOG->PLL_USB1 = (CCM_ANALOG->PLL_USB1 & (~CCM_ANALOG_PLL_USB1_DIV_SELECT_MASK)) |
-				CCM_ANALOG_PLL_USB1_ENABLE_MASK | CCM_ANALOG_PLL_USB1_POWER_MASK |
-				CCM_ANALOG_PLL_USB1_EN_USB_CLKS_MASK | CCM_ANALOG_PLL_USB1_DIV_SELECT(config->loopDivider);
-
-	while ((CCM_ANALOG->PLL_USB1 & CCM_ANALOG_PLL_USB1_LOCK_MASK) == 0) {
-	}
-
-	/* Disable Bypass */
-	CCM_ANALOG->PLL_USB1 &= ~CCM_ANALOG_PLL_USB1_BYPASS_MASK;
-}
-
-/****************************************************************************
- * Function: imxrt_clock_initusb1pll
- *
- * Description:
- *   brief Deinitialize the USB1 PLL.
- *
- * Input Parameters:
- *   None
- *
- * Returned Value:
- *   None
- *
- ****************************************************************************/
-void imxrt_clock_deinitusb1pll(void)
-{
-	CCM_ANALOG->PLL_USB1 = 0U;
-}
-
-#if !defined(CONFIG_ARCH_CHIP_FAMILY_IMXRT102x)
-/****************************************************************************
- * Function: imxrt_clock_initusb2pll
- *
- * Description:
- *   brief Initialize the USB2 PLL.
- *
- *   This function initializes the USB2 PLL with specific settings
- *
- * Input Parameters:
- *   config Configuration to set to PLL.
- *
- * Returned Value:
- *   None
- *
- ****************************************************************************/
-
-void imxrt_clock_initusb2pll(const clock_usb_pll_config_t *config)
-{
-	/* Bypass PLL first */
-	CCM_ANALOG->PLL_USB2 = (CCM_ANALOG->PLL_USB2 & (~CCM_ANALOG_PLL_USB2_BYPASS_CLK_SRC_MASK)) |
-				CCM_ANALOG_PLL_USB2_BYPASS_MASK | CCM_ANALOG_PLL_USB2_BYPASS_CLK_SRC(config->src);
-
-	CCM_ANALOG->PLL_USB2 = (CCM_ANALOG->PLL_USB2 & (~CCM_ANALOG_PLL_USB2_DIV_SELECT_MASK)) |
-				CCM_ANALOG_PLL_USB2_ENABLE_MASK | CCM_ANALOG_PLL_USB2_POWER_MASK |
-				CCM_ANALOG_PLL_USB2_EN_USB_CLKS_MASK | CCM_ANALOG_PLL_USB2_DIV_SELECT(config->loopDivider);
-
-	while ((CCM_ANALOG->PLL_USB2 & CCM_ANALOG_PLL_USB2_LOCK_MASK) == 0) {
-	}
-
-	/* Disable Bypass */
-	CCM_ANALOG->PLL_USB2 &= ~CCM_ANALOG_PLL_USB2_BYPASS_MASK;
-}
-
-/****************************************************************************
- * Function: imxrt_clock_deinitusb2pll
- *
- * Description:
- *   brief Deinitialize the USB2 PLL.
- *
- * Input Parameters:
- *   None
- *
- * Returned Value:
- *   None
- *
- ****************************************************************************/
-void imxrt_clock_deinitusb2pll(void)
-{
-	CCM_ANALOG->PLL_USB2 = 0U;
-}
-#endif
-
-/****************************************************************************
- * Function: imxrt_clock_initaudiopll
- *
- * Description:
- *   brief Initializes the Audio PLL.
- *
- *   This function initializes the Audio PLL with specific settings
- *
- * Input Parameters:
- *   config Configuration to set to PLL.
- *
- * Returned Value:
- *   None
- *
- ****************************************************************************/
-
-void imxrt_clock_initaudiopll(const clock_audio_pll_config_t *config)
-{
-	uint32_t pllAudio;
-	uint32_t misc2 = 0;
-
-	/* Bypass PLL first */
-	CCM_ANALOG->PLL_AUDIO = (CCM_ANALOG->PLL_AUDIO & (~CCM_ANALOG_PLL_AUDIO_BYPASS_CLK_SRC_MASK)) |
-				 CCM_ANALOG_PLL_AUDIO_BYPASS_MASK | CCM_ANALOG_PLL_AUDIO_BYPASS_CLK_SRC(config->src);
-
-	CCM_ANALOG->PLL_AUDIO_NUM = CCM_ANALOG_PLL_AUDIO_NUM_A(config->numerator);
-	CCM_ANALOG->PLL_AUDIO_DENOM = CCM_ANALOG_PLL_AUDIO_DENOM_B(config->denominator);
-
-	/*
-	 * Set post divider:
-	 *
-	 * ------------------------------------------------------------------------
-	 * | config->postDivider | PLL_AUDIO[POST_DIV_SELECT]  | MISC2[AUDIO_DIV] |
-	 * ------------------------------------------------------------------------
-	 * |         1           |            2                |        0         |
-	 * ------------------------------------------------------------------------
-	 * |         2           |            1                |        0         |
-	 * ------------------------------------------------------------------------
-	 * |         4           |            2                |        3         |
-	 * ------------------------------------------------------------------------
-	 * |         8           |            1                |        3         |
-	 * ------------------------------------------------------------------------
-	 * |         16          |            0                |        3         |
-	 * ------------------------------------------------------------------------
-	 */
-	pllAudio =
-		(CCM_ANALOG->PLL_AUDIO & (~(CCM_ANALOG_PLL_AUDIO_DIV_SELECT_MASK | CCM_ANALOG_PLL_AUDIO_POWERDOWN_MASK))) |
-		CCM_ANALOG_PLL_AUDIO_ENABLE_MASK | CCM_ANALOG_PLL_AUDIO_DIV_SELECT(config->loopDivider);
-
-	switch (config->postDivider) {
-	case 16:
-		pllAudio |= CCM_ANALOG_PLL_AUDIO_POST_DIV_SELECT(0);
-		misc2 = CCM_ANALOG_MISC2_AUDIO_DIV_MSB_MASK | CCM_ANALOG_MISC2_AUDIO_DIV_LSB_MASK;
-		break;
-	case 8:
-		pllAudio |= CCM_ANALOG_PLL_AUDIO_POST_DIV_SELECT(1);
-		misc2 = CCM_ANALOG_MISC2_AUDIO_DIV_MSB_MASK | CCM_ANALOG_MISC2_AUDIO_DIV_LSB_MASK;
-		break;
-	case 4:
-		pllAudio |= CCM_ANALOG_PLL_AUDIO_POST_DIV_SELECT(2);
-		misc2 = CCM_ANALOG_MISC2_AUDIO_DIV_MSB_MASK | CCM_ANALOG_MISC2_AUDIO_DIV_LSB_MASK;
-		break;
-	case 2:
-		pllAudio |= CCM_ANALOG_PLL_AUDIO_POST_DIV_SELECT(1);
-		break;
-	default:
-		pllAudio |= CCM_ANALOG_PLL_AUDIO_POST_DIV_SELECT(2);
-		break;
-	}
-
-	CCM_ANALOG->MISC2 =
-		(CCM_ANALOG->MISC2 & ~(CCM_ANALOG_MISC2_AUDIO_DIV_LSB_MASK | CCM_ANALOG_MISC2_AUDIO_DIV_MSB_MASK)) | misc2;
-
-	CCM_ANALOG->PLL_AUDIO = pllAudio;
-
-	while ((CCM_ANALOG->PLL_AUDIO & CCM_ANALOG_PLL_AUDIO_LOCK_MASK) == 0) {
-	}
-
-	/* Disable Bypass */
-	CCM_ANALOG->PLL_AUDIO &= ~CCM_ANALOG_PLL_AUDIO_BYPASS_MASK;
-}
-
-/****************************************************************************
- * Function: imxrt_clock_deinitaudiopll
- *
- * Description:
- *   brief De-initialize the Audio PLL.
- *
- * Input Parameters:
- *   None
- *
- * Returned Value:
- *   None
- *
- ****************************************************************************/
-void imxrt_clock_deinitaudiopll(void)
-{
-	CCM_ANALOG->PLL_AUDIO = CCM_ANALOG_PLL_AUDIO_POWERDOWN_MASK;
-}
-
-#if !defined(CONFIG_ARCH_CHIP_FAMILY_IMXRT102x)
-/****************************************************************************
- * Function: imxrt_clock_initvideopll
- *
- * Description:
- *   brief Initialize the video PLL.
- *
- *   This function configures the Video PLL with specific settings
- *
- * Input Parameters:
- *   config   configuration to set to PLL.
- *
- * Returned Value:
- *   None
- *
- ****************************************************************************/
-
-void imxrt_clock_initvideopll(const clock_video_pll_config_t *config)
-{
-	uint32_t pllVideo;
-	uint32_t misc2 = 0;
-
-	/* Bypass PLL first */
-	CCM_ANALOG->PLL_VIDEO = (CCM_ANALOG->PLL_VIDEO & (~CCM_ANALOG_PLL_VIDEO_BYPASS_CLK_SRC_MASK)) |
-				 CCM_ANALOG_PLL_VIDEO_BYPASS_MASK | CCM_ANALOG_PLL_VIDEO_BYPASS_CLK_SRC(config->src);
-
-	CCM_ANALOG->PLL_VIDEO_NUM = CCM_ANALOG_PLL_VIDEO_NUM_A(config->numerator);
-	CCM_ANALOG->PLL_VIDEO_DENOM = CCM_ANALOG_PLL_VIDEO_DENOM_B(config->denominator);
-
-	/*
-	 * Set post divider:
-	 *
-	 * ------------------------------------------------------------------------
-	 * | config->postDivider | PLL_VIDEO[POST_DIV_SELECT]  | MISC2[VIDEO_DIV] |
-	 * ------------------------------------------------------------------------
-	 * |         1           |            2                |        0         |
-	 * ------------------------------------------------------------------------
-	 * |         2           |            1                |        0         |
-	 * ------------------------------------------------------------------------
-	 * |         4           |            2                |        3         |
-	 * ------------------------------------------------------------------------
-	 * |         8           |            1                |        3         |
-	 * ------------------------------------------------------------------------
-	 * |         16          |            0                |        3         |
-	 * ------------------------------------------------------------------------
-	 */
-	pllVideo =
-		(CCM_ANALOG->PLL_VIDEO & (~(CCM_ANALOG_PLL_VIDEO_DIV_SELECT_MASK | CCM_ANALOG_PLL_VIDEO_POWERDOWN_MASK))) |
-		CCM_ANALOG_PLL_VIDEO_ENABLE_MASK | CCM_ANALOG_PLL_VIDEO_DIV_SELECT(config->loopDivider);
-
-	switch (config->postDivider) {
-	case 16:
-		pllVideo |= CCM_ANALOG_PLL_VIDEO_POST_DIV_SELECT(0);
-		misc2 = CCM_ANALOG_MISC2_VIDEO_DIV(3);
-		break;
-	case 8:
-		pllVideo |= CCM_ANALOG_PLL_VIDEO_POST_DIV_SELECT(1);
-		misc2 = CCM_ANALOG_MISC2_VIDEO_DIV(3);
-		break;
-	case 4:
-		pllVideo |= CCM_ANALOG_PLL_VIDEO_POST_DIV_SELECT(2);
-		misc2 = CCM_ANALOG_MISC2_VIDEO_DIV(3);
-		break;
-	case 2:
-		pllVideo |= CCM_ANALOG_PLL_VIDEO_POST_DIV_SELECT(1);
-		break;
-	default:
-		pllVideo |= CCM_ANALOG_PLL_VIDEO_POST_DIV_SELECT(2);
-		break;
-	}
-
-	CCM_ANALOG->MISC2 = (CCM_ANALOG->MISC2 & ~CCM_ANALOG_MISC2_VIDEO_DIV_MASK) | misc2;
-
-	CCM_ANALOG->PLL_VIDEO = pllVideo;
-
-	while ((CCM_ANALOG->PLL_VIDEO & CCM_ANALOG_PLL_VIDEO_LOCK_MASK) == 0) {
-	}
-
-	/* Disable Bypass */
-	CCM_ANALOG->PLL_VIDEO &= ~CCM_ANALOG_PLL_VIDEO_BYPASS_MASK;
-}
-
-/****************************************************************************
- * Function: imxrt_clock_deinitvideopll
- *
- * Description:
- *   brief De-initialize the Video PLL.
- *
- * Input Parameters:
- *   None
- *
- * Returned Value:
- *   None
- *
- ****************************************************************************/
-void imxrt_clock_deinitvideopll(void)
-{
-	CCM_ANALOG->PLL_VIDEO = CCM_ANALOG_PLL_VIDEO_POWERDOWN_MASK;
-}
-#endif
-
-/****************************************************************************
- * Function: imxrt_clock_initenetpll
- *
- * Description:
- *   brief Initialize the ENET PLL.
- *
- *   This function initializes the ENET PLL with specific settings.
- *
- * Input Parameters:
- *   config Configuration to set to PLL.
- *
- * Returned Value:
- *   None
- *
- ****************************************************************************/
-
-void imxrt_clock_initenetpll(const clock_enet_pll_config_t *config)
-{
-	uint32_t enet_pll = CCM_ANALOG_PLL_ENET_DIV_SELECT(config->loopDivider);
-
-	CCM_ANALOG->PLL_ENET = (CCM_ANALOG->PLL_ENET & (~CCM_ANALOG_PLL_ENET_BYPASS_CLK_SRC_MASK)) |
-				CCM_ANALOG_PLL_ENET_BYPASS_MASK | CCM_ANALOG_PLL_ENET_BYPASS_CLK_SRC(config->src);
-
-	if (config->enableClkOutput) {
-		enet_pll |= CCM_ANALOG_PLL_ENET_ENABLE_MASK;
-	}
-
-	if (config->enableClkOutput25M) {
-		enet_pll |= CCM_ANALOG_PLL_ENET_ENET_25M_REF_EN_MASK;
-	}
-
-<<<<<<< HEAD
-    #if defined(CONFIG_ARCH_CHIP_FAMILY_IMXRT102x)
-    if (config->enableClkOutput500M) {
-        enet_pll |= CCM_ANALOG_PLL_ENET_ENET_500M_REF_EN_MASK;
-    }
-    #endif
-=======
-	#if defined(CONFIG_ARCH_CHIP_FAMILY_IMXRT102x)
-	if (config->enableClkOutput500M)
-	{
-		enet_pll |= CCM_ANALOG_PLL_ENET_ENET_500M_REF_EN_MASK;
-	}
-	#endif
->>>>>>> 1741f147
-
-	CCM_ANALOG->PLL_ENET =
-		(CCM_ANALOG->PLL_ENET & (~(CCM_ANALOG_PLL_ENET_DIV_SELECT_MASK | CCM_ANALOG_PLL_ENET_POWERDOWN_MASK))) |
-		enet_pll;
-
-	/* Wait for stable */
-	while ((CCM_ANALOG->PLL_ENET & CCM_ANALOG_PLL_ENET_LOCK_MASK) == 0) {
-	}
-
-	/* Disable Bypass */
-	CCM_ANALOG->PLL_ENET &= ~CCM_ANALOG_PLL_ENET_BYPASS_MASK;
-}
-
-/****************************************************************************
- * Function: imxrt_clock_deinitenetpll
- *
- * Description:
- *   brief Deinitialize the ENET PLL.
- * 
- *   This function disables the ENET PLL.
- *
- * Input Parameters:
- *   None
- *
- * Returned Value:
- *   None
- *
- ****************************************************************************/
-void imxrt_clock_deinitenetpll(void)
-{
-	CCM_ANALOG->PLL_ENET = CCM_ANALOG_PLL_ENET_POWERDOWN_MASK;
-}
-
-/****************************************************************************
- * Function: imxrt_clock_getpllfreq
- *
- * Description:
- *   brief Get current PLL output frequency.
- *
- *   This function get current output frequency of specific PLL
- *
- * Input Parameters:
- *   pll   pll name to get frequency.
- *
- * Returned Value:
- *   Returns The PLL output frequency in hertz.
- *
- ****************************************************************************/
-uint32_t imxrt_clock_getpllfreq(clock_pll_t pll)
-{
-	uint32_t freq;
-	uint32_t divSelect;
-	clock_64b_t freqTmp;
-
-	const uint32_t enetRefClkFreq[] = {
-		25000000U,  /* 25M */
-		50000000U,  /* 50M */
-		100000000U, /* 100M */
-		125000000U  /* 125M */
-	};
-
-	/* check if PLL is enabled */
-	if (!imxrt_clock_ispllenabled(CCM_ANALOG, pll)) {
-		return 0U;
-	}
-
-	/* get pll reference clock */
-	freq = imxrt_clock_getpllbypassrefclk(CCM_ANALOG, pll);
-
-	/* check if pll is bypassed */
-	if (imxrt_clock_ispllbypassed(CCM_ANALOG, pll)) {
-		return freq;
-	}
-
-	switch (pll) {
-	#if !defined(CONFIG_ARCH_CHIP_FAMILY_IMXRT102x)
-	case kCLOCK_PllArm:
-		freq = ((freq * ((CCM_ANALOG->PLL_ARM & CCM_ANALOG_PLL_ARM_DIV_SELECT_MASK) >>
-				CCM_ANALOG_PLL_ARM_DIV_SELECT_SHIFT)) >>
-				1U);
-		break;
-	#endif
-	case kCLOCK_PllSys:
-		/* PLL output frequency = Fref * (DIV_SELECT + NUM/DENOM). */
-		freqTmp = ((clock_64b_t)freq * ((clock_64b_t)(CCM_ANALOG->PLL_SYS_NUM))) /
-			  ((clock_64b_t)(CCM_ANALOG->PLL_SYS_DENOM));
-
-		if (CCM_ANALOG->PLL_SYS & CCM_ANALOG_PLL_SYS_DIV_SELECT_MASK) {
-			freq *= 22U;
-		} else {
-			freq *= 20U;
-		}
-
-		freq += (uint32_t)freqTmp;
-		break;
-	case kCLOCK_PllUsb1:
-		freq = (freq * ((CCM_ANALOG->PLL_USB1 & CCM_ANALOG_PLL_USB1_DIV_SELECT_MASK) ? 22U : 20U));
-		break;
-	case kCLOCK_PllAudio:
-		/* PLL output frequency = Fref * (DIV_SELECT + NUM/DENOM). */
-		divSelect =
-			(CCM_ANALOG->PLL_AUDIO & CCM_ANALOG_PLL_AUDIO_DIV_SELECT_MASK) >> CCM_ANALOG_PLL_AUDIO_DIV_SELECT_SHIFT;
-
-		freqTmp = ((clock_64b_t)freq * ((clock_64b_t)(CCM_ANALOG->PLL_AUDIO_NUM))) /
-					((clock_64b_t)(CCM_ANALOG->PLL_AUDIO_DENOM));
-
-		freq = freq * divSelect + (uint32_t)freqTmp;
-
-		/* AUDIO PLL output = PLL output frequency / POSTDIV. */
-
-		/*
-		 * Post divider:
-		 *
-		 * PLL_AUDIO[POST_DIV_SELECT]:
-		 * 0x00: 4
-		 * 0x01: 2
-		 * 0x02: 1
-		 *
-		 * MISC2[AUDO_DIV]:
-		 * 0x00: 1
-		 * 0x01: 2
-		 * 0x02: 1
-		 * 0x03: 4
-		 */
-		switch (CCM_ANALOG->PLL_AUDIO & CCM_ANALOG_PLL_AUDIO_POST_DIV_SELECT_MASK) {
-		case CCM_ANALOG_PLL_AUDIO_POST_DIV_SELECT(0U):
-			freq = freq >> 2U;
-			break;
-		case CCM_ANALOG_PLL_AUDIO_POST_DIV_SELECT(1U):
-			freq = freq >> 1U;
-			break;
-		default:
-			break;
-		}
-
-		switch (CCM_ANALOG->MISC2 & (CCM_ANALOG_MISC2_AUDIO_DIV_MSB_MASK | CCM_ANALOG_MISC2_AUDIO_DIV_LSB_MASK)) {
-		case CCM_ANALOG_MISC2_AUDIO_DIV_MSB(1) | CCM_ANALOG_MISC2_AUDIO_DIV_LSB(1):
-			freq >>= 2U;
-			break;
-		case CCM_ANALOG_MISC2_AUDIO_DIV_MSB(0) | CCM_ANALOG_MISC2_AUDIO_DIV_LSB(1):
-			freq >>= 1U;
-			break;
-		default:
-			break;
-		}
-		break;
-
-	#if !defined(CONFIG_ARCH_CHIP_FAMILY_IMXRT102x)
-	case kCLOCK_PllVideo:
-		/* PLL output frequency = Fref * (DIV_SELECT + NUM/DENOM). */
-		divSelect =
-			(CCM_ANALOG->PLL_VIDEO & CCM_ANALOG_PLL_VIDEO_DIV_SELECT_MASK) >> CCM_ANALOG_PLL_VIDEO_DIV_SELECT_SHIFT;
-
-		freqTmp = ((clock_64b_t)freq * ((clock_64b_t)(CCM_ANALOG->PLL_VIDEO_NUM))) /
-					((clock_64b_t)(CCM_ANALOG->PLL_VIDEO_DENOM));
-
-		freq = freq * divSelect + (uint32_t)freqTmp;
-
-		/* VIDEO PLL output = PLL output frequency / POSTDIV. */
-
-		/*
-		 * Post divider:
-		 *
-		 * PLL_VIDEO[POST_DIV_SELECT]:
-		 * 0x00: 4
-		 * 0x01: 2
-		 * 0x02: 1
-		 *
-		 * MISC2[VIDEO_DIV]:
-		 * 0x00: 1
-		 * 0x01: 2
-		 * 0x02: 1
-		 * 0x03: 4
-		 */
-		switch (CCM_ANALOG->PLL_VIDEO & CCM_ANALOG_PLL_VIDEO_POST_DIV_SELECT_MASK) {
-		case CCM_ANALOG_PLL_VIDEO_POST_DIV_SELECT(0U):
-			freq = freq >> 2U;
-			break;
-		case CCM_ANALOG_PLL_VIDEO_POST_DIV_SELECT(1U):
-			freq = freq >> 1U;
-			break;
-		default:
-			break;
-		}
-
-		switch (CCM_ANALOG->MISC2 & CCM_ANALOG_MISC2_VIDEO_DIV_MASK) {
-		case CCM_ANALOG_MISC2_VIDEO_DIV(3):
-			freq >>= 2U;
-			break;
-		case CCM_ANALOG_MISC2_VIDEO_DIV(1):
-			freq >>= 1U;
-			break;
-		default:
-			break;
-		}
-		break;
-	#endif
-	case kCLOCK_PllEnet:
-		divSelect =
-			(CCM_ANALOG->PLL_ENET & CCM_ANALOG_PLL_ENET_DIV_SELECT_MASK) >> CCM_ANALOG_PLL_ENET_DIV_SELECT_SHIFT;
-		freq = enetRefClkFreq[divSelect];
-		break;
-	case kCLOCK_PllEnet25M:
-		/* ref_enetpll1 if fixed at 25MHz. */
-		freq = 25000000UL;
-		break;
-	#if !defined(CONFIG_ARCH_CHIP_FAMILY_IMXRT102x)
-	case kCLOCK_PllUsb2:
-		freq = (freq * ((CCM_ANALOG->PLL_USB2 & CCM_ANALOG_PLL_USB2_DIV_SELECT_MASK) ? 22U : 20U));
-		break;
-	#endif
-	default:
-		freq = 0U;
-		break;
-	}
-
-	return freq;
-}
-
-/****************************************************************************
- * Function: imxrt_clock_initsyspfd
- *
- * Description:
- *   brief Initialize the System PLL PFD.
- *
- *   This function initializes the System PLL PFD. During new value setting,
- *   the clock output is disabled to prevent glitch.
- *
- * Input Parameters:
- *   pfd Which PFD clock to enable.
- *   pfdFrac The PFD FRAC value.
- *   note It is recommended that PFD settings are kept between 12-35.
- *
- * Returned Value:
- *   None
- *
- ****************************************************************************/
-void imxrt_clock_initsyspfd(clock_pfd_t pfd, uint8_t pfdFrac)
-{
-	uint32_t pfdIndex = (uint32_t)pfd;
-	uint32_t pfd528;
-
-	pfd528 = CCM_ANALOG->PFD_528 &
-			 ~((CCM_ANALOG_PFD_528_PFD0_CLKGATE_MASK | CCM_ANALOG_PFD_528_PFD0_FRAC_MASK) << (8 * pfdIndex));
-
-	/* Disable the clock output first. */
-	CCM_ANALOG->PFD_528 = pfd528 | (CCM_ANALOG_PFD_528_PFD0_CLKGATE_MASK << (8 * pfdIndex));
-
-	/* Set the new value and enable output. */
-	CCM_ANALOG->PFD_528 = pfd528 | (CCM_ANALOG_PFD_528_PFD0_FRAC(pfdFrac) << (8 * pfdIndex));
-}
-
-/****************************************************************************
- * Function: imxrt_clock_deinitsyspfd
- *
- * Description:
- *   brief De-initialize the System PLL PFD.
- *
- *   This function disables the System PLL PFD.
- *
- * Input Parameters:
- *   pfd Which PFD clock to disable.
- *
- * Returned Value:
- *   None
- *
- ****************************************************************************/
-void imxrt_clock_deinitsyspfd(clock_pfd_t pfd)
-{
-	CCM_ANALOG->PFD_528 |= CCM_ANALOG_PFD_528_PFD0_CLKGATE_MASK << (8 * pfd);
-}
-
-/****************************************************************************
- * Function: imxrt_clock_initusb1pfd
- *
- * Description:
- *   brief Initialize the USB1 PLL PFD.
- *
- *   This function initializes the USB1 PLL PFD. During new value setting,
- *   the clock output is disabled to prevent glitch.
- *
- * Input Parameters:
- *   pfd Which PFD clock to enable.
- *   pfdFrac The PFD FRAC value.
- *   note It is recommended that PFD settings are kept between 12-35.
- *
- * Returned Value:
- *   None
- *
- ****************************************************************************/
-void imxrt_clock_initusb1pfd(clock_pfd_t pfd, uint8_t pfdFrac)
-{
-	uint32_t pfdIndex = (uint32_t)pfd;
-	uint32_t pfd480;
-
-	pfd480 = CCM_ANALOG->PFD_480 &
-			 ~((CCM_ANALOG_PFD_480_PFD0_CLKGATE_MASK | CCM_ANALOG_PFD_480_PFD0_FRAC_MASK) << (8 * pfdIndex));
-
-	/* Disable the clock output first. */
-	CCM_ANALOG->PFD_480 = pfd480 | (CCM_ANALOG_PFD_480_PFD0_CLKGATE_MASK << (8 * pfdIndex));
-
-	/* Set the new value and enable output. */
-	CCM_ANALOG->PFD_480 = pfd480 | (CCM_ANALOG_PFD_480_PFD0_FRAC(pfdFrac) << (8 * pfdIndex));
-}
-
-/****************************************************************************
- * Function: imxrt_clock_deinitusb1pfd
- *
- * Description:
- *   brief De-initialize the USB1 PLL PFD.
- *
- *   This function disables the USB1 PLL PFD.
- *
- * Input Parameters:
- *   pfd Which PFD clock to disable.
- *
- * Returned Value:
- *   None
- *
- ****************************************************************************/
-void imxrt_clock_deinitusb1pfd(clock_pfd_t pfd)
-{
-	CCM_ANALOG->PFD_480 |= CCM_ANALOG_PFD_480_PFD0_CLKGATE_MASK << (8 * pfd);
-}
-
-/****************************************************************************
- * Function: imxrt_clock_deinitusb1pfd
- *
- * Description:
- *   brief Get current System PLL PFD output frequency.
- *
- *   This function get current output frequency of specific System PLL PFD
- *
- * Input Parameters:
- *   pfd   pfd name to get frequency.
- *
- * Returned Value:
- *   Returns The PFD output frequency in hertz.
- *
- ****************************************************************************/
-uint32_t imxrt_clock_getsyspfdfreq(clock_pfd_t pfd)
-{
-	uint32_t freq = imxrt_clock_getpllfreq(kCLOCK_PllSys);
-
-	switch (pfd) {
-	case kCLOCK_Pfd0:
-		freq /= ((CCM_ANALOG->PFD_528 & CCM_ANALOG_PFD_528_PFD0_FRAC_MASK) >> CCM_ANALOG_PFD_528_PFD0_FRAC_SHIFT);
-		break;
-	case kCLOCK_Pfd1:
-		freq /= ((CCM_ANALOG->PFD_528 & CCM_ANALOG_PFD_528_PFD1_FRAC_MASK) >> CCM_ANALOG_PFD_528_PFD1_FRAC_SHIFT);
-		break;
-	case kCLOCK_Pfd2:
-		freq /= ((CCM_ANALOG->PFD_528 & CCM_ANALOG_PFD_528_PFD2_FRAC_MASK) >> CCM_ANALOG_PFD_528_PFD2_FRAC_SHIFT);
-		break;
-	case kCLOCK_Pfd3:
-		freq /= ((CCM_ANALOG->PFD_528 & CCM_ANALOG_PFD_528_PFD3_FRAC_MASK) >> CCM_ANALOG_PFD_528_PFD3_FRAC_SHIFT);
-		break;
-	default:
-		freq = 0U;
-		break;
-	}
-	freq *= 18U;
-
-	return freq;
-}
-
-/****************************************************************************
- * Function: imxrt_clock_getusb1pfdfreq
- *
- * Description:
- *   brief Get current USB1 PLL PFD output frequency.
- *
- *   This function get current output frequency of specific USB1 PLL PFD
- *
- * Input Parameters:
- *   pfd   pfd name to get frequency.
- *
- * Returned Value:
- *   Returns The PFD output frequency in hertz.
- *
- ****************************************************************************/
-uint32_t imxrt_clock_getusb1pfdfreq(clock_pfd_t pfd)
-{
-	uint32_t freq = imxrt_clock_getpllfreq(kCLOCK_PllUsb1);
-
-	switch (pfd) {
-	case kCLOCK_Pfd0:
-		freq /= ((CCM_ANALOG->PFD_480 & CCM_ANALOG_PFD_480_PFD0_FRAC_MASK) >> CCM_ANALOG_PFD_480_PFD0_FRAC_SHIFT);
-		break;
-	case kCLOCK_Pfd1:
-		freq /= ((CCM_ANALOG->PFD_480 & CCM_ANALOG_PFD_480_PFD1_FRAC_MASK) >> CCM_ANALOG_PFD_480_PFD1_FRAC_SHIFT);
-		break;
-	case kCLOCK_Pfd2:
-		freq /= ((CCM_ANALOG->PFD_480 & CCM_ANALOG_PFD_480_PFD2_FRAC_MASK) >> CCM_ANALOG_PFD_480_PFD2_FRAC_SHIFT);
-		break;
-	case kCLOCK_Pfd3:
-		freq /= ((CCM_ANALOG->PFD_480 & CCM_ANALOG_PFD_480_PFD3_FRAC_MASK) >> CCM_ANALOG_PFD_480_PFD3_FRAC_SHIFT);
-		break;
-	default:
-		freq = 0U;
-		break;
-	}
-	freq *= 18U;
-
-	return freq;
-}
-
-#if !defined(CONFIG_ARCH_CHIP_FAMILY_IMXRT102x)
-/****************************************************************************
- * Function: imxrt_clock_enableusbhs1phypllclock
- *
- * Description:
- *   brief Enable USB HS PHY PLL clock.
- *
- *   This function enables the internal 480MHz USB PHY PLL clock.
- *
- * Input Parameters:
- *   src  USB HS PHY PLL clock source.
- *   freq The frequency specified by src.
- *
- * Returned Value:
- *   Returns true The clock is set successfully.
- *   Returns false The clock source is invalid to get proper USB HS clock.
- *
- ****************************************************************************/
-
-bool imxrt_clock_enableusbhs1phypllclock(clock_usb_phy_src_t src, uint32_t freq)
-{
-	const clock_usb_pll_config_t g_ccmConfigUsbPll = {.loopDivider = 0U};
-	imxrt_clock_initusb2pll(&g_ccmConfigUsbPll);
-	USBPHY2->CTRL &= ~USBPHY_CTRL_SFTRST_MASK; /* release PHY from reset */
-	USBPHY2->CTRL &= ~USBPHY_CTRL_CLKGATE_MASK;
-
-	USBPHY2->PWD = 0;
-	USBPHY2->CTRL |= USBPHY_CTRL_ENAUTOCLR_PHY_PWD_MASK | USBPHY_CTRL_ENAUTOCLR_CLKGATE_MASK |
-			 USBPHY_CTRL_ENUTMILEVEL2_MASK | USBPHY_CTRL_ENUTMILEVEL3_MASK;
-
-	return true;
-}
-
-/****************************************************************************
- * Function: imxrt_clock_disableusbhs1phypllclock
- *
- * Description:
- *   brief Disable USB HS PHY PLL clock.
- *
- *   This function disables USB HS PHY PLL clock.
- *
- * Input Parameters:
- *   None
- *
- * Returned Value:
- *   None
- *
- ****************************************************************************/
-void imxrt_clock_disableusbhs1phypllclock(void)
-{
-	CCM_ANALOG->PLL_USB2 &= ~CCM_ANALOG_PLL_USB2_EN_USB_CLKS_MASK;
-	USBPHY2->CTRL |= USBPHY_CTRL_CLKGATE_MASK; /* Set to 1U to gate clocks */
-}
-#endif
+/****************************************************************************
+ *
+ * Copyright 2019 NXP Semiconductors All Rights Reserved.
+ *
+ * Licensed under the Apache License, Version 2.0 (the "License");
+ * you may not use this file except in compliance with the License.
+ * You may obtain a copy of the License at
+ *
+ * http://www.apache.org/licenses/LICENSE-2.0
+ *
+ * Unless required by applicable law or agreed to in writing,
+ * software distributed under the License is distributed on an
+ * "AS IS" BASIS, WITHOUT WARRANTIES OR CONDITIONS OF ANY KIND,
+ * either express or implied. See the License for the specific
+ * language governing permissions and limitations under the License.
+ *
+ ****************************************************************************/
+
+#include "imxrt_clock.h"
+
+/*******************************************************************************
+ * Definitions
+ ******************************************************************************/
+/* To make full use of CM7 hardware FPU, use double instead of uint64_t in clock driver to
+achieve better performance, it is depend on the IDE Floating point settings, if double precision is selected
+in IDE, clock_64b_t will switch to double type automatically. only support IAR and MDK here */
+#ifdef ARCH_HAVE_FPU
+
+#if ((defined(__ICCARM__)) || (defined(__GNUC__)))
+
+#if (__ARMVFP__ >= __ARMFPV5__) && \
+	(__ARM_FP == 0xE) /*0xe implies support for half, single and double precision operations*/
+typedef double clock_64b_t;
+#else
+typedef uint64_t clock_64b_t;
+#endif
+
+#elif defined(__CC_ARM) || defined(__ARMCC_VERSION)
+
+#if defined __TARGET_FPU_FPV5_D16
+typedef double clock_64b_t;
+#else
+typedef uint64_t clock_64b_t;
+#endif
+
+#else
+typedef uint64_t clock_64b_t;
+#endif
+
+#else
+typedef uint64_t clock_64b_t;
+#endif
+
+/*******************************************************************************
+ * Variables
+ ******************************************************************************/
+
+/* External XTAL (OSC) clock frequency. */
+volatile uint32_t g_xtalFreq;
+/* External RTC XTAL clock frequency. */
+volatile uint32_t g_rtcXtalFreq;
+
+/*******************************************************************************
+ * Prototypes
+ ******************************************************************************/
+
+/*!
+ * @brief Get the periph clock frequency.
+ *
+ * @return Periph clock frequency in Hz.
+ */
+static uint32_t imxrt_clock_getperiphclkfreq(void);
+
+/*******************************************************************************
+ * Code
+ ******************************************************************************/
+/****************************************************************************
+ * Function: imxrt_clock_getperiphclkfreq
+ *
+ * Description:
+ *   Get the peripheral clock frequency
+ *
+ * Input Parameters:
+ *   None
+ *
+ * Returned Value:
+ *   Returns the resulting frequency
+ *
+ ****************************************************************************/
+static uint32_t imxrt_clock_getperiphclkfreq(void)
+{
+	uint32_t freq;
+
+	/* Periph_clk2_clk ---> Periph_clk */
+	if (CCM->CBCDR & CCM_CBCDR_PERIPH_CLK_SEL_MASK) {
+		switch (CCM->CBCMR & CCM_CBCMR_PERIPH_CLK2_SEL_MASK) {
+		/* Pll3_sw_clk ---> Periph_clk2_clk ---> Periph_clk */
+		case CCM_CBCMR_PERIPH_CLK2_SEL(0U):
+			freq = imxrt_clock_getpllfreq(kCLOCK_PllUsb1);
+			break;
+		/* Osc_clk ---> Periph_clk2_clk ---> Periph_clk */
+		case CCM_CBCMR_PERIPH_CLK2_SEL(1U):
+			freq = imxrt_clock_getoscfreq();
+			break;
+		case CCM_CBCMR_PERIPH_CLK2_SEL(2U):
+			freq = imxrt_clock_getpllfreq(kCLOCK_PllSys);
+			break;
+		case CCM_CBCMR_PERIPH_CLK2_SEL(3U):
+		default:
+			freq = 0U;
+			break;
+		}
+
+		freq /= (((CCM->CBCDR & CCM_CBCDR_PERIPH_CLK2_PODF_MASK) >> CCM_CBCDR_PERIPH_CLK2_PODF_SHIFT) + 1U);
+	} else { /* Pre_Periph_clk ---> Periph_clk */
+		switch (CCM->CBCMR & CCM_CBCMR_PRE_PERIPH_CLK_SEL_MASK) {
+		/* PLL2 ---> Pre_Periph_clk ---> Periph_clk */
+		case CCM_CBCMR_PRE_PERIPH_CLK_SEL(0U):
+			freq = imxrt_clock_getpllfreq(kCLOCK_PllSys);
+			break;
+		/* PLL2 PFD2 ---> Pre_Periph_clk ---> Periph_clk */
+		case CCM_CBCMR_PRE_PERIPH_CLK_SEL(1U):
+			freq = imxrt_clock_getsyspfdfreq(kCLOCK_Pfd2);
+			break;
+		/* PLL2 PFD0 ---> Pre_Periph_clk ---> Periph_clk */
+		case CCM_CBCMR_PRE_PERIPH_CLK_SEL(2U):
+			freq = imxrt_clock_getsyspfdfreq(kCLOCK_Pfd0);
+			break;
+		/* PLL1 divided(/2) ---> Pre_Periph_clk ---> Periph_clk */
+		case CCM_CBCMR_PRE_PERIPH_CLK_SEL(3U):
+			#if defined(CONFIG_ARCH_CHIP_FAMILY_IMXRT102x)
+			freq = 500000000U;
+			#elif defined(CONFIG_ARCH_CHIP_FAMILY_IMXRT105x)
+			freq = imxrt_clock_getpllfreq(kCLOCK_PllArm) /
+					(((CCM->CACRR & CCM_CACRR_ARM_PODF_MASK) >> CCM_CACRR_ARM_PODF_SHIFT) + 1U);
+			#endif
+			break;
+		default:
+			freq = 0U;
+			break;
+		}
+	}
+
+	return freq;
+}
+
+/****************************************************************************
+ * Function: imxrt_clock_initexternalclk
+ *
+ * Description:
+ *   brief Initialize the external 24MHz clock.
+ *
+ *   This function supports two modes:
+ *     1. Use external crystal oscillator.
+ *     2. Bypass the external crystal oscillator, using input source clock directly.
+ *
+ *   After this function, please call ref CLOCK_SetXtal0Freq to inform clock driver
+ *   the external clock frequency.
+ *
+ * Input Parameters:
+ *   bypassXtalOsc Pass in true to bypass the external crystal oscillator.
+ *   note This device does not support bypass external crystal oscillator, so
+ *   the input parameter should always be false.
+ *
+ * Returned Value:
+ *   None
+ *
+ ****************************************************************************/
+void imxrt_clock_initexternalclk(bool bypassXtalOsc)
+{
+	/* This device does not support bypass XTAL OSC. */
+	DEBUGASSERT(!bypassXtalOsc);
+
+	CCM_ANALOG->MISC0_CLR = CCM_ANALOG_MISC0_XTAL_24M_PWD_MASK; /* Power up */
+	while ((XTALOSC24M->LOWPWR_CTRL & XTALOSC24M_LOWPWR_CTRL_XTALOSC_PWRUP_STAT_MASK) == 0) {
+	}
+	CCM_ANALOG->MISC0_SET = CCM_ANALOG_MISC0_OSC_XTALOK_EN_MASK; /* detect freq */
+	while ((CCM_ANALOG->MISC0 & CCM_ANALOG_MISC0_OSC_XTALOK_MASK) == 0) {
+	}
+	CCM_ANALOG->MISC0_CLR = CCM_ANALOG_MISC0_OSC_XTALOK_EN_MASK;
+}
+
+/****************************************************************************
+ * Function: imxrt_clock_deinitexternalclk
+ *
+ * Description:
+ *   brief Deinitialize the external 24MHz clock.
+ *
+ *   This function disables the external 24MHz clock.
+ *
+ *   After this function, please call ref CLOCK_SetXtal0Freq to set external clock
+ *   frequency to 0.
+ *
+ * Input Parameters:
+ *   None
+ *
+ * Returned Value:
+ *   None
+ *
+ ****************************************************************************/
+void imxrt_clock_deinitexternalclk(void)
+{
+	CCM_ANALOG->MISC0_SET = CCM_ANALOG_MISC0_XTAL_24M_PWD_MASK; /* Power down */
+}
+
+/****************************************************************************
+ * Function: imxrt_clock_getperiphclkfreq
+ *
+ * Description:
+ *   brief Switch the OSC.
+ *
+ *   This function switches the OSC source for SoC.
+ *
+ * Input Parameters:
+ *   param osc   OSC source to switch to.
+ *
+ * Returned Value:
+ *   None
+ *
+ ****************************************************************************/
+void imxrt_clock_switchosc(clock_osc_t osc)
+{
+	if (osc == kCLOCK_RcOsc)
+		XTALOSC24M->LOWPWR_CTRL_SET = XTALOSC24M_LOWPWR_CTRL_SET_OSC_SEL_MASK;
+	else
+		XTALOSC24M->LOWPWR_CTRL_CLR = XTALOSC24M_LOWPWR_CTRL_CLR_OSC_SEL_MASK;
+}
+
+/****************************************************************************
+ * Function: imxrt_clock_initrcosc24m
+ *
+ * Description:
+ *   brief Initialize the RC oscillator 24MHz clock.
+ *
+ * Input Parameters:
+ *   None
+ *
+ * Returned Value:
+ *   None
+ *
+ ****************************************************************************/
+void imxrt_clock_initrcosc24m(void)
+{
+	XTALOSC24M->LOWPWR_CTRL |= XTALOSC24M_LOWPWR_CTRL_RC_OSC_EN_MASK;
+}
+
+/****************************************************************************
+ * Function: imxrt_clock_deinitrcosc24m
+ *
+ * Description:
+ *   brief Power down the RCOSC 24M clock.
+ *
+ * Input Parameters:
+ *   None
+ *
+ * Returned Value:
+ *   None
+ *
+ ****************************************************************************/
+void imxrt_clock_deinitrcosc24m(void)
+{
+	XTALOSC24M->LOWPWR_CTRL &= ~XTALOSC24M_LOWPWR_CTRL_RC_OSC_EN_MASK;
+}
+
+/****************************************************************************
+ * Function: imxrt_clock_getahbfreq
+ *
+ * Description:
+ *   brief Gets the AHB clock frequency.
+ *
+ * Input Parameters:
+ *   None
+ *
+ * Returned Value:
+ *   Returns The AHB clock frequency value in hertz.
+ *
+ ****************************************************************************/
+uint32_t imxrt_clock_getahbfreq(void)
+{
+	return imxrt_clock_getperiphclkfreq() / (((CCM->CBCDR & CCM_CBCDR_AHB_PODF_MASK) >> CCM_CBCDR_AHB_PODF_SHIFT) + 1U);
+}
+
+/****************************************************************************
+ * Function: imxrt_clock_getsemcfreq
+ *
+ * Description:
+ *   brief Gets the SEMC clock frequency.
+ *
+ * Input Parameters:
+ *   None
+ *
+ * Returned Value:
+ *   Returns The SEMC clock frequency value in hertz.
+ *
+ ****************************************************************************/
+uint32_t imxrt_clock_getsemcfreq(void)
+{
+	uint32_t freq;
+
+	/* SEMC alternative clock ---> SEMC Clock */
+	if (CCM->CBCDR & CCM_CBCDR_SEMC_CLK_SEL_MASK) {
+		/* PLL3 PFD1 ---> SEMC alternative clock ---> SEMC Clock */
+		if (CCM->CBCDR & CCM_CBCDR_SEMC_ALT_CLK_SEL_MASK) {
+			freq = imxrt_clock_getusb1pfdfreq(kCLOCK_Pfd1);
+		} else { /* PLL2 PFD2 ---> SEMC alternative clock ---> SEMC Clock */
+			freq = imxrt_clock_getsyspfdfreq(kCLOCK_Pfd2);
+		}
+	} else { /* Periph_clk ---> SEMC Clock */
+		freq = imxrt_clock_getperiphclkfreq();
+	}
+
+	freq /= (((CCM->CBCDR & CCM_CBCDR_SEMC_PODF_MASK) >> CCM_CBCDR_SEMC_PODF_SHIFT) + 1U);
+
+	return freq;
+}
+
+/****************************************************************************
+ * Function: imxrt_clock_getipgfreq
+ *
+ * Description:
+ *   brief Gets the IPG clock frequency.
+ *
+ * Input Parameters:
+ *   None
+ *
+ * Returned Value:
+ *   Returns The IPG clock frequency value in hertz.
+ *
+ ****************************************************************************/
+uint32_t imxrt_clock_getipgfreq(void)
+{
+	return imxrt_clock_getahbfreq() / (((CCM->CBCDR & CCM_CBCDR_IPG_PODF_MASK) >> CCM_CBCDR_IPG_PODF_SHIFT) + 1U);
+}
+
+/****************************************************************************
+ * Function: imxrt_clock_getperclkfreq
+ *
+ * Description:
+ *   brief Gets the PER clock frequency.
+ *
+ * Input Parameters:
+ *   None
+ *
+ * Returned Value:
+ *   Returns The PER clock frequency value in hertz.
+ *
+ ****************************************************************************/
+uint32_t imxrt_clock_getperclkfreq(void)
+{
+	uint32_t freq;
+
+	/* Osc_clk ---> PER Clock*/
+	if (CCM->CSCMR1 & CCM_CSCMR1_PERCLK_CLK_SEL_MASK) {
+		freq = imxrt_clock_getoscfreq();
+	} else { /* Periph_clk ---> AHB Clock ---> IPG Clock ---> PER Clock */
+		freq = imxrt_clock_getfreq(kCLOCK_IpgClk);
+	}
+
+	freq /= (((CCM->CSCMR1 & CCM_CSCMR1_PERCLK_PODF_MASK) >> CCM_CSCMR1_PERCLK_PODF_SHIFT) + 1U);
+
+	return freq;
+}
+
+/****************************************************************************
+ * Function: imxrt_clock_getfreq
+ *
+ * Description:
+ *   brief Gets the clock frequency for a specific clock name.
+ * 
+ *   This function checks the current clock configurations and then calculates
+ *   the clock frequency for a specific clock name defined in clock_name_t.
+ *
+ * Input Parameters:
+ *   clockName Clock names defined in clock_name_t
+ *
+ * Returned Value:
+ *   Returns Clock frequency value in hertz
+ *
+ ****************************************************************************/
+uint32_t imxrt_clock_getfreq(clock_name_t name)
+{
+	uint32_t freq;
+
+	switch (name) {
+	case kCLOCK_CpuClk:
+	case kCLOCK_AhbClk:
+		freq = imxrt_clock_getahbfreq();
+		break;
+	case kCLOCK_SemcClk:
+		freq = imxrt_clock_getsemcfreq();
+		break;
+	case kCLOCK_IpgClk:
+		freq = imxrt_clock_getipgfreq();
+		break;
+	case kCLOCK_PerClk:
+		freq = imxrt_clock_getperclkfreq();
+		break;
+	case kCLOCK_OscClk:
+		freq = imxrt_clock_getoscfreq();
+		break;
+	case kCLOCK_RtcClk:
+		freq = imxrt_clock_getrtcfreq();
+		break;
+	#if !defined(CONFIG_ARCH_CHIP_FAMILY_IMXRT102x)
+	case kCLOCK_ArmPllClk:
+		freq = imxrt_clock_getpllfreq(kCLOCK_PllArm);
+		break;
+	#endif
+	case kCLOCK_Usb1PllClk:
+		freq = imxrt_clock_getpllfreq(kCLOCK_PllUsb1);
+		break;
+	case kCLOCK_Usb1PllPfd0Clk:
+		freq = imxrt_clock_getusb1pfdfreq(kCLOCK_Pfd0);
+		break;
+	case kCLOCK_Usb1PllPfd1Clk:
+		freq = imxrt_clock_getusb1pfdfreq(kCLOCK_Pfd1);
+		break;
+	case kCLOCK_Usb1PllPfd2Clk:
+		freq = imxrt_clock_getusb1pfdfreq(kCLOCK_Pfd2);
+		break;
+	case kCLOCK_Usb1PllPfd3Clk:
+		freq = imxrt_clock_getusb1pfdfreq(kCLOCK_Pfd3);
+		break;
+	#if !defined(CONFIG_ARCH_CHIP_FAMILY_IMXRT102x)
+	case kCLOCK_Usb2PllClk:
+		freq = imxrt_clock_getpllfreq(kCLOCK_PllUsb2);
+		break;
+	#endif
+	case kCLOCK_SysPllClk:
+		freq = imxrt_clock_getpllfreq(kCLOCK_PllSys);
+		break;
+	case kCLOCK_SysPllPfd0Clk:
+		freq = imxrt_clock_getsyspfdfreq(kCLOCK_Pfd0);
+		break;
+	case kCLOCK_SysPllPfd1Clk:
+		freq = imxrt_clock_getsyspfdfreq(kCLOCK_Pfd1);
+		break;
+	case kCLOCK_SysPllPfd2Clk:
+		freq = imxrt_clock_getsyspfdfreq(kCLOCK_Pfd2);
+		break;
+	case kCLOCK_SysPllPfd3Clk:
+		freq = imxrt_clock_getsyspfdfreq(kCLOCK_Pfd3);
+		break;
+	#if defined(CONFIG_ARCH_CHIP_FAMILY_IMXRT102x)
+	case kCLOCK_EnetPllClk:
+		freq = imxrt_clock_getpllfreq(kCLOCK_PllEnet);
+		break;
+	case kCLOCK_EnetPll25MClk:
+		freq = imxrt_clock_getpllfreq(kCLOCK_PllEnet25M);
+		break;
+	case kCLOCK_EnetPll500MClk:
+		freq = imxrt_clock_getpllfreq(kCLOCK_PllEnet500M);
+		break;
+	#elif defined(CONFIG_ARCH_CHIP_FAMILY_IMXRT105x)
+	case kCLOCK_EnetPll0Clk:
+		freq = imxrt_clock_getpllfreq(kCLOCK_PllEnet);
+		break;
+	case kCLOCK_EnetPll1Clk:
+		freq = imxrt_clock_getpllfreq(kCLOCK_PllEnet25M);
+		break;
+	#endif
+	case kCLOCK_AudioPllClk:
+		freq = imxrt_clock_getpllfreq(kCLOCK_PllAudio);
+		break;
+	#if !defined(CONFIG_ARCH_CHIP_FAMILY_IMXRT102x)
+	case kCLOCK_VideoPllClk:
+		freq = imxrt_clock_getpllfreq(kCLOCK_PllVideo);
+		break;
+	#endif
+	default:
+		freq = 0U;
+		break;
+	}
+
+	return freq;
+}
+
+/****************************************************************************
+ * Function: imxrt_clock_enableusbhs0clock
+ *
+ * Description:
+ *   brief Enable USB HS clock.
+ * 
+ *   This function only enables the access to USB HS prepheral, upper layer
+ *   should first call the ref CLOCK_EnableUsbhs0PhyPllClock to enable the PHY
+ *   clock to use USB HS.
+ *
+ * Input Parameters:
+ *   src  USB HS does not care about the clock source, here must be ref kCLOCK_UsbSrcUnused.
+ *   freq USB HS does not care about the clock source, so this parameter is ignored.
+ *
+ * Returned Value:
+ *   Returns true The clock is set successfully.
+ *   Returns false The clock source is invalid to get proper USB HS clock.
+ *
+ ****************************************************************************/
+bool imxrt_clock_enableusbhs0clock(clock_usb_src_t src, uint32_t freq)
+{
+	CCM->CCGR6 |= CCM_CCGR6_CG0_MASK;
+	#if defined(CONFIG_ARCH_CHIP_FAMILY_IMXRT102x)
+	USB->USBCMD |= USBHS_USBCMD_RST_MASK;
+	#elif defined(CONFIG_ARCH_CHIP_FAMILY_IMXRT105x)
+	USB1->USBCMD |= USBHS_USBCMD_RST_MASK;
+	#endif
+	for (volatile uint32_t i = 0; i < 400000; i++) {/* Add a delay between RST and RS so make sure there is a DP pullup sequence*/
+		__asm("nop");
+	}
+	PMU->REG_3P0 = (PMU->REG_3P0 & (~PMU_REG_3P0_OUTPUT_TRG_MASK)) |
+				   (PMU_REG_3P0_OUTPUT_TRG(0x17) | PMU_REG_3P0_ENABLE_LINREG_MASK);
+	return true;
+}
+
+#if !defined(CONFIG_ARCH_CHIP_FAMILY_IMXRT102x)
+/****************************************************************************
+ * Function: imxrt_clock_enableusbhs1clock
+ *
+ * Description:
+ *   brief Enable USB HS clock.
+ *
+ *   This function only enables the access to USB HS prepheral, upper layer
+ *   should first call the ref CLOCK_EnableUsbhs0PhyPllClock to enable the PHY
+ *   clock to use USB HS.
+ *
+ * Input Parameters:
+ *   src  USB HS does not care about the clock source, here must be ref kCLOCK_UsbSrcUnused.
+ *   freq USB HS does not care about the clock source, so this parameter is ignored.
+ *
+ * Returned Value:
+ *   Returns true The clock is set successfully.
+ *   Returns false The clock source is invalid to get proper USB HS clock.
+ *
+ ****************************************************************************/
+bool imxrt_clock_enableusbhs1clock(clock_usb_src_t src, uint32_t freq)
+{
+	CCM->CCGR6 |= CCM_CCGR6_CG0_MASK;
+	USB2->USBCMD |= USBHS_USBCMD_RST_MASK;
+	for (volatile uint32_t i = 0; i < 400000; i++) { /* Add a delay between RST and RS so make sure there is a DP pullup sequence*/
+		__asm("nop");
+	}
+	PMU->REG_3P0 = (PMU->REG_3P0 & (~PMU_REG_3P0_OUTPUT_TRG_MASK)) |
+				   (PMU_REG_3P0_OUTPUT_TRG(0x17) | PMU_REG_3P0_ENABLE_LINREG_MASK);
+	return true;
+}
+#endif
+
+/****************************************************************************
+ * Function: imxrt_clock_enableusbhs0phypllclock
+ *
+ * Description:
+ *   brief Enable USB HS PHY PLL clock.
+ *
+ *   This function enables the internal 480MHz USB PHY PLL clock.
+ *
+ * Input Parameters:
+ *   src  USB HS PHY PLL clock source.
+ *   freq The frequency specified by src.
+ *
+ * Returned Value:
+ *   Returns true The clock is set successfully.
+ *   Returns false The clock source is invalid to get proper USB HS clock.
+ *
+ ****************************************************************************/
+bool imxrt_clock_enableusbhs0phypllclock(clock_usb_phy_src_t src, uint32_t freq)
+{
+	const clock_usb_pll_config_t g_ccmConfigUsbPll = {.loopDivider = 0U};
+	if (CCM_ANALOG->PLL_USB1 & CCM_ANALOG_PLL_USB1_ENABLE_MASK) {
+		CCM_ANALOG->PLL_USB1 |= CCM_ANALOG_PLL_USB1_EN_USB_CLKS_MASK;
+	} else {
+		imxrt_clock_initusb1pll(&g_ccmConfigUsbPll);
+	}
+
+	#if defined(CONFIG_ARCH_CHIP_FAMILY_IMXRT102x)
+	USBPHY->CTRL &= ~USBPHY_CTRL_SFTRST_MASK; /* release PHY from reset */
+	USBPHY->CTRL &= ~USBPHY_CTRL_CLKGATE_MASK;
+
+	USBPHY->PWD = 0;
+	USBPHY->CTRL |= USBPHY_CTRL_ENAUTOCLR_PHY_PWD_MASK | USBPHY_CTRL_ENAUTOCLR_CLKGATE_MASK |
+			USBPHY_CTRL_ENUTMILEVEL2_MASK | USBPHY_CTRL_ENUTMILEVEL3_MASK;
+	#elif defined(CONFIG_ARCH_CHIP_FAMILY_IMXRT105x)
+	USBPHY1->CTRL &= ~USBPHY_CTRL_SFTRST_MASK; /* release PHY from reset */
+	USBPHY1->CTRL &= ~USBPHY_CTRL_CLKGATE_MASK;
+
+	USBPHY1->PWD = 0;
+	USBPHY1->CTRL |= USBPHY_CTRL_ENAUTOCLR_PHY_PWD_MASK | USBPHY_CTRL_ENAUTOCLR_CLKGATE_MASK |
+			 USBPHY_CTRL_ENUTMILEVEL2_MASK | USBPHY_CTRL_ENUTMILEVEL3_MASK;
+	#endif
+	return true;
+}
+
+/****************************************************************************
+ * Function: imxrt_clock_disableusbhs0phypllclock
+ *
+ * Description:
+ *   brief Disable USB HS PHY PLL clock.
+ *
+ *   This function disables USB HS PHY PLL clock.
+ *
+ * Input Parameters:
+ *   None
+ *
+ * Returned Value:
+ *   None
+ *
+ ****************************************************************************/
+void imxrt_clock_disableusbhs0phypllclock(void)
+{
+	CCM_ANALOG->PLL_USB1 &= ~CCM_ANALOG_PLL_USB1_EN_USB_CLKS_MASK;
+	#if defined(CONFIG_ARCH_CHIP_FAMILY_IMXRT102x)
+	USBPHY->CTRL |= USBPHY_CTRL_CLKGATE_MASK; /* Set to 1U to gate clocks */
+	#elif defined(CONFIG_ARCH_CHIP_FAMILY_IMXRT105x)
+	USBPHY1->CTRL |= USBPHY_CTRL_CLKGATE_MASK; /* Set to 1U to gate clocks */
+	#endif
+}
+
+#if !defined(CONFIG_ARCH_CHIP_FAMILY_IMXRT102x)
+/****************************************************************************
+ * Function: imxrt_clock_initarmpll
+ *
+ * Description:
+ *   brief Initialize the ARM PLL.
+ *
+ *   This function initialize the ARM PLL with specific settings
+ *
+ * Input Parameters:
+ *   config   configuration to set to PLL.
+ *
+ * Returned Value:
+ *   None
+ *
+ ****************************************************************************/
+void imxrt_clock_initarmpll(const clock_arm_pll_config_t *config)
+{
+	/* Bypass PLL first */
+	CCM_ANALOG->PLL_ARM = (CCM_ANALOG->PLL_ARM & (~CCM_ANALOG_PLL_ARM_BYPASS_CLK_SRC_MASK)) |
+			       CCM_ANALOG_PLL_ARM_BYPASS_MASK | CCM_ANALOG_PLL_ARM_BYPASS_CLK_SRC(config->src);
+
+	CCM_ANALOG->PLL_ARM =
+		(CCM_ANALOG->PLL_ARM & (~(CCM_ANALOG_PLL_ARM_DIV_SELECT_MASK | CCM_ANALOG_PLL_ARM_POWERDOWN_MASK))) |
+		CCM_ANALOG_PLL_ARM_ENABLE_MASK | CCM_ANALOG_PLL_ARM_DIV_SELECT(config->loopDivider);
+
+	while ((CCM_ANALOG->PLL_ARM & CCM_ANALOG_PLL_ARM_LOCK_MASK) == 0) {
+	}
+
+	/* Disable Bypass */
+	CCM_ANALOG->PLL_ARM &= ~CCM_ANALOG_PLL_ARM_BYPASS_MASK;
+}
+
+/****************************************************************************
+ * Function: imxrt_clock_deinitarmpll
+ *
+ * Description:
+ *   brief De-initialize the ARM PLL.
+ *
+ * Input Parameters:
+ *   None
+ *
+ * Returned Value:
+ *   None
+ *
+ ****************************************************************************/
+void imxrt_clock_deinitarmpll(void)
+{
+	CCM_ANALOG->PLL_ARM = CCM_ANALOG_PLL_ARM_POWERDOWN_MASK;
+}
+#endif
+
+/****************************************************************************
+ * Function: imxrt_clock_initsyspll
+ *
+ * Description:
+ *   brief Initialize the System PLL.
+ *
+ *   This function initializes the System PLL with specific settings
+ *
+ * Input Parameters:
+ *   config Configuration to set to PLL.
+ *
+ * Returned Value:
+ *   None
+ *
+ ****************************************************************************/
+
+void imxrt_clock_initsyspll(const clock_sys_pll_config_t *config)
+{
+	/* Bypass PLL first */
+	CCM_ANALOG->PLL_SYS = (CCM_ANALOG->PLL_SYS & (~CCM_ANALOG_PLL_SYS_BYPASS_CLK_SRC_MASK)) |
+			       CCM_ANALOG_PLL_SYS_BYPASS_MASK | CCM_ANALOG_PLL_SYS_BYPASS_CLK_SRC(config->src);
+
+	CCM_ANALOG->PLL_SYS =
+		(CCM_ANALOG->PLL_SYS & (~(CCM_ANALOG_PLL_SYS_DIV_SELECT_MASK | CCM_ANALOG_PLL_SYS_POWERDOWN_MASK))) |
+		CCM_ANALOG_PLL_SYS_ENABLE_MASK | CCM_ANALOG_PLL_SYS_DIV_SELECT(config->loopDivider);
+
+	/* Initialize the fractional mode */
+	CCM_ANALOG->PLL_SYS_NUM = CCM_ANALOG_PLL_SYS_NUM_A(config->numerator);
+	CCM_ANALOG->PLL_SYS_DENOM = CCM_ANALOG_PLL_SYS_DENOM_B(config->denominator);
+
+	/* Initialize the spread spectrum mode */
+	CCM_ANALOG->PLL_SYS_SS = CCM_ANALOG_PLL_SYS_SS_STEP(config->ss_step) |
+							 CCM_ANALOG_PLL_SYS_SS_ENABLE(config->ss_enable) |
+							 CCM_ANALOG_PLL_SYS_SS_STOP(config->ss_stop);
+
+	while ((CCM_ANALOG->PLL_SYS & CCM_ANALOG_PLL_SYS_LOCK_MASK) == 0) {
+	}
+
+	/* Disable Bypass */
+	CCM_ANALOG->PLL_SYS &= ~CCM_ANALOG_PLL_SYS_BYPASS_MASK;
+}
+
+/****************************************************************************
+ * Function: imxrt_clock_initsyspll
+ *
+ * Description:
+ *   brief De-initialize the System PLL.
+ *
+ * Input Parameters:
+ *   None
+ *
+ * Returned Value:
+ *   None
+ *
+ ****************************************************************************/
+void imxrt_clock_deinitsyspll(void)
+{
+	CCM_ANALOG->PLL_SYS = CCM_ANALOG_PLL_SYS_POWERDOWN_MASK;
+}
+
+/****************************************************************************
+ * Function: imxrt_clock_initusb1pll
+ *
+ * Description:
+ *   brief Initialize the USB1 PLL.
+ *
+ *   This function initializes the USB1 PLL with specific settings
+ *
+ * Input Parameters:
+ *   config Configuration to set to PLL.
+ *
+ * Returned Value:
+ *   None
+ *
+ ****************************************************************************/
+void imxrt_clock_initusb1pll(const clock_usb_pll_config_t *config)
+{
+	/* Bypass PLL first */
+	CCM_ANALOG->PLL_USB1 = (CCM_ANALOG->PLL_USB1 & (~CCM_ANALOG_PLL_USB1_BYPASS_CLK_SRC_MASK)) |
+				CCM_ANALOG_PLL_USB1_BYPASS_MASK | CCM_ANALOG_PLL_USB1_BYPASS_CLK_SRC(config->src);
+
+	CCM_ANALOG->PLL_USB1 = (CCM_ANALOG->PLL_USB1 & (~CCM_ANALOG_PLL_USB1_DIV_SELECT_MASK)) |
+				CCM_ANALOG_PLL_USB1_ENABLE_MASK | CCM_ANALOG_PLL_USB1_POWER_MASK |
+				CCM_ANALOG_PLL_USB1_EN_USB_CLKS_MASK | CCM_ANALOG_PLL_USB1_DIV_SELECT(config->loopDivider);
+
+	while ((CCM_ANALOG->PLL_USB1 & CCM_ANALOG_PLL_USB1_LOCK_MASK) == 0) {
+	}
+
+	/* Disable Bypass */
+	CCM_ANALOG->PLL_USB1 &= ~CCM_ANALOG_PLL_USB1_BYPASS_MASK;
+}
+
+/****************************************************************************
+ * Function: imxrt_clock_initusb1pll
+ *
+ * Description:
+ *   brief Deinitialize the USB1 PLL.
+ *
+ * Input Parameters:
+ *   None
+ *
+ * Returned Value:
+ *   None
+ *
+ ****************************************************************************/
+void imxrt_clock_deinitusb1pll(void)
+{
+	CCM_ANALOG->PLL_USB1 = 0U;
+}
+
+#if !defined(CONFIG_ARCH_CHIP_FAMILY_IMXRT102x)
+/****************************************************************************
+ * Function: imxrt_clock_initusb2pll
+ *
+ * Description:
+ *   brief Initialize the USB2 PLL.
+ *
+ *   This function initializes the USB2 PLL with specific settings
+ *
+ * Input Parameters:
+ *   config Configuration to set to PLL.
+ *
+ * Returned Value:
+ *   None
+ *
+ ****************************************************************************/
+
+void imxrt_clock_initusb2pll(const clock_usb_pll_config_t *config)
+{
+	/* Bypass PLL first */
+	CCM_ANALOG->PLL_USB2 = (CCM_ANALOG->PLL_USB2 & (~CCM_ANALOG_PLL_USB2_BYPASS_CLK_SRC_MASK)) |
+				CCM_ANALOG_PLL_USB2_BYPASS_MASK | CCM_ANALOG_PLL_USB2_BYPASS_CLK_SRC(config->src);
+
+	CCM_ANALOG->PLL_USB2 = (CCM_ANALOG->PLL_USB2 & (~CCM_ANALOG_PLL_USB2_DIV_SELECT_MASK)) |
+				CCM_ANALOG_PLL_USB2_ENABLE_MASK | CCM_ANALOG_PLL_USB2_POWER_MASK |
+				CCM_ANALOG_PLL_USB2_EN_USB_CLKS_MASK | CCM_ANALOG_PLL_USB2_DIV_SELECT(config->loopDivider);
+
+	while ((CCM_ANALOG->PLL_USB2 & CCM_ANALOG_PLL_USB2_LOCK_MASK) == 0) {
+	}
+
+	/* Disable Bypass */
+	CCM_ANALOG->PLL_USB2 &= ~CCM_ANALOG_PLL_USB2_BYPASS_MASK;
+}
+
+/****************************************************************************
+ * Function: imxrt_clock_deinitusb2pll
+ *
+ * Description:
+ *   brief Deinitialize the USB2 PLL.
+ *
+ * Input Parameters:
+ *   None
+ *
+ * Returned Value:
+ *   None
+ *
+ ****************************************************************************/
+void imxrt_clock_deinitusb2pll(void)
+{
+	CCM_ANALOG->PLL_USB2 = 0U;
+}
+#endif
+
+/****************************************************************************
+ * Function: imxrt_clock_initaudiopll
+ *
+ * Description:
+ *   brief Initializes the Audio PLL.
+ *
+ *   This function initializes the Audio PLL with specific settings
+ *
+ * Input Parameters:
+ *   config Configuration to set to PLL.
+ *
+ * Returned Value:
+ *   None
+ *
+ ****************************************************************************/
+
+void imxrt_clock_initaudiopll(const clock_audio_pll_config_t *config)
+{
+	uint32_t pllAudio;
+	uint32_t misc2 = 0;
+
+	/* Bypass PLL first */
+	CCM_ANALOG->PLL_AUDIO = (CCM_ANALOG->PLL_AUDIO & (~CCM_ANALOG_PLL_AUDIO_BYPASS_CLK_SRC_MASK)) |
+				 CCM_ANALOG_PLL_AUDIO_BYPASS_MASK | CCM_ANALOG_PLL_AUDIO_BYPASS_CLK_SRC(config->src);
+
+	CCM_ANALOG->PLL_AUDIO_NUM = CCM_ANALOG_PLL_AUDIO_NUM_A(config->numerator);
+	CCM_ANALOG->PLL_AUDIO_DENOM = CCM_ANALOG_PLL_AUDIO_DENOM_B(config->denominator);
+
+	/*
+	 * Set post divider:
+	 *
+	 * ------------------------------------------------------------------------
+	 * | config->postDivider | PLL_AUDIO[POST_DIV_SELECT]  | MISC2[AUDIO_DIV] |
+	 * ------------------------------------------------------------------------
+	 * |         1           |            2                |        0         |
+	 * ------------------------------------------------------------------------
+	 * |         2           |            1                |        0         |
+	 * ------------------------------------------------------------------------
+	 * |         4           |            2                |        3         |
+	 * ------------------------------------------------------------------------
+	 * |         8           |            1                |        3         |
+	 * ------------------------------------------------------------------------
+	 * |         16          |            0                |        3         |
+	 * ------------------------------------------------------------------------
+	 */
+	pllAudio =
+		(CCM_ANALOG->PLL_AUDIO & (~(CCM_ANALOG_PLL_AUDIO_DIV_SELECT_MASK | CCM_ANALOG_PLL_AUDIO_POWERDOWN_MASK))) |
+		CCM_ANALOG_PLL_AUDIO_ENABLE_MASK | CCM_ANALOG_PLL_AUDIO_DIV_SELECT(config->loopDivider);
+
+	switch (config->postDivider) {
+	case 16:
+		pllAudio |= CCM_ANALOG_PLL_AUDIO_POST_DIV_SELECT(0);
+		misc2 = CCM_ANALOG_MISC2_AUDIO_DIV_MSB_MASK | CCM_ANALOG_MISC2_AUDIO_DIV_LSB_MASK;
+		break;
+	case 8:
+		pllAudio |= CCM_ANALOG_PLL_AUDIO_POST_DIV_SELECT(1);
+		misc2 = CCM_ANALOG_MISC2_AUDIO_DIV_MSB_MASK | CCM_ANALOG_MISC2_AUDIO_DIV_LSB_MASK;
+		break;
+	case 4:
+		pllAudio |= CCM_ANALOG_PLL_AUDIO_POST_DIV_SELECT(2);
+		misc2 = CCM_ANALOG_MISC2_AUDIO_DIV_MSB_MASK | CCM_ANALOG_MISC2_AUDIO_DIV_LSB_MASK;
+		break;
+	case 2:
+		pllAudio |= CCM_ANALOG_PLL_AUDIO_POST_DIV_SELECT(1);
+		break;
+	default:
+		pllAudio |= CCM_ANALOG_PLL_AUDIO_POST_DIV_SELECT(2);
+		break;
+	}
+
+	CCM_ANALOG->MISC2 =
+		(CCM_ANALOG->MISC2 & ~(CCM_ANALOG_MISC2_AUDIO_DIV_LSB_MASK | CCM_ANALOG_MISC2_AUDIO_DIV_MSB_MASK)) | misc2;
+
+	CCM_ANALOG->PLL_AUDIO = pllAudio;
+
+	while ((CCM_ANALOG->PLL_AUDIO & CCM_ANALOG_PLL_AUDIO_LOCK_MASK) == 0) {
+	}
+
+	/* Disable Bypass */
+	CCM_ANALOG->PLL_AUDIO &= ~CCM_ANALOG_PLL_AUDIO_BYPASS_MASK;
+}
+
+/****************************************************************************
+ * Function: imxrt_clock_deinitaudiopll
+ *
+ * Description:
+ *   brief De-initialize the Audio PLL.
+ *
+ * Input Parameters:
+ *   None
+ *
+ * Returned Value:
+ *   None
+ *
+ ****************************************************************************/
+void imxrt_clock_deinitaudiopll(void)
+{
+	CCM_ANALOG->PLL_AUDIO = CCM_ANALOG_PLL_AUDIO_POWERDOWN_MASK;
+}
+
+#if !defined(CONFIG_ARCH_CHIP_FAMILY_IMXRT102x)
+/****************************************************************************
+ * Function: imxrt_clock_initvideopll
+ *
+ * Description:
+ *   brief Initialize the video PLL.
+ *
+ *   This function configures the Video PLL with specific settings
+ *
+ * Input Parameters:
+ *   config   configuration to set to PLL.
+ *
+ * Returned Value:
+ *   None
+ *
+ ****************************************************************************/
+
+void imxrt_clock_initvideopll(const clock_video_pll_config_t *config)
+{
+	uint32_t pllVideo;
+	uint32_t misc2 = 0;
+
+	/* Bypass PLL first */
+	CCM_ANALOG->PLL_VIDEO = (CCM_ANALOG->PLL_VIDEO & (~CCM_ANALOG_PLL_VIDEO_BYPASS_CLK_SRC_MASK)) |
+				 CCM_ANALOG_PLL_VIDEO_BYPASS_MASK | CCM_ANALOG_PLL_VIDEO_BYPASS_CLK_SRC(config->src);
+
+	CCM_ANALOG->PLL_VIDEO_NUM = CCM_ANALOG_PLL_VIDEO_NUM_A(config->numerator);
+	CCM_ANALOG->PLL_VIDEO_DENOM = CCM_ANALOG_PLL_VIDEO_DENOM_B(config->denominator);
+
+	/*
+	 * Set post divider:
+	 *
+	 * ------------------------------------------------------------------------
+	 * | config->postDivider | PLL_VIDEO[POST_DIV_SELECT]  | MISC2[VIDEO_DIV] |
+	 * ------------------------------------------------------------------------
+	 * |         1           |            2                |        0         |
+	 * ------------------------------------------------------------------------
+	 * |         2           |            1                |        0         |
+	 * ------------------------------------------------------------------------
+	 * |         4           |            2                |        3         |
+	 * ------------------------------------------------------------------------
+	 * |         8           |            1                |        3         |
+	 * ------------------------------------------------------------------------
+	 * |         16          |            0                |        3         |
+	 * ------------------------------------------------------------------------
+	 */
+	pllVideo =
+		(CCM_ANALOG->PLL_VIDEO & (~(CCM_ANALOG_PLL_VIDEO_DIV_SELECT_MASK | CCM_ANALOG_PLL_VIDEO_POWERDOWN_MASK))) |
+		CCM_ANALOG_PLL_VIDEO_ENABLE_MASK | CCM_ANALOG_PLL_VIDEO_DIV_SELECT(config->loopDivider);
+
+	switch (config->postDivider) {
+	case 16:
+		pllVideo |= CCM_ANALOG_PLL_VIDEO_POST_DIV_SELECT(0);
+		misc2 = CCM_ANALOG_MISC2_VIDEO_DIV(3);
+		break;
+	case 8:
+		pllVideo |= CCM_ANALOG_PLL_VIDEO_POST_DIV_SELECT(1);
+		misc2 = CCM_ANALOG_MISC2_VIDEO_DIV(3);
+		break;
+	case 4:
+		pllVideo |= CCM_ANALOG_PLL_VIDEO_POST_DIV_SELECT(2);
+		misc2 = CCM_ANALOG_MISC2_VIDEO_DIV(3);
+		break;
+	case 2:
+		pllVideo |= CCM_ANALOG_PLL_VIDEO_POST_DIV_SELECT(1);
+		break;
+	default:
+		pllVideo |= CCM_ANALOG_PLL_VIDEO_POST_DIV_SELECT(2);
+		break;
+	}
+
+	CCM_ANALOG->MISC2 = (CCM_ANALOG->MISC2 & ~CCM_ANALOG_MISC2_VIDEO_DIV_MASK) | misc2;
+
+	CCM_ANALOG->PLL_VIDEO = pllVideo;
+
+	while ((CCM_ANALOG->PLL_VIDEO & CCM_ANALOG_PLL_VIDEO_LOCK_MASK) == 0) {
+	}
+
+	/* Disable Bypass */
+	CCM_ANALOG->PLL_VIDEO &= ~CCM_ANALOG_PLL_VIDEO_BYPASS_MASK;
+}
+
+/****************************************************************************
+ * Function: imxrt_clock_deinitvideopll
+ *
+ * Description:
+ *   brief De-initialize the Video PLL.
+ *
+ * Input Parameters:
+ *   None
+ *
+ * Returned Value:
+ *   None
+ *
+ ****************************************************************************/
+void imxrt_clock_deinitvideopll(void)
+{
+	CCM_ANALOG->PLL_VIDEO = CCM_ANALOG_PLL_VIDEO_POWERDOWN_MASK;
+}
+#endif
+
+/****************************************************************************
+ * Function: imxrt_clock_initenetpll
+ *
+ * Description:
+ *   brief Initialize the ENET PLL.
+ *
+ *   This function initializes the ENET PLL with specific settings.
+ *
+ * Input Parameters:
+ *   config Configuration to set to PLL.
+ *
+ * Returned Value:
+ *   None
+ *
+ ****************************************************************************/
+
+void imxrt_clock_initenetpll(const clock_enet_pll_config_t *config)
+{
+	uint32_t enet_pll = CCM_ANALOG_PLL_ENET_DIV_SELECT(config->loopDivider);
+
+	CCM_ANALOG->PLL_ENET = (CCM_ANALOG->PLL_ENET & (~CCM_ANALOG_PLL_ENET_BYPASS_CLK_SRC_MASK)) |
+				CCM_ANALOG_PLL_ENET_BYPASS_MASK | CCM_ANALOG_PLL_ENET_BYPASS_CLK_SRC(config->src);
+
+	if (config->enableClkOutput) {
+		enet_pll |= CCM_ANALOG_PLL_ENET_ENABLE_MASK;
+	}
+
+	if (config->enableClkOutput25M) {
+		enet_pll |= CCM_ANALOG_PLL_ENET_ENET_25M_REF_EN_MASK;
+	}
+
+    #if defined(CONFIG_ARCH_CHIP_FAMILY_IMXRT102x)
+    if (config->enableClkOutput500M) {
+        enet_pll |= CCM_ANALOG_PLL_ENET_ENET_500M_REF_EN_MASK;
+    }
+    #endif
+
+	CCM_ANALOG->PLL_ENET =
+		(CCM_ANALOG->PLL_ENET & (~(CCM_ANALOG_PLL_ENET_DIV_SELECT_MASK | CCM_ANALOG_PLL_ENET_POWERDOWN_MASK))) |
+		enet_pll;
+
+	/* Wait for stable */
+	while ((CCM_ANALOG->PLL_ENET & CCM_ANALOG_PLL_ENET_LOCK_MASK) == 0) {
+	}
+
+	/* Disable Bypass */
+	CCM_ANALOG->PLL_ENET &= ~CCM_ANALOG_PLL_ENET_BYPASS_MASK;
+}
+
+/****************************************************************************
+ * Function: imxrt_clock_deinitenetpll
+ *
+ * Description:
+ *   brief Deinitialize the ENET PLL.
+ * 
+ *   This function disables the ENET PLL.
+ *
+ * Input Parameters:
+ *   None
+ *
+ * Returned Value:
+ *   None
+ *
+ ****************************************************************************/
+void imxrt_clock_deinitenetpll(void)
+{
+	CCM_ANALOG->PLL_ENET = CCM_ANALOG_PLL_ENET_POWERDOWN_MASK;
+}
+
+/****************************************************************************
+ * Function: imxrt_clock_getpllfreq
+ *
+ * Description:
+ *   brief Get current PLL output frequency.
+ *
+ *   This function get current output frequency of specific PLL
+ *
+ * Input Parameters:
+ *   pll   pll name to get frequency.
+ *
+ * Returned Value:
+ *   Returns The PLL output frequency in hertz.
+ *
+ ****************************************************************************/
+uint32_t imxrt_clock_getpllfreq(clock_pll_t pll)
+{
+	uint32_t freq;
+	uint32_t divSelect;
+	clock_64b_t freqTmp;
+
+	const uint32_t enetRefClkFreq[] = {
+		25000000U,  /* 25M */
+		50000000U,  /* 50M */
+		100000000U, /* 100M */
+		125000000U  /* 125M */
+	};
+
+	/* check if PLL is enabled */
+	if (!imxrt_clock_ispllenabled(CCM_ANALOG, pll)) {
+		return 0U;
+	}
+
+	/* get pll reference clock */
+	freq = imxrt_clock_getpllbypassrefclk(CCM_ANALOG, pll);
+
+	/* check if pll is bypassed */
+	if (imxrt_clock_ispllbypassed(CCM_ANALOG, pll)) {
+		return freq;
+	}
+
+	switch (pll) {
+	#if !defined(CONFIG_ARCH_CHIP_FAMILY_IMXRT102x)
+	case kCLOCK_PllArm:
+		freq = ((freq * ((CCM_ANALOG->PLL_ARM & CCM_ANALOG_PLL_ARM_DIV_SELECT_MASK) >>
+				CCM_ANALOG_PLL_ARM_DIV_SELECT_SHIFT)) >>
+				1U);
+		break;
+	#endif
+	case kCLOCK_PllSys:
+		/* PLL output frequency = Fref * (DIV_SELECT + NUM/DENOM). */
+		freqTmp = ((clock_64b_t)freq * ((clock_64b_t)(CCM_ANALOG->PLL_SYS_NUM))) /
+			  ((clock_64b_t)(CCM_ANALOG->PLL_SYS_DENOM));
+
+		if (CCM_ANALOG->PLL_SYS & CCM_ANALOG_PLL_SYS_DIV_SELECT_MASK) {
+			freq *= 22U;
+		} else {
+			freq *= 20U;
+		}
+
+		freq += (uint32_t)freqTmp;
+		break;
+	case kCLOCK_PllUsb1:
+		freq = (freq * ((CCM_ANALOG->PLL_USB1 & CCM_ANALOG_PLL_USB1_DIV_SELECT_MASK) ? 22U : 20U));
+		break;
+	case kCLOCK_PllAudio:
+		/* PLL output frequency = Fref * (DIV_SELECT + NUM/DENOM). */
+		divSelect =
+			(CCM_ANALOG->PLL_AUDIO & CCM_ANALOG_PLL_AUDIO_DIV_SELECT_MASK) >> CCM_ANALOG_PLL_AUDIO_DIV_SELECT_SHIFT;
+
+		freqTmp = ((clock_64b_t)freq * ((clock_64b_t)(CCM_ANALOG->PLL_AUDIO_NUM))) /
+					((clock_64b_t)(CCM_ANALOG->PLL_AUDIO_DENOM));
+
+		freq = freq * divSelect + (uint32_t)freqTmp;
+
+		/* AUDIO PLL output = PLL output frequency / POSTDIV. */
+
+		/*
+		 * Post divider:
+		 *
+		 * PLL_AUDIO[POST_DIV_SELECT]:
+		 * 0x00: 4
+		 * 0x01: 2
+		 * 0x02: 1
+		 *
+		 * MISC2[AUDO_DIV]:
+		 * 0x00: 1
+		 * 0x01: 2
+		 * 0x02: 1
+		 * 0x03: 4
+		 */
+		switch (CCM_ANALOG->PLL_AUDIO & CCM_ANALOG_PLL_AUDIO_POST_DIV_SELECT_MASK) {
+		case CCM_ANALOG_PLL_AUDIO_POST_DIV_SELECT(0U):
+			freq = freq >> 2U;
+			break;
+		case CCM_ANALOG_PLL_AUDIO_POST_DIV_SELECT(1U):
+			freq = freq >> 1U;
+			break;
+		default:
+			break;
+		}
+
+		switch (CCM_ANALOG->MISC2 & (CCM_ANALOG_MISC2_AUDIO_DIV_MSB_MASK | CCM_ANALOG_MISC2_AUDIO_DIV_LSB_MASK)) {
+		case CCM_ANALOG_MISC2_AUDIO_DIV_MSB(1) | CCM_ANALOG_MISC2_AUDIO_DIV_LSB(1):
+			freq >>= 2U;
+			break;
+		case CCM_ANALOG_MISC2_AUDIO_DIV_MSB(0) | CCM_ANALOG_MISC2_AUDIO_DIV_LSB(1):
+			freq >>= 1U;
+			break;
+		default:
+			break;
+		}
+		break;
+
+	#if !defined(CONFIG_ARCH_CHIP_FAMILY_IMXRT102x)
+	case kCLOCK_PllVideo:
+		/* PLL output frequency = Fref * (DIV_SELECT + NUM/DENOM). */
+		divSelect =
+			(CCM_ANALOG->PLL_VIDEO & CCM_ANALOG_PLL_VIDEO_DIV_SELECT_MASK) >> CCM_ANALOG_PLL_VIDEO_DIV_SELECT_SHIFT;
+
+		freqTmp = ((clock_64b_t)freq * ((clock_64b_t)(CCM_ANALOG->PLL_VIDEO_NUM))) /
+					((clock_64b_t)(CCM_ANALOG->PLL_VIDEO_DENOM));
+
+		freq = freq * divSelect + (uint32_t)freqTmp;
+
+		/* VIDEO PLL output = PLL output frequency / POSTDIV. */
+
+		/*
+		 * Post divider:
+		 *
+		 * PLL_VIDEO[POST_DIV_SELECT]:
+		 * 0x00: 4
+		 * 0x01: 2
+		 * 0x02: 1
+		 *
+		 * MISC2[VIDEO_DIV]:
+		 * 0x00: 1
+		 * 0x01: 2
+		 * 0x02: 1
+		 * 0x03: 4
+		 */
+		switch (CCM_ANALOG->PLL_VIDEO & CCM_ANALOG_PLL_VIDEO_POST_DIV_SELECT_MASK) {
+		case CCM_ANALOG_PLL_VIDEO_POST_DIV_SELECT(0U):
+			freq = freq >> 2U;
+			break;
+		case CCM_ANALOG_PLL_VIDEO_POST_DIV_SELECT(1U):
+			freq = freq >> 1U;
+			break;
+		default:
+			break;
+		}
+
+		switch (CCM_ANALOG->MISC2 & CCM_ANALOG_MISC2_VIDEO_DIV_MASK) {
+		case CCM_ANALOG_MISC2_VIDEO_DIV(3):
+			freq >>= 2U;
+			break;
+		case CCM_ANALOG_MISC2_VIDEO_DIV(1):
+			freq >>= 1U;
+			break;
+		default:
+			break;
+		}
+		break;
+	#endif
+	case kCLOCK_PllEnet:
+		divSelect =
+			(CCM_ANALOG->PLL_ENET & CCM_ANALOG_PLL_ENET_DIV_SELECT_MASK) >> CCM_ANALOG_PLL_ENET_DIV_SELECT_SHIFT;
+		freq = enetRefClkFreq[divSelect];
+		break;
+	case kCLOCK_PllEnet25M:
+		/* ref_enetpll1 if fixed at 25MHz. */
+		freq = 25000000UL;
+		break;
+	#if !defined(CONFIG_ARCH_CHIP_FAMILY_IMXRT102x)
+	case kCLOCK_PllUsb2:
+		freq = (freq * ((CCM_ANALOG->PLL_USB2 & CCM_ANALOG_PLL_USB2_DIV_SELECT_MASK) ? 22U : 20U));
+		break;
+	#endif
+	default:
+		freq = 0U;
+		break;
+	}
+
+	return freq;
+}
+
+/****************************************************************************
+ * Function: imxrt_clock_initsyspfd
+ *
+ * Description:
+ *   brief Initialize the System PLL PFD.
+ *
+ *   This function initializes the System PLL PFD. During new value setting,
+ *   the clock output is disabled to prevent glitch.
+ *
+ * Input Parameters:
+ *   pfd Which PFD clock to enable.
+ *   pfdFrac The PFD FRAC value.
+ *   note It is recommended that PFD settings are kept between 12-35.
+ *
+ * Returned Value:
+ *   None
+ *
+ ****************************************************************************/
+void imxrt_clock_initsyspfd(clock_pfd_t pfd, uint8_t pfdFrac)
+{
+	uint32_t pfdIndex = (uint32_t)pfd;
+	uint32_t pfd528;
+
+	pfd528 = CCM_ANALOG->PFD_528 &
+			 ~((CCM_ANALOG_PFD_528_PFD0_CLKGATE_MASK | CCM_ANALOG_PFD_528_PFD0_FRAC_MASK) << (8 * pfdIndex));
+
+	/* Disable the clock output first. */
+	CCM_ANALOG->PFD_528 = pfd528 | (CCM_ANALOG_PFD_528_PFD0_CLKGATE_MASK << (8 * pfdIndex));
+
+	/* Set the new value and enable output. */
+	CCM_ANALOG->PFD_528 = pfd528 | (CCM_ANALOG_PFD_528_PFD0_FRAC(pfdFrac) << (8 * pfdIndex));
+}
+
+/****************************************************************************
+ * Function: imxrt_clock_deinitsyspfd
+ *
+ * Description:
+ *   brief De-initialize the System PLL PFD.
+ *
+ *   This function disables the System PLL PFD.
+ *
+ * Input Parameters:
+ *   pfd Which PFD clock to disable.
+ *
+ * Returned Value:
+ *   None
+ *
+ ****************************************************************************/
+void imxrt_clock_deinitsyspfd(clock_pfd_t pfd)
+{
+	CCM_ANALOG->PFD_528 |= CCM_ANALOG_PFD_528_PFD0_CLKGATE_MASK << (8 * pfd);
+}
+
+/****************************************************************************
+ * Function: imxrt_clock_initusb1pfd
+ *
+ * Description:
+ *   brief Initialize the USB1 PLL PFD.
+ *
+ *   This function initializes the USB1 PLL PFD. During new value setting,
+ *   the clock output is disabled to prevent glitch.
+ *
+ * Input Parameters:
+ *   pfd Which PFD clock to enable.
+ *   pfdFrac The PFD FRAC value.
+ *   note It is recommended that PFD settings are kept between 12-35.
+ *
+ * Returned Value:
+ *   None
+ *
+ ****************************************************************************/
+void imxrt_clock_initusb1pfd(clock_pfd_t pfd, uint8_t pfdFrac)
+{
+	uint32_t pfdIndex = (uint32_t)pfd;
+	uint32_t pfd480;
+
+	pfd480 = CCM_ANALOG->PFD_480 &
+			 ~((CCM_ANALOG_PFD_480_PFD0_CLKGATE_MASK | CCM_ANALOG_PFD_480_PFD0_FRAC_MASK) << (8 * pfdIndex));
+
+	/* Disable the clock output first. */
+	CCM_ANALOG->PFD_480 = pfd480 | (CCM_ANALOG_PFD_480_PFD0_CLKGATE_MASK << (8 * pfdIndex));
+
+	/* Set the new value and enable output. */
+	CCM_ANALOG->PFD_480 = pfd480 | (CCM_ANALOG_PFD_480_PFD0_FRAC(pfdFrac) << (8 * pfdIndex));
+}
+
+/****************************************************************************
+ * Function: imxrt_clock_deinitusb1pfd
+ *
+ * Description:
+ *   brief De-initialize the USB1 PLL PFD.
+ *
+ *   This function disables the USB1 PLL PFD.
+ *
+ * Input Parameters:
+ *   pfd Which PFD clock to disable.
+ *
+ * Returned Value:
+ *   None
+ *
+ ****************************************************************************/
+void imxrt_clock_deinitusb1pfd(clock_pfd_t pfd)
+{
+	CCM_ANALOG->PFD_480 |= CCM_ANALOG_PFD_480_PFD0_CLKGATE_MASK << (8 * pfd);
+}
+
+/****************************************************************************
+ * Function: imxrt_clock_deinitusb1pfd
+ *
+ * Description:
+ *   brief Get current System PLL PFD output frequency.
+ *
+ *   This function get current output frequency of specific System PLL PFD
+ *
+ * Input Parameters:
+ *   pfd   pfd name to get frequency.
+ *
+ * Returned Value:
+ *   Returns The PFD output frequency in hertz.
+ *
+ ****************************************************************************/
+uint32_t imxrt_clock_getsyspfdfreq(clock_pfd_t pfd)
+{
+	uint32_t freq = imxrt_clock_getpllfreq(kCLOCK_PllSys);
+
+	switch (pfd) {
+	case kCLOCK_Pfd0:
+		freq /= ((CCM_ANALOG->PFD_528 & CCM_ANALOG_PFD_528_PFD0_FRAC_MASK) >> CCM_ANALOG_PFD_528_PFD0_FRAC_SHIFT);
+		break;
+	case kCLOCK_Pfd1:
+		freq /= ((CCM_ANALOG->PFD_528 & CCM_ANALOG_PFD_528_PFD1_FRAC_MASK) >> CCM_ANALOG_PFD_528_PFD1_FRAC_SHIFT);
+		break;
+	case kCLOCK_Pfd2:
+		freq /= ((CCM_ANALOG->PFD_528 & CCM_ANALOG_PFD_528_PFD2_FRAC_MASK) >> CCM_ANALOG_PFD_528_PFD2_FRAC_SHIFT);
+		break;
+	case kCLOCK_Pfd3:
+		freq /= ((CCM_ANALOG->PFD_528 & CCM_ANALOG_PFD_528_PFD3_FRAC_MASK) >> CCM_ANALOG_PFD_528_PFD3_FRAC_SHIFT);
+		break;
+	default:
+		freq = 0U;
+		break;
+	}
+	freq *= 18U;
+
+	return freq;
+}
+
+/****************************************************************************
+ * Function: imxrt_clock_getusb1pfdfreq
+ *
+ * Description:
+ *   brief Get current USB1 PLL PFD output frequency.
+ *
+ *   This function get current output frequency of specific USB1 PLL PFD
+ *
+ * Input Parameters:
+ *   pfd   pfd name to get frequency.
+ *
+ * Returned Value:
+ *   Returns The PFD output frequency in hertz.
+ *
+ ****************************************************************************/
+uint32_t imxrt_clock_getusb1pfdfreq(clock_pfd_t pfd)
+{
+	uint32_t freq = imxrt_clock_getpllfreq(kCLOCK_PllUsb1);
+
+	switch (pfd) {
+	case kCLOCK_Pfd0:
+		freq /= ((CCM_ANALOG->PFD_480 & CCM_ANALOG_PFD_480_PFD0_FRAC_MASK) >> CCM_ANALOG_PFD_480_PFD0_FRAC_SHIFT);
+		break;
+	case kCLOCK_Pfd1:
+		freq /= ((CCM_ANALOG->PFD_480 & CCM_ANALOG_PFD_480_PFD1_FRAC_MASK) >> CCM_ANALOG_PFD_480_PFD1_FRAC_SHIFT);
+		break;
+	case kCLOCK_Pfd2:
+		freq /= ((CCM_ANALOG->PFD_480 & CCM_ANALOG_PFD_480_PFD2_FRAC_MASK) >> CCM_ANALOG_PFD_480_PFD2_FRAC_SHIFT);
+		break;
+	case kCLOCK_Pfd3:
+		freq /= ((CCM_ANALOG->PFD_480 & CCM_ANALOG_PFD_480_PFD3_FRAC_MASK) >> CCM_ANALOG_PFD_480_PFD3_FRAC_SHIFT);
+		break;
+	default:
+		freq = 0U;
+		break;
+	}
+	freq *= 18U;
+
+	return freq;
+}
+
+#if !defined(CONFIG_ARCH_CHIP_FAMILY_IMXRT102x)
+/****************************************************************************
+ * Function: imxrt_clock_enableusbhs1phypllclock
+ *
+ * Description:
+ *   brief Enable USB HS PHY PLL clock.
+ *
+ *   This function enables the internal 480MHz USB PHY PLL clock.
+ *
+ * Input Parameters:
+ *   src  USB HS PHY PLL clock source.
+ *   freq The frequency specified by src.
+ *
+ * Returned Value:
+ *   Returns true The clock is set successfully.
+ *   Returns false The clock source is invalid to get proper USB HS clock.
+ *
+ ****************************************************************************/
+
+bool imxrt_clock_enableusbhs1phypllclock(clock_usb_phy_src_t src, uint32_t freq)
+{
+	const clock_usb_pll_config_t g_ccmConfigUsbPll = {.loopDivider = 0U};
+	imxrt_clock_initusb2pll(&g_ccmConfigUsbPll);
+	USBPHY2->CTRL &= ~USBPHY_CTRL_SFTRST_MASK; /* release PHY from reset */
+	USBPHY2->CTRL &= ~USBPHY_CTRL_CLKGATE_MASK;
+
+	USBPHY2->PWD = 0;
+	USBPHY2->CTRL |= USBPHY_CTRL_ENAUTOCLR_PHY_PWD_MASK | USBPHY_CTRL_ENAUTOCLR_CLKGATE_MASK |
+			 USBPHY_CTRL_ENUTMILEVEL2_MASK | USBPHY_CTRL_ENUTMILEVEL3_MASK;
+
+	return true;
+}
+
+/****************************************************************************
+ * Function: imxrt_clock_disableusbhs1phypllclock
+ *
+ * Description:
+ *   brief Disable USB HS PHY PLL clock.
+ *
+ *   This function disables USB HS PHY PLL clock.
+ *
+ * Input Parameters:
+ *   None
+ *
+ * Returned Value:
+ *   None
+ *
+ ****************************************************************************/
+void imxrt_clock_disableusbhs1phypllclock(void)
+{
+	CCM_ANALOG->PLL_USB2 &= ~CCM_ANALOG_PLL_USB2_EN_USB_CLKS_MASK;
+	USBPHY2->CTRL |= USBPHY_CTRL_CLKGATE_MASK; /* Set to 1U to gate clocks */
+}
+#endif