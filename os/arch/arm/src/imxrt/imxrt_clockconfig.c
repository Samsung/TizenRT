/****************************************************************************
 *
 * Copyright 2019 NXP Semiconductors All Rights Reserved.
 *
 * Licensed under the Apache License, Version 2.0 (the "License");
 * you may not use this file except in compliance with the License.
 * You may obtain a copy of the License at
 *
 * http://www.apache.org/licenses/LICENSE-2.0
 *
 * Unless required by applicable law or agreed to in writing,
 * software distributed under the License is distributed on an
 * "AS IS" BASIS, WITHOUT WARRANTIES OR CONDITIONS OF ANY KIND,
 * either express or implied. See the License for the specific
 * language governing permissions and limitations under the License.
 *
 ****************************************************************************/
/****************************************************************************
 * os/arch/arm/src/imxrt/imxrt_clockconfig.c
 *
 *   Copyright (C) 2018 Gregory Nutt. All rights reserved.
 *   Author:  Janne Rosberg <janne@offcode.fi>
 *   Modified: Ivan Ucherdzhiev <ivanucherdjiev@gmail.com>
 *
 * Redistribution and use in source and binary forms, with or without
 * modification, are permitted provided that the following conditions
 * are met:
 *
 * 1. Redistributions of source code must retain the above copyright
 *    notice, this list of conditions and the following disclaimer.
 * 2. Redistributions in binary form must reproduce the above copyright
 *    notice, this list of conditions and the following disclaimer in
 *    the documentation and/or other materials provided with the
 *    distribution.
 * 3. Neither the name NuttX nor the names of its contributors may be
 *    used to endorse or promote products derived from this software
 *    without specific prior written permission.
 *
 * THIS SOFTWARE IS PROVIDED BY THE COPYRIGHT HOLDERS AND CONTRIBUTORS
 * "AS IS" AND ANY EXPRESS OR IMPLIED WARRANTIES, INCLUDING, BUT NOT
 * LIMITED TO, THE IMPLIED WARRANTIES OF MERCHANTABILITY AND FITNESS
 * FOR A PARTICULAR PURPOSE ARE DISCLAIMED. IN NO EVENT SHALL THE
 * COPYRIGHT OWNER OR CONTRIBUTORS BE LIABLE FOR ANY DIRECT, INDIRECT,
 * INCIDENTAL, SPECIAL, EXEMPLARY, OR CONSEQUENTIAL DAMAGES (INCLUDING,
 * BUT NOT LIMITED TO, PROCUREMENT OF SUBSTITUTE GOODS OR SERVICES; LOSS
 * OF USE, DATA, OR PROFITS; OR BUSINESS INTERRUPTION) HOWEVER CAUSED
 * AND ON ANY THEORY OF LIABILITY, WHETHER IN CONTRACT, STRICT
 * LIABILITY, OR TORT (INCLUDING NEGLIGENCE OR OTHERWISE) ARISING IN
 * ANY WAY OUT OF THE USE OF THIS SOFTWARE, EVEN IF ADVISED OF THE
 * POSSIBILITY OF SUCH DAMAGE.
 *
 ****************************************************************************/

/****************************************************************************
 * Included Files
 ****************************************************************************/

#include <tinyara/config.h>

#include "up_arch.h"
#include <arch/board/board.h>
#include "chip/imxrt_ccm.h"
#include "chip/imxrt_dcdc.h"
#include "imxrt_clockconfig.h"
#include "chip/imxrt_memorymap.h"
#include "imxrt_clock.h"
#include "imxrt_iomuxc.h"

/*******************************************************************************
 * Definitions
 ******************************************************************************/
/* USB PHY condfiguration */
#define BOARD_USB_PHY_D_CAL (0x0CU)
#define BOARD_USB_PHY_TXCAL45DP (0x06U)
#define BOARD_USB_PHY_TXCAL45DM (0x06U)

#if defined(CONFIG_ARCH_CHIP_FAMILY_IMXRT102x)
#define IMXRT_USBPHY_BASE USBPHY_BASE
#elif defined(CONFIG_ARCH_CHIP_FAMILY_IMXRT102x)
#define IMXRT_USBPHY_BASE USBPHY1_BASE
#endif            

typedef struct _usb_phy_config_struct {
	uint8_t D_CAL;				/* Decode to trim the nominal 17.78mA current source */
	uint8_t TXCAL45DP;			/* Decode to trim the nominal 45-Ohm series termination resistance to the USB_DP output pin */
	uint8_t TXCAL45DM;			/* Decode to trim the nominal 45-Ohm series termination resistance to the USB_DM output pin */
} usb_phy_config_struct_t;

/*******************************************************************************
 * Variables for BOARD_BootClockRUN configuration
 ******************************************************************************/
#if defined(CONFIG_ARCH_CHIP_FAMILY_IMXRT102x)
const clock_enet_pll_config_t enetPllConfig_BOARD_BootClockRUN = {
	.enableClkOutput500M = true,
};
#endif
const clock_arm_pll_config_t armPllConfig_BOARD_BootClockRUN = {
	.loopDivider = 100, /* PLL loop divider, Fout = Fin * 50 */
	.src = 0,           /* Bypass clock source, 0 - OSC 24M, 1 - CLK1_P and CLK1_N */
};
const clock_sys_pll_config_t sysPllConfig_BOARD_BootClockRUN = {
	.loopDivider = 1, /* PLL loop divider, Fout = Fin * ( 20 + loopDivider*2 + numerator / denominator ) */
	.numerator = 0,   /* 30 bit numerator of fractional loop divider */
	.denominator = 1, /* 30 bit denominator of fractional loop divider */
	.src = 0,         /* Bypass clock source, 0 - OSC 24M, 1 - CLK1_P and CLK1_N */
};
const clock_usb_pll_config_t usb1PllConfig_BOARD_BootClockRUN = {
	.loopDivider = 0, /* PLL loop divider, Fout = Fin * 20 */
	.src = 0,         /* Bypass clock source, 0 - OSC 24M, 1 - CLK1_P and CLK1_N */
<<<<<<< HEAD
};

const usb_phy_config_struct_t PhyConfig = {
	BOARD_USB_PHY_D_CAL, BOARD_USB_PHY_TXCAL45DP, BOARD_USB_PHY_TXCAL45DM,
=======
>>>>>>> 953f2c41
};

/****************************************************************************
 * Function: imxrt_edma_getinstance
 *
 * Description:
 *   brief ehci phy initialization.
 *
 *   This function initialize ehci phy IP.
 *
 * Input Parameters:
 *   freq   the external input clock.
 *          for example: if the external input clock is 16M, the parameter freq should be 16000000.
 *
 * Returned Value:
 *   Returns kStatus_USB_Success      cancel successfully.
 *   Returns kStatus_USB_Error        the freq value is incorrect.
 *
 ****************************************************************************/
uint32_t imxrt_usb_ehciphyinit(uint32_t freq, usb_phy_config_struct_t *phyConfig)
{
#if ((defined FSL_FEATURE_SOC_USBPHY_COUNT) && (FSL_FEATURE_SOC_USBPHY_COUNT > 0U))

#if ((defined FSL_FEATURE_SOC_ANATOP_COUNT) && (FSL_FEATURE_SOC_ANATOP_COUNT > 0U))
	ANATOP->HW_ANADIG_REG_3P0.RW = (ANATOP->HW_ANADIG_REG_3P0.RW & (~(ANATOP_HW_ANADIG_REG_3P0_OUTPUT_TRG(0x1F) | ANATOP_HW_ANADIG_REG_3P0_ENABLE_ILIMIT_MASK))) | ANATOP_HW_ANADIG_REG_3P0_OUTPUT_TRG(0x17) | ANATOP_HW_ANADIG_REG_3P0_ENABLE_LINREG_MASK;
	ANATOP->HW_ANADIG_USB2_CHRG_DETECT.SET = ANATOP_HW_ANADIG_USB2_CHRG_DETECT_CHK_CHRG_B_MASK | ANATOP_HW_ANADIG_USB2_CHRG_DETECT_EN_B_MASK;
#endif

#if (defined USB_ANALOG)
	USB_ANALOG->INSTANCE[controllerId - kUSB_ControllerEhci0].CHRG_DETECT_SET = USB_ANALOG_CHRG_DETECT_CHK_CHRG_B(1) | USB_ANALOG_CHRG_DETECT_EN_B(1);
#endif

#if ((!(defined FSL_FEATURE_SOC_CCM_ANALOG_COUNT)) && (!(defined FSL_FEATURE_SOC_ANATOP_COUNT)))

	IMXRT_USBPHY_BASE->TRIM_OVERRIDE_EN = 0x001fU;	/* override IFR value */
#endif
	IMXRT_USBPHY_BASE->CTRL |= USBPHY_CTRL_SET_ENUTMILEVEL2_MASK;	/* support LS device. */
	IMXRT_USBPHY_BASE->CTRL |= USBPHY_CTRL_SET_ENUTMILEVEL3_MASK;	/* support external FS Hub with LS device connected. */
	/* PWD register provides overall control of the PHY power state */
	IMXRT_USBPHY_BASE->PWD = 0U;
	if ((kUSB_ControllerIp3516Hs0 == controllerId) || (kUSB_ControllerIp3516Hs1 == controllerId) || (kUSB_ControllerLpcIp3511Hs0 == controllerId) || (kUSB_ControllerLpcIp3511Hs0 == controllerId)) {
		IMXRT_USBPHY_BASE->CTRL_SET = USBPHY_CTRL_SET_ENAUTOCLR_CLKGATE_MASK;
		IMXRT_USBPHY_BASE->CTRL_SET = USBPHY_CTRL_SET_ENAUTOCLR_PHY_PWD_MASK;
	}
	if (NULL != phyConfig) {
		/* Decode to trim the nominal 17.78mA current source for the High Speed TX drivers on USB_DP and USB_DM. */
		IMXRT_USBPHY_BASE->TX = ((IMXRT_USBPHY_BASE->TX & (~(USBPHY_TX_D_CAL_MASK | USBPHY_TX_TXCAL45DM_MASK | USBPHY_TX_TXCAL45DP_MASK))) | (USBPHY_TX_D_CAL(phyConfig->D_CAL) | USBPHY_TX_TXCAL45DP(phyConfig->TXCAL45DP) | USBPHY_TX_TXCAL45DM(phyConfig->TXCAL45DM)));
	}
#endif

	return 0;
}

/****************************************************************************
 * Public Functions
 ****************************************************************************/

/****************************************************************************
 * Name: imxrt_clockconfig
 *
 * Description:
 *   Called to initialize the i.MXRT.  This does whatever setup is needed to
 *   put the SoC in a usable state.  This includes the initialization of
 *   clocking using the settings in board.h.
 *
 ****************************************************************************/

void imxrt_clockconfig(void)
{
	/* Don't change the current basic clock configuration if we are running
	 * from SDRAM.  In this case, some bootloader logic has already configured
	 * clocking and SDRAM.  We are pretty much committed to using things the
	 * way that the bootloader has left them.
	 */
#if defined(CONFIG_ARCH_CHIP_FAMILY_IMXRT102x)
	/* Init RTC OSC clock frequency. */
	imxrt_clock_setrtcxtalfreq(32768U);
	/* Set XTAL 24MHz clock frequency. */
	imxrt_clock_setxtalfreq(24000000U);
	/* Setting PeriphClk2Mux and PeriphMux to provide stable clock before PLLs are initialed */
	imxrt_clock_setmux(kCLOCK_PeriphClk2Mux, 0x1); /* Set PERIPH_CLK2 MUX to OSC */
	imxrt_clock_setmux(kCLOCK_PeriphMux, 0x1);     /* Set PERIPH_CLK MUX to PERIPH_CLK2 */

	DCDC->REG3 = (DCDC->REG3 & (~DCDC_REG3_TRG_MASK)) | DCDC_REG3_TRG(0x12);
	/* Set AHB_PODF. */
	imxrt_clock_setdiv(kCLOCK_AhbDiv, 0x0);
	/* Set ARM_PODF. */
	imxrt_clock_setdiv(kCLOCK_ArmDiv, 0x0);
	/* Set IPG_PODF. */
	imxrt_clock_setdiv(kCLOCK_IpgDiv, 0x3);
	/* Set PERCLK_PODF. */
	imxrt_clock_setdiv(kCLOCK_PerclkDiv, 0x1);
	/* Set per clock source. */
	imxrt_clock_setmux(kCLOCK_PerclkMux, 0x0);
	/* Set USDHC1_PODF. */
	imxrt_clock_setdiv(kCLOCK_Usdhc1Div, 0x2);
	/* Set Usdhc1 clock source. */
	imxrt_clock_setmux(kCLOCK_Usdhc1Mux, 0x0);
	/* Set USDHC2_PODF. */
	imxrt_clock_setdiv(kCLOCK_Usdhc2Div, 0x2);
	/* Set Usdhc2 clock source. */
	imxrt_clock_setmux(kCLOCK_Usdhc2Mux, 0x0);
#ifndef SKIP_SYSCLK_INIT
	/* Set Semc alt clock source. */
	imxrt_clock_setmux(kCLOCK_SemcAltMux, 0x0);
	/* Set SEMC_PODF. */
	imxrt_clock_setdiv(kCLOCK_SemcDiv, 0x7);
	/* Set Semc clock source. */
	imxrt_clock_setmux(kCLOCK_SemcMux, 0x0);
#endif
	/* Set LPSPI_PODF. */
	imxrt_clock_setdiv(kCLOCK_LpspiDiv, 0x4);
	/* Set Lpspi clock source. */
	imxrt_clock_setmux(kCLOCK_LpspiMux, 0x2);
	/* Set TRACE_PODF. */
	imxrt_clock_setdiv(kCLOCK_TraceDiv, 0x2);
	/* Set Trace clock source. */
	imxrt_clock_setmux(kCLOCK_TraceMux, 0x2);
	/* Set SAI1_CLK_PRED. */
	imxrt_clock_setdiv(kCLOCK_Sai1PreDiv, 0x3);
	/* Set SAI1_CLK_PODF. */
	imxrt_clock_setdiv(kCLOCK_Sai1Div, 0x1);
	/* Set Sai1 clock source. */
	imxrt_clock_setmux(kCLOCK_Sai1Mux, 0x0);
	/* Set SAI2_CLK_PRED. */
	imxrt_clock_setdiv(kCLOCK_Sai2PreDiv, 0x3);
	/* Set SAI2_CLK_PODF. */
	imxrt_clock_setdiv(kCLOCK_Sai2Div, 0x1);
	/* Set Sai2 clock source. */
	imxrt_clock_setmux(kCLOCK_Sai2Mux, 0x0);
	/* Set SAI3_CLK_PRED. */
	imxrt_clock_setdiv(kCLOCK_Sai3PreDiv, 0x3);
	/* Set SAI3_CLK_PODF. */
	imxrt_clock_setdiv(kCLOCK_Sai3Div, 0x1);
	/* Set Sai3 clock source. */
	imxrt_clock_setmux(kCLOCK_Sai3Mux, 0x0);
	/* Set LPI2C_CLK_PODF. */
	imxrt_clock_setdiv(kCLOCK_Lpi2cDiv, 0x0);
	/* Set Lpi2c clock source. */
	imxrt_clock_setmux(kCLOCK_Lpi2cMux, 0x0);
	/* Set CAN_CLK_PODF. */
	imxrt_clock_setdiv(kCLOCK_CanDiv, 0x1);
	/* Set Can clock source. */
	imxrt_clock_setmux(kCLOCK_CanMux, 0x2);
	/* Set SPDIF0_CLK_PRED. */
	imxrt_clock_setdiv(kCLOCK_Spdif0PreDiv, 0x1);
	/* Set SPDIF0_CLK_PODF. */
	imxrt_clock_setdiv(kCLOCK_Spdif0Div, 0x7);
	/* Set Spdif clock source. */
	imxrt_clock_setmux(kCLOCK_SpdifMux, 0x3);
	/* Set FLEXIO1_CLK_PRED. */
	imxrt_clock_setdiv(kCLOCK_Flexio1PreDiv, 0x1);
	/* Set FLEXIO1_CLK_PODF. */
	imxrt_clock_setdiv(kCLOCK_Flexio1Div, 0x7);
	/* Set Flexio1 clock source. */
	imxrt_clock_setmux(kCLOCK_Flexio1Mux, 0x3);
	/* Set Pll3 sw clock source. */
	imxrt_clock_setmux(kCLOCK_Pll3SwMux, 0x0);
	/* Set UART_CLK_PODF. */
	imxrt_clock_setdiv(kCLOCK_UartDiv, 0x0);
	/* Set Uart clock source. */
	imxrt_clock_setmux(kCLOCK_UartMux, 0x0);

#ifndef SKIP_SYSCLK_INIT
	/* Init System PLL (PLL2). */
	imxrt_clock_initsyspll(&sysPllConfig_BOARD_BootClockRUN);
	imxrt_clock_initsyspfd(kCLOCK_Pfd2, 18);
	imxrt_clock_initsyspfd(kCLOCK_Pfd3, 18);
<<<<<<< HEAD
#endif
	imxrt_clock_initenetpll(&enetPllConfig_BOARD_BootClockRUN);
	/* Set preperiph clock source. */
	imxrt_clock_setmux(kCLOCK_PrePeriphMux, 0x3);
	/* Set periph clock source. */
	imxrt_clock_setmux(kCLOCK_PeriphMux, 0x0);
	/* Set PERIPH_CLK2_PODF. */
	imxrt_clock_setdiv(kCLOCK_PeriphClk2Div, 0x0);
	/* Set periph clock2 clock source. */
	imxrt_clock_setmux(kCLOCK_PeriphClk2Mux, 0x0);

#ifdef HAVE_USBHOST
	imxrt_clock_enableusbhs0phypllclock(kCLOCK_Usbphy480M, 480000000U);
	imxrt_clock_enableusbhs0clock(kCLOCK_Usb480M, 480000000U);
	imxrt_usb_ehciphyinit(24000000U, &PhyConfig);
#endif
=======
#endif
	imxrt_clock_initenetpll(&enetPllConfig_BOARD_BootClockRUN);
	/* Set preperiph clock source. */
	imxrt_clock_setmux(kCLOCK_PrePeriphMux, 0x3);
	/* Set periph clock source. */
	imxrt_clock_setmux(kCLOCK_PeriphMux, 0x0);
	/* Set PERIPH_CLK2_PODF. */
	imxrt_clock_setdiv(kCLOCK_PeriphClk2Div, 0x0);
	/* Set periph clock2 clock source. */
	imxrt_clock_setmux(kCLOCK_PeriphClk2Mux, 0x0);
>>>>>>> 953f2c41
#elif defined(CONFIG_ARCH_CHIP_FAMILY_IMXRT105x)
	/* Init RTC OSC clock frequency. */
	imxrt_clock_setrtcxtalfreq(32768U);
	/* Enable 1MHz clock output. */
	XTALOSC24M->OSC_CONFIG2 |= XTALOSC24M_OSC_CONFIG2_ENABLE_1M_MASK;
	/* Use free 1MHz clock output. */
	XTALOSC24M->OSC_CONFIG2 &= ~XTALOSC24M_OSC_CONFIG2_MUX_1M_MASK;
	/* Set XTAL 24MHz clock frequency. */
	imxrt_clock_setxtalfreq(24000000U);
	/* Enable XTAL 24MHz clock source. */
	imxrt_clock_initexternalclk(0);
	/* Enable internal RC. */
	imxrt_clock_initrcosc24m();
	/* Switch clock source to external OSC. */
	imxrt_clock_switchosc(kCLOCK_XtalOsc);
	/* Set Oscillator ready counter value. */
	CCM->CCR = (CCM->CCR & (~CCM_CCR_OSCNT_MASK)) | CCM_CCR_OSCNT(127);
	/* Setting PeriphClk2Mux and PeriphMux to provide stable clock before PLLs are initialed */
	imxrt_clock_setmux(kCLOCK_PeriphClk2Mux, 1); /* Set PERIPH_CLK2 MUX to OSC */
	imxrt_clock_setmux(kCLOCK_PeriphMux, 1);     /* Set PERIPH_CLK MUX to PERIPH_CLK2 */
	/* Setting the VDD_SOC to 1.275V. It is necessary to config AHB to 600Mhz. */
	DCDC->REG3 = (DCDC->REG3 & (~DCDC_REG3_TRG_MASK)) | DCDC_REG3_TRG(0x13);
	/* Waiting for DCDC_STS_DC_OK bit is asserted */
	while (DCDC_REG0_STS_DC_OK_MASK != (DCDC_REG0_STS_DC_OK_MASK & DCDC->REG0)) {
	}
	/* Set AHB_PODF. */
	imxrt_clock_setdiv(kCLOCK_AhbDiv, 0);
	/* Disable IPG clock gate. */
	imxrt_clock_disableclock(kCLOCK_Adc1);
	imxrt_clock_disableclock(kCLOCK_Adc2);
	imxrt_clock_disableclock(kCLOCK_Xbar1);
	imxrt_clock_disableclock(kCLOCK_Xbar2);
	imxrt_clock_disableclock(kCLOCK_Xbar3);
	/* Set IPG_PODF. */
	imxrt_clock_setdiv(kCLOCK_IpgDiv, 3);
	/* Set ARM_PODF. */
	imxrt_clock_setdiv(kCLOCK_ArmDiv, 1);
	/* Disable PERCLK clock gate. */
	imxrt_clock_disableclock(kCLOCK_Gpt1);
	imxrt_clock_disableclock(kCLOCK_Gpt1S);
	imxrt_clock_disableclock(kCLOCK_Gpt2);
	imxrt_clock_disableclock(kCLOCK_Gpt2S);
	imxrt_clock_disableclock(kCLOCK_Pit);
	/* Set PERCLK_PODF. */
	imxrt_clock_setdiv(kCLOCK_PerclkDiv, 1);
	/* Set per clock source. */
	imxrt_clock_setmux(kCLOCK_PerclkMux, 0);
	/* Disable USDHC1 clock gate. */
	imxrt_clock_disableclock(kCLOCK_Usdhc1);
	/* Set USDHC1_PODF. */
	imxrt_clock_setdiv(kCLOCK_Usdhc1Div, 1);
	/* Set Usdhc1 clock source. */
	imxrt_clock_setmux(kCLOCK_Usdhc1Mux, 0);
	/* Disable USDHC2 clock gate. */
	imxrt_clock_disableclock(kCLOCK_Usdhc2);
	/* Set USDHC2_PODF. */
	imxrt_clock_setdiv(kCLOCK_Usdhc2Div, 1);
	/* Set Usdhc2 clock source. */
	imxrt_clock_setmux(kCLOCK_Usdhc2Mux, 0);
#ifndef SKIP_SYSCLK_INIT
	/* Disable Semc clock gate. */
	imxrt_clock_disableclock(kCLOCK_Semc);
	/* Set SEMC_PODF. */
	imxrt_clock_setdiv(kCLOCK_SemcDiv, 7);
	/* Set Semc alt clock source. */
	imxrt_clock_setmux(kCLOCK_SemcAltMux, 0);
	/* Set Semc clock source. */
	imxrt_clock_setmux(kCLOCK_SemcMux, 0);
#endif
	/* Disable CSI clock gate. */
	imxrt_clock_disableclock(kCLOCK_Csi);
	/* Set CSI_PODF. */
	imxrt_clock_setdiv(kCLOCK_CsiDiv, 1);
	/* Set Csi clock source. */
	imxrt_clock_setmux(kCLOCK_CsiMux, 0);
	/* Disable LPSPI clock gate. */
	imxrt_clock_disableclock(kCLOCK_Lpspi1);
	imxrt_clock_disableclock(kCLOCK_Lpspi2);
	imxrt_clock_disableclock(kCLOCK_Lpspi3);
	imxrt_clock_disableclock(kCLOCK_Lpspi4);
	/* Set LPSPI_PODF. */
	imxrt_clock_setdiv(kCLOCK_LpspiDiv, 4);
	/* Set Lpspi clock source. */
	imxrt_clock_setmux(kCLOCK_LpspiMux, 2);
	/* Disable TRACE clock gate. */
	imxrt_clock_disableclock(kCLOCK_Trace);
	/* Set TRACE_PODF. */
	imxrt_clock_setdiv(kCLOCK_TraceDiv, 2);
	/* Set Trace clock source. */
	imxrt_clock_setmux(kCLOCK_TraceMux, 2);
	/* Disable SAI1 clock gate. */
	imxrt_clock_disableclock(kCLOCK_Sai1);
	/* Set SAI1_CLK_PRED. */
	imxrt_clock_setdiv(kCLOCK_Sai1PreDiv, 3);
	/* Set SAI1_CLK_PODF. */
	imxrt_clock_setdiv(kCLOCK_Sai1Div, 1);
	/* Set Sai1 clock source. */
	imxrt_clock_setmux(kCLOCK_Sai1Mux, 0);
	/* Disable SAI2 clock gate. */
	imxrt_clock_disableclock(kCLOCK_Sai2);
	/* Set SAI2_CLK_PRED. */
	imxrt_clock_setdiv(kCLOCK_Sai2PreDiv, 3);
	/* Set SAI2_CLK_PODF. */
	imxrt_clock_setdiv(kCLOCK_Sai2Div, 1);
	/* Set Sai2 clock source. */
	imxrt_clock_setmux(kCLOCK_Sai2Mux, 0);
	/* Disable SAI3 clock gate. */
	imxrt_clock_disableclock(kCLOCK_Sai3);
	/* Set SAI3_CLK_PRED. */
	imxrt_clock_setdiv(kCLOCK_Sai3PreDiv, 3);
	/* Set SAI3_CLK_PODF. */
	imxrt_clock_setdiv(kCLOCK_Sai3Div, 1);
	/* Set Sai3 clock source. */
	imxrt_clock_setmux(kCLOCK_Sai3Mux, 0);
	/* Disable Lpi2c clock gate. */
	imxrt_clock_disableclock(kCLOCK_Lpi2c1);
	imxrt_clock_disableclock(kCLOCK_Lpi2c2);
	imxrt_clock_disableclock(kCLOCK_Lpi2c3);
	/* Set LPI2C_CLK_PODF. */
	imxrt_clock_setdiv(kCLOCK_Lpi2cDiv, 0);
	/* Set Lpi2c clock source. */
	imxrt_clock_setmux(kCLOCK_Lpi2cMux, 0);
	/* Disable CAN clock gate. */
	imxrt_clock_disableclock(kCLOCK_Can1);
	imxrt_clock_disableclock(kCLOCK_Can2);
	imxrt_clock_disableclock(kCLOCK_Can1S);
	imxrt_clock_disableclock(kCLOCK_Can2S);
	/* Set CAN_CLK_PODF. */
	imxrt_clock_setdiv(kCLOCK_CanDiv, 1);
	/* Set Can clock source. */
	imxrt_clock_setmux(kCLOCK_CanMux, 2);
	/* Disable UART clock gate. */
	imxrt_clock_disableclock(kCLOCK_Lpuart1);
	imxrt_clock_disableclock(kCLOCK_Lpuart2);
	imxrt_clock_disableclock(kCLOCK_Lpuart3);
	imxrt_clock_disableclock(kCLOCK_Lpuart4);
	imxrt_clock_disableclock(kCLOCK_Lpuart5);
	imxrt_clock_disableclock(kCLOCK_Lpuart6);
	imxrt_clock_disableclock(kCLOCK_Lpuart7);
	imxrt_clock_disableclock(kCLOCK_Lpuart8);
	/* Set UART_CLK_PODF. */
	imxrt_clock_setdiv(kCLOCK_UartDiv, 0);
	/* Set Uart clock source. */
	imxrt_clock_setmux(kCLOCK_UartMux, 0);
	/* Disable LCDIF clock gate. */
	imxrt_clock_disableclock(kCLOCK_LcdPixel);
	/* Set LCDIF_PRED. */
	imxrt_clock_setdiv(kCLOCK_LcdifPreDiv, 1);
	/* Set LCDIF_CLK_PODF. */
	imxrt_clock_setdiv(kCLOCK_LcdifDiv, 3);
	/* Set Lcdif pre clock source. */
	imxrt_clock_setmux(kCLOCK_LcdifPreMux, 5);
	/* Disable SPDIF clock gate. */
	imxrt_clock_disableclock(kCLOCK_Spdif);
	/* Set SPDIF0_CLK_PRED. */
	imxrt_clock_setdiv(kCLOCK_Spdif0PreDiv, 1);
	/* Set SPDIF0_CLK_PODF. */
	imxrt_clock_setdiv(kCLOCK_Spdif0Div, 7);
	/* Set Spdif clock source. */
	imxrt_clock_setmux(kCLOCK_SpdifMux, 3);
	/* Disable Flexio1 clock gate. */
	imxrt_clock_disableclock(kCLOCK_Flexio1);
	/* Set FLEXIO1_CLK_PRED. */
	imxrt_clock_setdiv(kCLOCK_Flexio1PreDiv, 1);
	/* Set FLEXIO1_CLK_PODF. */
	imxrt_clock_setdiv(kCLOCK_Flexio1Div, 7);
	/* Set Flexio1 clock source. */
	imxrt_clock_setmux(kCLOCK_Flexio1Mux, 3);
	/* Disable Flexio2 clock gate. */
	imxrt_clock_disableclock(kCLOCK_Flexio2);
	/* Set FLEXIO2_CLK_PRED. */
	imxrt_clock_setdiv(kCLOCK_Flexio2PreDiv, 1);
	/* Set FLEXIO2_CLK_PODF. */
	imxrt_clock_setdiv(kCLOCK_Flexio2Div, 7);
	/* Set Flexio2 clock source. */
	imxrt_clock_setmux(kCLOCK_Flexio2Mux, 3);
	/* Set Pll3 sw clock source. */
	imxrt_clock_setmux(kCLOCK_Pll3SwMux, 0);
	/* Set lvds1 clock source. */
	CCM_ANALOG->MISC1 =
		(CCM_ANALOG->MISC1 & (~CCM_ANALOG_MISC1_LVDS1_CLK_SEL_MASK)) | CCM_ANALOG_MISC1_LVDS1_CLK_SEL(0);
	/* Set clock out1 divider. */
	CCM->CCOSR = (CCM->CCOSR & (~CCM_CCOSR_CLKO1_DIV_MASK)) | CCM_CCOSR_CLKO1_DIV(0);
	/* Set clock out1 source. */
	CCM->CCOSR = (CCM->CCOSR & (~CCM_CCOSR_CLKO1_SEL_MASK)) | CCM_CCOSR_CLKO1_SEL(1);
	/* Set clock out2 divider. */
	CCM->CCOSR = (CCM->CCOSR & (~CCM_CCOSR_CLKO2_DIV_MASK)) | CCM_CCOSR_CLKO2_DIV(0);
	/* Set clock out2 source. */
	CCM->CCOSR = (CCM->CCOSR & (~CCM_CCOSR_CLKO2_SEL_MASK)) | CCM_CCOSR_CLKO2_SEL(18);
	/* Set clock out1 drives clock out1. */
	CCM->CCOSR &= ~CCM_CCOSR_CLK_OUT_SEL_MASK;
	/* Disable clock out1. */
	CCM->CCOSR &= ~CCM_CCOSR_CLKO1_EN_MASK;
	/* Disable clock out2. */
	CCM->CCOSR &= ~CCM_CCOSR_CLKO2_EN_MASK;
	/* Set SAI1 MCLK1 clock source. */
	imxrt_iomuxc_setsaimclkclocksource(IOMUXC_GPR, kIOMUXC_GPR_SAI1MClk1Sel, 0);
	/* Set SAI1 MCLK2 clock source. */
	imxrt_iomuxc_setsaimclkclocksource(IOMUXC_GPR, kIOMUXC_GPR_SAI1MClk2Sel, 0);
	/* Set SAI1 MCLK3 clock source. */
	imxrt_iomuxc_setsaimclkclocksource(IOMUXC_GPR, kIOMUXC_GPR_SAI1MClk3Sel, 0);
	/* Set SAI2 MCLK3 clock source. */
	imxrt_iomuxc_setsaimclkclocksource(IOMUXC_GPR, kIOMUXC_GPR_SAI2MClk3Sel, 0);
	/* Set SAI3 MCLK3 clock source. */
	imxrt_iomuxc_setsaimclkclocksource(IOMUXC_GPR, kIOMUXC_GPR_SAI3MClk3Sel, 0);
	/* Set MQS configuration. */
	imxrt_iomuxc_mqsconfig(IOMUXC_GPR, kIOMUXC_MqsPwmOverSampleRate32, 0);
	/* Set ENET Tx clock source. */
	imxrt_iomuxc_enablemode(IOMUXC_GPR, kIOMUXC_GPR_ENET1RefClkMode, false);
	/* Set GPT1 High frequency reference clock source. */
	IOMUXC_GPR->GPR5 &= ~IOMUXC_GPR_GPR5_VREF_1M_CLK_GPT1_MASK;
	/* Set GPT2 High frequency reference clock source. */
	IOMUXC_GPR->GPR5 &= ~IOMUXC_GPR_GPR5_VREF_1M_CLK_GPT2_MASK;
	/* Init ARM PLL. */
	imxrt_clock_initarmpll(&armPllConfig_BOARD_BootClockRUN);
/* In SDK projects, SDRAM (configured by SEMC) will be initialized in either debug script or dcd.
 * With this macro SKIP_SYSCLK_INIT, system pll (selected to be SEMC source clock in SDK projects) will be left
 * unchanged.
 * Note: If another clock source is selected for SEMC, user may want to avoid changing that clock as well.*/
#ifndef SKIP_SYSCLK_INIT
	/* Init System PLL. */
	imxrt_clock_initsyspll(&sysPllConfig_BOARD_BootClockRUN);
	/* Init System pfd0. */
	imxrt_clock_initsyspfd(kCLOCK_Pfd0, 27);
	/* Init System pfd1. */
	imxrt_clock_initsyspfd(kCLOCK_Pfd1, 16);
	/* Init System pfd2. */
	imxrt_clock_initsyspfd(kCLOCK_Pfd2, 24);
	/* Init System pfd3. */
	imxrt_clock_initsyspfd(kCLOCK_Pfd3, 16);
	/* Disable pfd offset. */
	CCM_ANALOG->PLL_SYS &= ~CCM_ANALOG_PLL_SYS_PFD_OFFSET_EN_MASK;
<<<<<<< HEAD
#endif
	/* DeInit Audio PLL. */
	imxrt_clock_deinitaudiopll();
	/* Bypass Audio PLL. */
	imxrt_clock_setpllbypass(CCM_ANALOG, kCLOCK_PllAudio, 1);
	/* Set divider for Audio PLL. */
	CCM_ANALOG->MISC2 &= ~CCM_ANALOG_MISC2_AUDIO_DIV_LSB_MASK;
	CCM_ANALOG->MISC2 &= ~CCM_ANALOG_MISC2_AUDIO_DIV_MSB_MASK;
	/* Enable Audio PLL output. */
	CCM_ANALOG->PLL_AUDIO |= CCM_ANALOG_PLL_AUDIO_ENABLE_MASK;
	/* DeInit Video PLL. */
	imxrt_clock_deinitvideopll();
	/* Bypass Video PLL. */
	CCM_ANALOG->PLL_VIDEO |= CCM_ANALOG_PLL_VIDEO_BYPASS_MASK;
	/* Set divider for Video PLL. */
	CCM_ANALOG->MISC2 = (CCM_ANALOG->MISC2 & (~CCM_ANALOG_MISC2_VIDEO_DIV_MASK)) | CCM_ANALOG_MISC2_VIDEO_DIV(0);
	/* Enable Video PLL output. */
	CCM_ANALOG->PLL_VIDEO |= CCM_ANALOG_PLL_VIDEO_ENABLE_MASK;
	/* DeInit Enet PLL. */
	imxrt_clock_deinitenetpll();
	/* Bypass Enet PLL. */
	imxrt_clock_setpllbypass(CCM_ANALOG, kCLOCK_PllEnet, 1);
	/* Set Enet output divider. */
	CCM_ANALOG->PLL_ENET =
		(CCM_ANALOG->PLL_ENET & (~CCM_ANALOG_PLL_ENET_DIV_SELECT_MASK)) | CCM_ANALOG_PLL_ENET_DIV_SELECT(1);
	/* Enable Enet output. */
	CCM_ANALOG->PLL_ENET |= CCM_ANALOG_PLL_ENET_ENABLE_MASK;
	/* Enable Enet25M output. */
	CCM_ANALOG->PLL_ENET |= CCM_ANALOG_PLL_ENET_ENET_25M_REF_EN_MASK;
	/* DeInit Usb2 PLL. */
	imxrt_clock_deinitusb2pll();
	/* Bypass Usb2 PLL. */
	imxrt_clock_setpllbypass(CCM_ANALOG, kCLOCK_PllUsb2, 1);
	/* Enable Usb2 PLL output. */
	CCM_ANALOG->PLL_USB2 |= CCM_ANALOG_PLL_USB2_ENABLE_MASK;
	/* Set preperiph clock source. */
	imxrt_clock_setmux(kCLOCK_PrePeriphMux, 3);
	/* Set periph clock source. */
	imxrt_clock_setmux(kCLOCK_PeriphMux, 0);
	/* Set PERIPH_CLK2_PODF. */
	imxrt_clock_setdiv(kCLOCK_PeriphClk2Div, 0);
	/* Set periph clock2 clock source. */
	imxrt_clock_setmux(kCLOCK_PeriphClk2Mux, 0);

#ifdef HAVE_USBHOST
	imxrt_clock_enableusbhs0phypllclock(kCLOCK_Usbphy480M, 480000000U);
	imxrt_clock_enableusbhs0clock(kCLOCK_Usb480M, 480000000U);
	imxrt_usb_ehciphyinit(24000000U, &PhyConfig);
#endif
=======
#endif
	/* DeInit Audio PLL. */
	imxrt_clock_deinitaudiopll();
	/* Bypass Audio PLL. */
	imxrt_clock_setpllbypass(CCM_ANALOG, kCLOCK_PllAudio, 1);
	/* Set divider for Audio PLL. */
	CCM_ANALOG->MISC2 &= ~CCM_ANALOG_MISC2_AUDIO_DIV_LSB_MASK;
	CCM_ANALOG->MISC2 &= ~CCM_ANALOG_MISC2_AUDIO_DIV_MSB_MASK;
	/* Enable Audio PLL output. */
	CCM_ANALOG->PLL_AUDIO |= CCM_ANALOG_PLL_AUDIO_ENABLE_MASK;
	/* DeInit Video PLL. */
	imxrt_clock_deinitvideopll();
	/* Bypass Video PLL. */
	CCM_ANALOG->PLL_VIDEO |= CCM_ANALOG_PLL_VIDEO_BYPASS_MASK;
	/* Set divider for Video PLL. */
	CCM_ANALOG->MISC2 = (CCM_ANALOG->MISC2 & (~CCM_ANALOG_MISC2_VIDEO_DIV_MASK)) | CCM_ANALOG_MISC2_VIDEO_DIV(0);
	/* Enable Video PLL output. */
	CCM_ANALOG->PLL_VIDEO |= CCM_ANALOG_PLL_VIDEO_ENABLE_MASK;
	/* DeInit Enet PLL. */
	imxrt_clock_deinitenetpll();
	/* Bypass Enet PLL. */
	imxrt_clock_setpllbypass(CCM_ANALOG, kCLOCK_PllEnet, 1);
	/* Set Enet output divider. */
	CCM_ANALOG->PLL_ENET =
		(CCM_ANALOG->PLL_ENET & (~CCM_ANALOG_PLL_ENET_DIV_SELECT_MASK)) | CCM_ANALOG_PLL_ENET_DIV_SELECT(1);
	/* Enable Enet output. */
	CCM_ANALOG->PLL_ENET |= CCM_ANALOG_PLL_ENET_ENABLE_MASK;
	/* Enable Enet25M output. */
	CCM_ANALOG->PLL_ENET |= CCM_ANALOG_PLL_ENET_ENET_25M_REF_EN_MASK;
	/* DeInit Usb2 PLL. */
	imxrt_clock_deinitusb2pll();
	/* Bypass Usb2 PLL. */
	imxrt_clock_setpllbypass(CCM_ANALOG, kCLOCK_PllUsb2, 1);
	/* Enable Usb2 PLL output. */
	CCM_ANALOG->PLL_USB2 |= CCM_ANALOG_PLL_USB2_ENABLE_MASK;
	/* Set preperiph clock source. */
	imxrt_clock_setmux(kCLOCK_PrePeriphMux, 3);
	/* Set periph clock source. */
	imxrt_clock_setmux(kCLOCK_PeriphMux, 0);
	/* Set PERIPH_CLK2_PODF. */
	imxrt_clock_setdiv(kCLOCK_PeriphClk2Div, 0);
	/* Set periph clock2 clock source. */
	imxrt_clock_setmux(kCLOCK_PeriphClk2Mux, 0);
>>>>>>> 953f2c41
#else
	uint32_t reg;

	/* Set clock mux and dividers */

	/* Set PERIPH_CLK2 MUX to OSC */

	reg = getreg32(IMXRT_CCM_CBCMR);
	reg &= ~CCM_CBCMR_PERIPH_CLK2_SEL_MASK;
	reg |= CCM_CBCMR_PERIPH_CLK2_SEL_OSC_CLK;
	putreg32(reg, IMXRT_CCM_CBCMR);

	/* Set PERIPH_CLK MUX to PERIPH_CLK2 */

	reg = getreg32(IMXRT_CCM_CBCDR);
	reg &= ~CCM_CBCDR_PERIPH_CLK_SEL_MASK;
	reg |= CCM_CBCDR_PERIPH_CLK_SEL(CCM_CBCDR_PERIPH_CLK_SEL_PERIPH_CLK2);
	putreg32(reg, IMXRT_CCM_CBCDR);

	/* Wait handshake */

	while ((getreg32(IMXRT_CCM_CDHIPR) & CCM_CDHIPR_PERIPH2_CLK_SEL_BUSY(1U)) != 0) {
	}

	/* Set Soc VDD */

	reg = getreg32(IMXRT_DCDC_REG3);
	reg &= ~(DCDC_REG3_TRG_MASK);
	reg |= DCDC_REG3_TRG(IMXRT_VDD_SOC);
	putreg32(reg, IMXRT_DCDC_REG3);

	/* Init Arm PLL1 */

	reg = CCM_ANALOG_PLL_ARM_DIV_SELECT(IMXRT_ARM_PLL_DIV_SELECT) | CCM_ANALOG_PLL_ARM_ENABLE(1U);
	putreg32(reg, IMXRT_CCM_ANALOG_PLL_ARM);
	while ((getreg32(IMXRT_CCM_ANALOG_PLL_ARM) & CCM_ANALOG_PLL_ARM_LOCK((1U))) == 0) {
	}

	/* Init Sys PLL2 */

	reg = CCM_ANALOG_PLL_SYS_DIV_SELECT(IMXRT_SYS_PLL_SELECT) | CCM_ANALOG_PLL_SYS_ENABLE(1U);
	putreg32(reg, IMXRT_CCM_ANALOG_PLL_SYS);
	while ((getreg32(IMXRT_CCM_ANALOG_PLL_SYS) & CCM_ANALOG_PLL_SYS_LOCK(1U)) == 0) {
	}

	/* TODO: other pll configs */

	/* Set Dividers */

	reg = getreg32(IMXRT_CCM_CACRR);
	reg &= ~CCM_CACRR_ARM_PODF_MASK;
	reg |= CCM_CACRR_ARM_PODF(CCM_PODF_FROM_DIVISOR(IMXRT_ARM_PODF_DIVIDER));
	putreg32(reg, IMXRT_CCM_CACRR);

	reg = getreg32(IMXRT_CCM_CBCDR);
	reg &= ~CCM_CBCDR_AHB_PODF_MASK;
	reg |= CCM_CBCDR_AHB_PODF(CCM_PODF_FROM_DIVISOR(IMXRT_AHB_PODF_DIVIDER));
	putreg32(reg, IMXRT_CCM_CBCDR);

	reg = getreg32(IMXRT_CCM_CBCDR);
	reg &= ~CCM_CBCDR_IPG_PODF_MASK;
	reg |= CCM_CBCDR_IPG_PODF(CCM_PODF_FROM_DIVISOR(IMXRT_IPG_PODF_DIVIDER));
	putreg32(reg, IMXRT_CCM_CBCDR);

	reg = getreg32(IMXRT_CCM_CSCMR1);
	reg &= ~CCM_CSCMR1_PERCLK_PODF_MASK;
	reg |= CCM_CSCMR1_PERCLK_PODF(CCM_PODF_FROM_DIVISOR(IMXRT_PERCLK_PODF_DIVIDER));
	putreg32(reg, IMXRT_CCM_CSCMR1);

	reg = getreg32(IMXRT_CCM_CBCDR);
	reg &= ~CCM_CBCDR_SEMC_PODF_MASK;
	reg |= CCM_CBCDR_SEMC_PODF(CCM_PODF_FROM_DIVISOR(IMXRT_SEMC_PODF_DIVIDER));
	putreg32(reg, IMXRT_CCM_CBCDR);

	/* Set PRE_PERIPH_CLK to Board Selection */

	reg = getreg32(IMXRT_CCM_CBCMR);
	reg &= ~CCM_CBCMR_PRE_PERIPH_CLK_SEL_MASK;
	reg |= CCM_CBCMR_PRE_PERIPH_CLK_SEL(IMXRT_PRE_PERIPH_CLK_SEL);
	putreg32(reg, IMXRT_CCM_CBCMR);

	/* Set PERIPH_CLK MUX to Board Selection */

	reg = getreg32(IMXRT_CCM_CBCDR);
	reg &= ~CCM_CBCDR_PERIPH_CLK_SEL_MASK;
	reg |= CCM_CBCDR_PERIPH_CLK_SEL(IMXRT_PERIPH_CLK_SEL);
	putreg32(reg, IMXRT_CCM_CBCDR);

	/* Wait handshake */

	while ((getreg32(IMXRT_CCM_CDHIPR) & CCM_CDHIPR_PERIPH2_CLK_SEL_BUSY(1U)) != 0) {
	}

	/* Set PERCLK_CLK_SEL to Board Selection */

	reg = getreg32(IMXRT_CCM_CSCMR1);
	reg &= ~CCM_CSCMR1_PERCLK_CLK_SEL_MASK;
	reg |= CCM_CSCMR1_PERCLK_CLK_SEL(IMXRT_PERCLK_CLK_SEL);
	putreg32(reg, IMXRT_CCM_CSCMR1);

	/* Set UART source to PLL3 80M */

	reg = getreg32(IMXRT_CCM_CSCDR1);
	reg &= ~CCM_CSCDR1_UART_CLK_SEL(1U);
	reg |= CCM_CSCDR1_UART_CLK_SEL_PLL3_80;
	putreg32(reg, IMXRT_CCM_CSCDR1);

	/* Set UART divider to 1 */

	reg = getreg32(IMXRT_CCM_CSCDR1);
	reg &= ~CCM_CSCDR1_UART_CLK_PODF_MASK;
	reg |= CCM_CSCDR1_UART_CLK_PODF(0);
	putreg32(reg, IMXRT_CCM_CSCDR1);

#ifdef CONFIG_IMXRT_LPI2C
	/* Set LPI2C source to PLL3 60M */

	reg = getreg32(IMXRT_CCM_CSCDR2);
	reg &= ~CCM_CSCDR2_LPI2C_CLK_SEL(1U);
	reg |= CCM_CSCDR2_LPI2C_CLK_SEL_PLL3_60M;
	putreg32(reg, IMXRT_CCM_CSCDR2);

	while ((getreg32(IMXRT_CCM_CDHIPR) & CCM_CDHIPR_PERIPH_CLK_SEL_BUSY(1U)) != 0) {
	}

	/* Set LPI2C divider to 5  for 12 Mhz */

	reg = getreg32(IMXRT_CCM_CSCDR2);
	reg &= ~CCM_CSCDR2_LPI2C_CLK_PODF_MASK;
	reg |= CCM_CSCDR2_LPI2C_CLK_PODF(5);
	putreg32(reg, IMXRT_CCM_CSCDR2);

	while ((getreg32(IMXRT_CCM_CDHIPR) & CCM_CDHIPR_PERIPH_CLK_SEL_BUSY(1U)) != 0) {
	}
#endif

#ifdef CONFIG_IMXRT_LPSPI
	/* Set LPSPI clock source to PLL3 PFD0 */

	reg  = getreg32(IMXRT_CCM_CBCMR);
	reg &= ~CCM_CBCMR_LPSPI_CLK_SEL_MASK;
	reg |= CCM_CBCMR_LPSPI_CLK_SEL_PLL3_PFD0;
	putreg32(reg, IMXRT_CCM_CBCMR);

	/* Set LPSPI divider to IMXRT_LSPI_PODF_DIVIDER */

	reg  = getreg32(IMXRT_CCM_CBCMR);
	reg &= ~CCM_CBCMR_LPSPI_PODF_MASK;
	reg |= CCM_CBCMR_LPSPI_PODF(CCM_PODF_FROM_DIVISOR(IMXRT_LSPI_PODF_DIVIDER));
	putreg32(reg, IMXRT_CCM_CBCMR);
#endif

#ifdef CONFIG_IMXRT_USDHC
	/* Optionally set USDHC1 & 2 to generate clocks from IMXRT_USDHC1_CLK_SELECT */

	reg  = getreg32(IMXRT_CCM_CSCMR1);
	reg &= ~(CCM_CSCMR1_USDHC1_CLK_SEL | CCM_CSCMR1_USDHC2_CLK_SEL);
#if defined(IMXRT_USDHC1_CLK_SELECT)
	reg |= IMXRT_USDHC1_CLK_SELECT;
#endif
#if defined(IMXRT_USDHC2_CLK_SELECT)
	reg |= IMXRT_USDHC2_CLK_SELECT;
#endif
	putreg32(reg, IMXRT_CCM_CSCMR1);

	/* Now divide down clocks by IMXRT_USDHC[1|2]_PODF_DIVIDER */

	reg  = getreg32(IMXRT_CCM_CSCDR1);
	reg &= ~(CCM_CSCDR1_USDHC1_PODF_MASK | CCM_CSCDR1_USDHC2_PODF_MASK);
#if defined(IMXRT_USDHC1_PODF_DIVIDER)
	reg |= CCM_CSCDR1_USDHC1_PODF(CCM_PODF_FROM_DIVISOR(IMXRT_USDHC1_PODF_DIVIDER));
#endif
#if defined(IMXRT_USDHC2_PODF_DIVIDER)
	reg |= CCM_CSCDR1_USDHC2_PODF(CCM_PODF_FROM_DIVISOR(IMXRT_USDHC2_PODF_DIVIDER));
#endif
	putreg32(reg, IMXRT_CCM_CSCDR1);
#endif

#endif
}<|MERGE_RESOLUTION|>--- conflicted
+++ resolved
@@ -107,13 +107,10 @@
 const clock_usb_pll_config_t usb1PllConfig_BOARD_BootClockRUN = {
 	.loopDivider = 0, /* PLL loop divider, Fout = Fin * 20 */
 	.src = 0,         /* Bypass clock source, 0 - OSC 24M, 1 - CLK1_P and CLK1_N */
-<<<<<<< HEAD
 };
 
 const usb_phy_config_struct_t PhyConfig = {
 	BOARD_USB_PHY_D_CAL, BOARD_USB_PHY_TXCAL45DP, BOARD_USB_PHY_TXCAL45DM,
-=======
->>>>>>> 953f2c41
 };
 
 /****************************************************************************
@@ -282,7 +279,7 @@
 	imxrt_clock_initsyspll(&sysPllConfig_BOARD_BootClockRUN);
 	imxrt_clock_initsyspfd(kCLOCK_Pfd2, 18);
 	imxrt_clock_initsyspfd(kCLOCK_Pfd3, 18);
-<<<<<<< HEAD
+
 #endif
 	imxrt_clock_initenetpll(&enetPllConfig_BOARD_BootClockRUN);
 	/* Set preperiph clock source. */
@@ -299,18 +296,7 @@
 	imxrt_clock_enableusbhs0clock(kCLOCK_Usb480M, 480000000U);
 	imxrt_usb_ehciphyinit(24000000U, &PhyConfig);
 #endif
-=======
-#endif
-	imxrt_clock_initenetpll(&enetPllConfig_BOARD_BootClockRUN);
-	/* Set preperiph clock source. */
-	imxrt_clock_setmux(kCLOCK_PrePeriphMux, 0x3);
-	/* Set periph clock source. */
-	imxrt_clock_setmux(kCLOCK_PeriphMux, 0x0);
-	/* Set PERIPH_CLK2_PODF. */
-	imxrt_clock_setdiv(kCLOCK_PeriphClk2Div, 0x0);
-	/* Set periph clock2 clock source. */
-	imxrt_clock_setmux(kCLOCK_PeriphClk2Mux, 0x0);
->>>>>>> 953f2c41
+
 #elif defined(CONFIG_ARCH_CHIP_FAMILY_IMXRT105x)
 	/* Init RTC OSC clock frequency. */
 	imxrt_clock_setrtcxtalfreq(32768U);
@@ -543,7 +529,6 @@
 	imxrt_clock_initsyspfd(kCLOCK_Pfd3, 16);
 	/* Disable pfd offset. */
 	CCM_ANALOG->PLL_SYS &= ~CCM_ANALOG_PLL_SYS_PFD_OFFSET_EN_MASK;
-<<<<<<< HEAD
 #endif
 	/* DeInit Audio PLL. */
 	imxrt_clock_deinitaudiopll();
@@ -593,51 +578,7 @@
 	imxrt_clock_enableusbhs0clock(kCLOCK_Usb480M, 480000000U);
 	imxrt_usb_ehciphyinit(24000000U, &PhyConfig);
 #endif
-=======
-#endif
-	/* DeInit Audio PLL. */
-	imxrt_clock_deinitaudiopll();
-	/* Bypass Audio PLL. */
-	imxrt_clock_setpllbypass(CCM_ANALOG, kCLOCK_PllAudio, 1);
-	/* Set divider for Audio PLL. */
-	CCM_ANALOG->MISC2 &= ~CCM_ANALOG_MISC2_AUDIO_DIV_LSB_MASK;
-	CCM_ANALOG->MISC2 &= ~CCM_ANALOG_MISC2_AUDIO_DIV_MSB_MASK;
-	/* Enable Audio PLL output. */
-	CCM_ANALOG->PLL_AUDIO |= CCM_ANALOG_PLL_AUDIO_ENABLE_MASK;
-	/* DeInit Video PLL. */
-	imxrt_clock_deinitvideopll();
-	/* Bypass Video PLL. */
-	CCM_ANALOG->PLL_VIDEO |= CCM_ANALOG_PLL_VIDEO_BYPASS_MASK;
-	/* Set divider for Video PLL. */
-	CCM_ANALOG->MISC2 = (CCM_ANALOG->MISC2 & (~CCM_ANALOG_MISC2_VIDEO_DIV_MASK)) | CCM_ANALOG_MISC2_VIDEO_DIV(0);
-	/* Enable Video PLL output. */
-	CCM_ANALOG->PLL_VIDEO |= CCM_ANALOG_PLL_VIDEO_ENABLE_MASK;
-	/* DeInit Enet PLL. */
-	imxrt_clock_deinitenetpll();
-	/* Bypass Enet PLL. */
-	imxrt_clock_setpllbypass(CCM_ANALOG, kCLOCK_PllEnet, 1);
-	/* Set Enet output divider. */
-	CCM_ANALOG->PLL_ENET =
-		(CCM_ANALOG->PLL_ENET & (~CCM_ANALOG_PLL_ENET_DIV_SELECT_MASK)) | CCM_ANALOG_PLL_ENET_DIV_SELECT(1);
-	/* Enable Enet output. */
-	CCM_ANALOG->PLL_ENET |= CCM_ANALOG_PLL_ENET_ENABLE_MASK;
-	/* Enable Enet25M output. */
-	CCM_ANALOG->PLL_ENET |= CCM_ANALOG_PLL_ENET_ENET_25M_REF_EN_MASK;
-	/* DeInit Usb2 PLL. */
-	imxrt_clock_deinitusb2pll();
-	/* Bypass Usb2 PLL. */
-	imxrt_clock_setpllbypass(CCM_ANALOG, kCLOCK_PllUsb2, 1);
-	/* Enable Usb2 PLL output. */
-	CCM_ANALOG->PLL_USB2 |= CCM_ANALOG_PLL_USB2_ENABLE_MASK;
-	/* Set preperiph clock source. */
-	imxrt_clock_setmux(kCLOCK_PrePeriphMux, 3);
-	/* Set periph clock source. */
-	imxrt_clock_setmux(kCLOCK_PeriphMux, 0);
-	/* Set PERIPH_CLK2_PODF. */
-	imxrt_clock_setdiv(kCLOCK_PeriphClk2Div, 0);
-	/* Set periph clock2 clock source. */
-	imxrt_clock_setmux(kCLOCK_PeriphClk2Mux, 0);
->>>>>>> 953f2c41
+
 #else
 	uint32_t reg;
 
