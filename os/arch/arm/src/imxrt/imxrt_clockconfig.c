/****************************************************************************
 *
 * Copyright 2019 NXP Semiconductors All Rights Reserved.
 *
 * Licensed under the Apache License, Version 2.0 (the "License");
 * you may not use this file except in compliance with the License.
 * You may obtain a copy of the License at
 *
 * http://www.apache.org/licenses/LICENSE-2.0
 *
 * Unless required by applicable law or agreed to in writing,
 * software distributed under the License is distributed on an
 * "AS IS" BASIS, WITHOUT WARRANTIES OR CONDITIONS OF ANY KIND,
 * either express or implied. See the License for the specific
 * language governing permissions and limitations under the License.
 *
 ****************************************************************************/
/****************************************************************************
 * os/arch/arm/src/imxrt/imxrt_clockconfig.c
 *
 *   Copyright (C) 2018 Gregory Nutt. All rights reserved.
 *   Author:  Janne Rosberg <janne@offcode.fi>
 *   Modified: Ivan Ucherdzhiev <ivanucherdjiev@gmail.com>
 *
 * Redistribution and use in source and binary forms, with or without
 * modification, are permitted provided that the following conditions
 * are met:
 *
 * 1. Redistributions of source code must retain the above copyright
 *    notice, this list of conditions and the following disclaimer.
 * 2. Redistributions in binary form must reproduce the above copyright
 *    notice, this list of conditions and the following disclaimer in
 *    the documentation and/or other materials provided with the
 *    distribution.
 * 3. Neither the name NuttX nor the names of its contributors may be
 *    used to endorse or promote products derived from this software
 *    without specific prior written permission.
 *
 * THIS SOFTWARE IS PROVIDED BY THE COPYRIGHT HOLDERS AND CONTRIBUTORS
 * "AS IS" AND ANY EXPRESS OR IMPLIED WARRANTIES, INCLUDING, BUT NOT
 * LIMITED TO, THE IMPLIED WARRANTIES OF MERCHANTABILITY AND FITNESS
 * FOR A PARTICULAR PURPOSE ARE DISCLAIMED. IN NO EVENT SHALL THE
 * COPYRIGHT OWNER OR CONTRIBUTORS BE LIABLE FOR ANY DIRECT, INDIRECT,
 * INCIDENTAL, SPECIAL, EXEMPLARY, OR CONSEQUENTIAL DAMAGES (INCLUDING,
 * BUT NOT LIMITED TO, PROCUREMENT OF SUBSTITUTE GOODS OR SERVICES; LOSS
 * OF USE, DATA, OR PROFITS; OR BUSINESS INTERRUPTION) HOWEVER CAUSED
 * AND ON ANY THEORY OF LIABILITY, WHETHER IN CONTRACT, STRICT
 * LIABILITY, OR TORT (INCLUDING NEGLIGENCE OR OTHERWISE) ARISING IN
 * ANY WAY OUT OF THE USE OF THIS SOFTWARE, EVEN IF ADVISED OF THE
 * POSSIBILITY OF SUCH DAMAGE.
 *
 ****************************************************************************/

/****************************************************************************
 * Included Files
 ****************************************************************************/

#include <tinyara/config.h>

#include "up_arch.h"
#include <arch/board/board.h>
#include "chip/imxrt_ccm.h"
#include "chip/imxrt_dcdc.h"
#include "imxrt_clockconfig.h"
#include "chip/imxrt_memorymap.h"
#include "imxrt_clock.h"
#include "imxrt_iomuxc.h"

/*******************************************************************************
 * Definitions
 ******************************************************************************/
/* USB PHY condfiguration */
#define BOARD_USB_PHY_D_CAL (0x0CU)
#define BOARD_USB_PHY_TXCAL45DP (0x06U)
#define BOARD_USB_PHY_TXCAL45DM (0x06U)

#if defined(CONFIG_ARCH_CHIP_FAMILY_IMXRT102x)
#define IMXRT_USBPHY_BASE USBPHY_BASE
#elif defined(CONFIG_ARCH_CHIP_FAMILY_IMXRT102x)
#define IMXRT_USBPHY_BASE USBPHY1_BASE
#endif            

typedef struct _usb_phy_config_struct {
	uint8_t D_CAL;				/* Decode to trim the nominal 17.78mA current source */
	uint8_t TXCAL45DP;			/* Decode to trim the nominal 45-Ohm series termination resistance to the USB_DP output pin */
	uint8_t TXCAL45DM;			/* Decode to trim the nominal 45-Ohm series termination resistance to the USB_DM output pin */
} usb_phy_config_struct_t;

/*******************************************************************************
 * Variables for BOARD_BootClockRUN configuration
 ******************************************************************************/
#if defined(CONFIG_ARCH_CHIP_FAMILY_IMXRT102x)
const clock_enet_pll_config_t enetPllConfig_BOARD_BootClockRUN = {
	.enableClkOutput500M = true,
};
#endif
const clock_arm_pll_config_t armPllConfig_BOARD_BootClockRUN = {
	.loopDivider = 100, /* PLL loop divider, Fout = Fin * 50 */
	.src = 0,           /* Bypass clock source, 0 - OSC 24M, 1 - CLK1_P and CLK1_N */
};
const clock_sys_pll_config_t sysPllConfig_BOARD_BootClockRUN = {
	.loopDivider = 1, /* PLL loop divider, Fout = Fin * ( 20 + loopDivider*2 + numerator / denominator ) */
	.numerator = 0,   /* 30 bit numerator of fractional loop divider */
	.denominator = 1, /* 30 bit denominator of fractional loop divider */
	.src = 0,         /* Bypass clock source, 0 - OSC 24M, 1 - CLK1_P and CLK1_N */
};
const clock_usb_pll_config_t usb1PllConfig_BOARD_BootClockRUN = {
	.loopDivider = 0, /* PLL loop divider, Fout = Fin * 20 */
	.src = 0,         /* Bypass clock source, 0 - OSC 24M, 1 - CLK1_P and CLK1_N */
};

const usb_phy_config_struct_t PhyConfig = {
	BOARD_USB_PHY_D_CAL, BOARD_USB_PHY_TXCAL45DP, BOARD_USB_PHY_TXCAL45DM,
};

/****************************************************************************
 * Function: imxrt_edma_getinstance
 *
 * Description:
 *   brief ehci phy initialization.
 *
 *   This function initialize ehci phy IP.
 *
 * Input Parameters:
 *   freq   the external input clock.
 *          for example: if the external input clock is 16M, the parameter freq should be 16000000.
 *
 * Returned Value:
 *   Returns kStatus_USB_Success      cancel successfully.
 *   Returns kStatus_USB_Error        the freq value is incorrect.
 *
 ****************************************************************************/
<<<<<<< HEAD
uint32_t imxrt_usb_ehciphyinit(uint32_t freq, usb_phy_config_struct_t *phyConfig)
=======
uint32_t imxrt_usb_ehciphyinit(uint32_t freq, const usb_phy_config_struct_t *phyConfig)
>>>>>>> 1741f147
{
#if ((defined FSL_FEATURE_SOC_USBPHY_COUNT) && (FSL_FEATURE_SOC_USBPHY_COUNT > 0U))

#if ((defined FSL_FEATURE_SOC_ANATOP_COUNT) && (FSL_FEATURE_SOC_ANATOP_COUNT > 0U))
	ANATOP->HW_ANADIG_REG_3P0.RW = (ANATOP->HW_ANADIG_REG_3P0.RW & (~(ANATOP_HW_ANADIG_REG_3P0_OUTPUT_TRG(0x1F) | ANATOP_HW_ANADIG_REG_3P0_ENABLE_ILIMIT_MASK))) | ANATOP_HW_ANADIG_REG_3P0_OUTPUT_TRG(0x17) | ANATOP_HW_ANADIG_REG_3P0_ENABLE_LINREG_MASK;
	ANATOP->HW_ANADIG_USB2_CHRG_DETECT.SET = ANATOP_HW_ANADIG_USB2_CHRG_DETECT_CHK_CHRG_B_MASK | ANATOP_HW_ANADIG_USB2_CHRG_DETECT_EN_B_MASK;
#endif

#if (defined USB_ANALOG)
	USB_ANALOG->INSTANCE[controllerId - kUSB_ControllerEhci0].CHRG_DETECT_SET = USB_ANALOG_CHRG_DETECT_CHK_CHRG_B(1) | USB_ANALOG_CHRG_DETECT_EN_B(1);
#endif

#if ((!(defined FSL_FEATURE_SOC_CCM_ANALOG_COUNT)) && (!(defined FSL_FEATURE_SOC_ANATOP_COUNT)))

	IMXRT_USBPHY_BASE->TRIM_OVERRIDE_EN = 0x001fU;	/* override IFR value */
#endif
	IMXRT_USBPHY_BASE->CTRL |= USBPHY_CTRL_SET_ENUTMILEVEL2_MASK;	/* support LS device. */
	IMXRT_USBPHY_BASE->CTRL |= USBPHY_CTRL_SET_ENUTMILEVEL3_MASK;	/* support external FS Hub with LS device connected. */
	/* PWD register provides overall control of the PHY power state */
	IMXRT_USBPHY_BASE->PWD = 0U;
	if ((kUSB_ControllerIp3516Hs0 == controllerId) || (kUSB_ControllerIp3516Hs1 == controllerId) || (kUSB_ControllerLpcIp3511Hs0 == controllerId) || (kUSB_ControllerLpcIp3511Hs0 == controllerId)) {
		IMXRT_USBPHY_BASE->CTRL_SET = USBPHY_CTRL_SET_ENAUTOCLR_CLKGATE_MASK;
		IMXRT_USBPHY_BASE->CTRL_SET = USBPHY_CTRL_SET_ENAUTOCLR_PHY_PWD_MASK;
	}
	if (NULL != phyConfig) {
		/* Decode to trim the nominal 17.78mA current source for the High Speed TX drivers on USB_DP and USB_DM. */
		IMXRT_USBPHY_BASE->TX = ((IMXRT_USBPHY_BASE->TX & (~(USBPHY_TX_D_CAL_MASK | USBPHY_TX_TXCAL45DM_MASK | USBPHY_TX_TXCAL45DP_MASK))) | (USBPHY_TX_D_CAL(phyConfig->D_CAL) | USBPHY_TX_TXCAL45DP(phyConfig->TXCAL45DP) | USBPHY_TX_TXCAL45DM(phyConfig->TXCAL45DM)));
	}
#endif

	return 0;
}

/****************************************************************************
 * Public Functions
 ****************************************************************************/

/****************************************************************************
 * Name: imxrt_clockconfig
 *
 * Description:
 *   Called to initialize the i.MXRT.  This does whatever setup is needed to
 *   put the SoC in a usable state.  This includes the initialization of
 *   clocking using the settings in board.h.
 *
 ****************************************************************************/

void imxrt_clockconfig(void)
{
	/* Don't change the current basic clock configuration if we are running
	 * from SDRAM.  In this case, some bootloader logic has already configured
	 * clocking and SDRAM.  We are pretty much committed to using things the
	 * way that the bootloader has left them.
	 */
#if defined(CONFIG_ARCH_CHIP_FAMILY_IMXRT102x)
	/* Init RTC OSC clock frequency. */
	imxrt_clock_setrtcxtalfreq(32768U);
	/* Set XTAL 24MHz clock frequency. */
	imxrt_clock_setxtalfreq(24000000U);
	/* Setting PeriphClk2Mux and PeriphMux to provide stable clock before PLLs are initialed */
	imxrt_clock_setmux(kCLOCK_PeriphClk2Mux, 0x1); /* Set PERIPH_CLK2 MUX to OSC */
	imxrt_clock_setmux(kCLOCK_PeriphMux, 0x1);     /* Set PERIPH_CLK MUX to PERIPH_CLK2 */

	DCDC->REG3 = (DCDC->REG3 & (~DCDC_REG3_TRG_MASK)) | DCDC_REG3_TRG(0x12);
	/* Set AHB_PODF. */
	imxrt_clock_setdiv(kCLOCK_AhbDiv, 0x0);
	/* Set ARM_PODF. */
	imxrt_clock_setdiv(kCLOCK_ArmDiv, 0x0);
	/* Set IPG_PODF. */
	imxrt_clock_setdiv(kCLOCK_IpgDiv, 0x3);
	/* Set PERCLK_PODF. */
	imxrt_clock_setdiv(kCLOCK_PerclkDiv, 0x1);
	/* Set per clock source. */
	imxrt_clock_setmux(kCLOCK_PerclkMux, 0x0);
	/* Set USDHC1_PODF. */
	imxrt_clock_setdiv(kCLOCK_Usdhc1Div, 0x2);
	/* Set Usdhc1 clock source. */
	imxrt_clock_setmux(kCLOCK_Usdhc1Mux, 0x0);
	/* Set USDHC2_PODF. */
	imxrt_clock_setdiv(kCLOCK_Usdhc2Div, 0x2);
	/* Set Usdhc2 clock source. */
	imxrt_clock_setmux(kCLOCK_Usdhc2Mux, 0x0);
#ifndef SKIP_SYSCLK_INIT
	/* Set Semc alt clock source. */
	imxrt_clock_setmux(kCLOCK_SemcAltMux, 0x0);
	/* Set SEMC_PODF. */
	imxrt_clock_setdiv(kCLOCK_SemcDiv, 0x7);
	/* Set Semc clock source. */
	imxrt_clock_setmux(kCLOCK_SemcMux, 0x0);
#endif
	/* Set LPSPI_PODF. */
	imxrt_clock_setdiv(kCLOCK_LpspiDiv, 0x4);
	/* Set Lpspi clock source. */
	imxrt_clock_setmux(kCLOCK_LpspiMux, 0x2);
	/* Set TRACE_PODF. */
	imxrt_clock_setdiv(kCLOCK_TraceDiv, 0x2);
	/* Set Trace clock source. */
	imxrt_clock_setmux(kCLOCK_TraceMux, 0x2);
	/* Set SAI1_CLK_PRED. */
	imxrt_clock_setdiv(kCLOCK_Sai1PreDiv, 0x3);
	/* Set SAI1_CLK_PODF. */
	imxrt_clock_setdiv(kCLOCK_Sai1Div, 0x1);
	/* Set Sai1 clock source. */
	imxrt_clock_setmux(kCLOCK_Sai1Mux, 0x0);
	/* Set SAI2_CLK_PRED. */
	imxrt_clock_setdiv(kCLOCK_Sai2PreDiv, 0x3);
	/* Set SAI2_CLK_PODF. */
	imxrt_clock_setdiv(kCLOCK_Sai2Div, 0x1);
	/* Set Sai2 clock source. */
	imxrt_clock_setmux(kCLOCK_Sai2Mux, 0x0);
	/* Set SAI3_CLK_PRED. */
	imxrt_clock_setdiv(kCLOCK_Sai3PreDiv, 0x3);
	/* Set SAI3_CLK_PODF. */
	imxrt_clock_setdiv(kCLOCK_Sai3Div, 0x1);
	/* Set Sai3 clock source. */
	imxrt_clock_setmux(kCLOCK_Sai3Mux, 0x0);
	/* Set LPI2C_CLK_PODF. */
	imxrt_clock_setdiv(kCLOCK_Lpi2cDiv, 0x0);
	/* Set Lpi2c clock source. */
	imxrt_clock_setmux(kCLOCK_Lpi2cMux, 0x0);
	/* Set CAN_CLK_PODF. */
	imxrt_clock_setdiv(kCLOCK_CanDiv, 0x1);
	/* Set Can clock source. */
	imxrt_clock_setmux(kCLOCK_CanMux, 0x2);
	/* Set SPDIF0_CLK_PRED. */
	imxrt_clock_setdiv(kCLOCK_Spdif0PreDiv, 0x1);
	/* Set SPDIF0_CLK_PODF. */
	imxrt_clock_setdiv(kCLOCK_Spdif0Div, 0x7);
	/* Set Spdif clock source. */
	imxrt_clock_setmux(kCLOCK_SpdifMux, 0x3);
	/* Set FLEXIO1_CLK_PRED. */
	imxrt_clock_setdiv(kCLOCK_Flexio1PreDiv, 0x1);
	/* Set FLEXIO1_CLK_PODF. */
	imxrt_clock_setdiv(kCLOCK_Flexio1Div, 0x7);
	/* Set Flexio1 clock source. */
	imxrt_clock_setmux(kCLOCK_Flexio1Mux, 0x3);
	/* Set Pll3 sw clock source. */
	imxrt_clock_setmux(kCLOCK_Pll3SwMux, 0x0);
	/* Set UART_CLK_PODF. */
	imxrt_clock_setdiv(kCLOCK_UartDiv, 0x0);
	/* Set Uart clock source. */
	imxrt_clock_setmux(kCLOCK_UartMux, 0x0);

#ifndef SKIP_SYSCLK_INIT
	/* Init System PLL (PLL2). */
	imxrt_clock_initsyspll(&sysPllConfig_BOARD_BootClockRUN);
	imxrt_clock_initsyspfd(kCLOCK_Pfd2, 18);
	imxrt_clock_initsyspfd(kCLOCK_Pfd3, 18);
#endif
	imxrt_clock_initenetpll(&enetPllConfig_BOARD_BootClockRUN);
	/* Set preperiph clock source. */
	imxrt_clock_setmux(kCLOCK_PrePeriphMux, 0x3);
	/* Set periph clock source. */
	imxrt_clock_setmux(kCLOCK_PeriphMux, 0x0);
	/* Set PERIPH_CLK2_PODF. */
	imxrt_clock_setdiv(kCLOCK_PeriphClk2Div, 0x0);
	/* Set periph clock2 clock source. */
	imxrt_clock_setmux(kCLOCK_PeriphClk2Mux, 0x0);

#ifdef HAVE_USBHOST
	imxrt_clock_enableusbhs0phypllclock(kCLOCK_Usbphy480M, 480000000U);
	imxrt_clock_enableusbhs0clock(kCLOCK_Usb480M, 480000000U);
	imxrt_usb_ehciphyinit(24000000U, &PhyConfig);
#endif
#elif defined(CONFIG_ARCH_CHIP_FAMILY_IMXRT105x)
	/* Init RTC OSC clock frequency. */
	imxrt_clock_setrtcxtalfreq(32768U);
	/* Enable 1MHz clock output. */
	XTALOSC24M->OSC_CONFIG2 |= XTALOSC24M_OSC_CONFIG2_ENABLE_1M_MASK;
	/* Use free 1MHz clock output. */
	XTALOSC24M->OSC_CONFIG2 &= ~XTALOSC24M_OSC_CONFIG2_MUX_1M_MASK;
	/* Set XTAL 24MHz clock frequency. */
	imxrt_clock_setxtalfreq(24000000U);
	/* Enable XTAL 24MHz clock source. */
	imxrt_clock_initexternalclk(0);
	/* Enable internal RC. */
	imxrt_clock_initrcosc24m();
	/* Switch clock source to external OSC. */
	imxrt_clock_switchosc(kCLOCK_XtalOsc);
	/* Set Oscillator ready counter value. */
	CCM->CCR = (CCM->CCR & (~CCM_CCR_OSCNT_MASK)) | CCM_CCR_OSCNT(127);
	/* Setting PeriphClk2Mux and PeriphMux to provide stable clock before PLLs are initialed */
	imxrt_clock_setmux(kCLOCK_PeriphClk2Mux, 1); /* Set PERIPH_CLK2 MUX to OSC */
	imxrt_clock_setmux(kCLOCK_PeriphMux, 1);     /* Set PERIPH_CLK MUX to PERIPH_CLK2 */
	/* Setting the VDD_SOC to 1.275V. It is necessary to config AHB to 600Mhz. */
	DCDC->REG3 = (DCDC->REG3 & (~DCDC_REG3_TRG_MASK)) | DCDC_REG3_TRG(0x13);
	/* Waiting for DCDC_STS_DC_OK bit is asserted */
	while (DCDC_REG0_STS_DC_OK_MASK != (DCDC_REG0_STS_DC_OK_MASK & DCDC->REG0)) {
	}
	/* Set AHB_PODF. */
	imxrt_clock_setdiv(kCLOCK_AhbDiv, 0);
	/* Disable IPG clock gate. */
	imxrt_clock_disableclock(kCLOCK_Adc1);
	imxrt_clock_disableclock(kCLOCK_Adc2);
	imxrt_clock_disableclock(kCLOCK_Xbar1);
	imxrt_clock_disableclock(kCLOCK_Xbar2);
	imxrt_clock_disableclock(kCLOCK_Xbar3);
	/* Set IPG_PODF. */
	imxrt_clock_setdiv(kCLOCK_IpgDiv, 3);
	/* Set ARM_PODF. */
	imxrt_clock_setdiv(kCLOCK_ArmDiv, 1);
	/* Disable PERCLK clock gate. */
	imxrt_clock_disableclock(kCLOCK_Gpt1);
	imxrt_clock_disableclock(kCLOCK_Gpt1S);
	imxrt_clock_disableclock(kCLOCK_Gpt2);
	imxrt_clock_disableclock(kCLOCK_Gpt2S);
	imxrt_clock_disableclock(kCLOCK_Pit);
	/* Set PERCLK_PODF. */
	imxrt_clock_setdiv(kCLOCK_PerclkDiv, 1);
	/* Set per clock source. */
	imxrt_clock_setmux(kCLOCK_PerclkMux, 0);
	/* Disable USDHC1 clock gate. */
	imxrt_clock_disableclock(kCLOCK_Usdhc1);
	/* Set USDHC1_PODF. */
	imxrt_clock_setdiv(kCLOCK_Usdhc1Div, 1);
	/* Set Usdhc1 clock source. */
	imxrt_clock_setmux(kCLOCK_Usdhc1Mux, 0);
	/* Disable USDHC2 clock gate. */
	imxrt_clock_disableclock(kCLOCK_Usdhc2);
	/* Set USDHC2_PODF. */
	imxrt_clock_setdiv(kCLOCK_Usdhc2Div, 1);
	/* Set Usdhc2 clock source. */
	imxrt_clock_setmux(kCLOCK_Usdhc2Mux, 0);
#ifndef SKIP_SYSCLK_INIT
	/* Disable Semc clock gate. */
	imxrt_clock_disableclock(kCLOCK_Semc);
	/* Set SEMC_PODF. */
	imxrt_clock_setdiv(kCLOCK_SemcDiv, 7);
	/* Set Semc alt clock source. */
	imxrt_clock_setmux(kCLOCK_SemcAltMux, 0);
	/* Set Semc clock source. */
	imxrt_clock_setmux(kCLOCK_SemcMux, 0);
#endif
	/* Disable CSI clock gate. */
	imxrt_clock_disableclock(kCLOCK_Csi);
	/* Set CSI_PODF. */
	imxrt_clock_setdiv(kCLOCK_CsiDiv, 1);
	/* Set Csi clock source. */
	imxrt_clock_setmux(kCLOCK_CsiMux, 0);
	/* Disable LPSPI clock gate. */
	imxrt_clock_disableclock(kCLOCK_Lpspi1);
	imxrt_clock_disableclock(kCLOCK_Lpspi2);
	imxrt_clock_disableclock(kCLOCK_Lpspi3);
	imxrt_clock_disableclock(kCLOCK_Lpspi4);
	/* Set LPSPI_PODF. */
	imxrt_clock_setdiv(kCLOCK_LpspiDiv, 4);
	/* Set Lpspi clock source. */
	imxrt_clock_setmux(kCLOCK_LpspiMux, 2);
	/* Disable TRACE clock gate. */
	imxrt_clock_disableclock(kCLOCK_Trace);
	/* Set TRACE_PODF. */
	imxrt_clock_setdiv(kCLOCK_TraceDiv, 2);
	/* Set Trace clock source. */
	imxrt_clock_setmux(kCLOCK_TraceMux, 2);
	/* Disable SAI1 clock gate. */
	imxrt_clock_disableclock(kCLOCK_Sai1);
	/* Set SAI1_CLK_PRED. */
	imxrt_clock_setdiv(kCLOCK_Sai1PreDiv, 3);
	/* Set SAI1_CLK_PODF. */
	imxrt_clock_setdiv(kCLOCK_Sai1Div, 1);
	/* Set Sai1 clock source. */
	imxrt_clock_setmux(kCLOCK_Sai1Mux, 0);
	/* Disable SAI2 clock gate. */
	imxrt_clock_disableclock(kCLOCK_Sai2);
	/* Set SAI2_CLK_PRED. */
	imxrt_clock_setdiv(kCLOCK_Sai2PreDiv, 3);
	/* Set SAI2_CLK_PODF. */
	imxrt_clock_setdiv(kCLOCK_Sai2Div, 1);
	/* Set Sai2 clock source. */
	imxrt_clock_setmux(kCLOCK_Sai2Mux, 0);
	/* Disable SAI3 clock gate. */
	imxrt_clock_disableclock(kCLOCK_Sai3);
	/* Set SAI3_CLK_PRED. */
	imxrt_clock_setdiv(kCLOCK_Sai3PreDiv, 3);
	/* Set SAI3_CLK_PODF. */
	imxrt_clock_setdiv(kCLOCK_Sai3Div, 1);
	/* Set Sai3 clock source. */
	imxrt_clock_setmux(kCLOCK_Sai3Mux, 0);
	/* Disable Lpi2c clock gate. */
	imxrt_clock_disableclock(kCLOCK_Lpi2c1);
	imxrt_clock_disableclock(kCLOCK_Lpi2c2);
	imxrt_clock_disableclock(kCLOCK_Lpi2c3);
	/* Set LPI2C_CLK_PODF. */
	imxrt_clock_setdiv(kCLOCK_Lpi2cDiv, 0);
	/* Set Lpi2c clock source. */
	imxrt_clock_setmux(kCLOCK_Lpi2cMux, 0);
	/* Disable CAN clock gate. */
	imxrt_clock_disableclock(kCLOCK_Can1);
	imxrt_clock_disableclock(kCLOCK_Can2);
	imxrt_clock_disableclock(kCLOCK_Can1S);
	imxrt_clock_disableclock(kCLOCK_Can2S);
	/* Set CAN_CLK_PODF. */
	imxrt_clock_setdiv(kCLOCK_CanDiv, 1);
	/* Set Can clock source. */
	imxrt_clock_setmux(kCLOCK_CanMux, 2);
	/* Disable UART clock gate. */
	imxrt_clock_disableclock(kCLOCK_Lpuart1);
	imxrt_clock_disableclock(kCLOCK_Lpuart2);
	imxrt_clock_disableclock(kCLOCK_Lpuart3);
	imxrt_clock_disableclock(kCLOCK_Lpuart4);
	imxrt_clock_disableclock(kCLOCK_Lpuart5);
	imxrt_clock_disableclock(kCLOCK_Lpuart6);
	imxrt_clock_disableclock(kCLOCK_Lpuart7);
	imxrt_clock_disableclock(kCLOCK_Lpuart8);
	/* Set UART_CLK_PODF. */
	imxrt_clock_setdiv(kCLOCK_UartDiv, 0);
	/* Set Uart clock source. */
	imxrt_clock_setmux(kCLOCK_UartMux, 0);
	/* Disable LCDIF clock gate. */
	imxrt_clock_disableclock(kCLOCK_LcdPixel);
	/* Set LCDIF_PRED. */
	imxrt_clock_setdiv(kCLOCK_LcdifPreDiv, 1);
	/* Set LCDIF_CLK_PODF. */
	imxrt_clock_setdiv(kCLOCK_LcdifDiv, 3);
	/* Set Lcdif pre clock source. */
	imxrt_clock_setmux(kCLOCK_LcdifPreMux, 5);
	/* Disable SPDIF clock gate. */
	imxrt_clock_disableclock(kCLOCK_Spdif);
	/* Set SPDIF0_CLK_PRED. */
	imxrt_clock_setdiv(kCLOCK_Spdif0PreDiv, 1);
	/* Set SPDIF0_CLK_PODF. */
	imxrt_clock_setdiv(kCLOCK_Spdif0Div, 7);
	/* Set Spdif clock source. */
	imxrt_clock_setmux(kCLOCK_SpdifMux, 3);
	/* Disable Flexio1 clock gate. */
	imxrt_clock_disableclock(kCLOCK_Flexio1);
	/* Set FLEXIO1_CLK_PRED. */
	imxrt_clock_setdiv(kCLOCK_Flexio1PreDiv, 1);
	/* Set FLEXIO1_CLK_PODF. */
	imxrt_clock_setdiv(kCLOCK_Flexio1Div, 7);
	/* Set Flexio1 clock source. */
	imxrt_clock_setmux(kCLOCK_Flexio1Mux, 3);
	/* Disable Flexio2 clock gate. */
	imxrt_clock_disableclock(kCLOCK_Flexio2);
	/* Set FLEXIO2_CLK_PRED. */
	imxrt_clock_setdiv(kCLOCK_Flexio2PreDiv, 1);
	/* Set FLEXIO2_CLK_PODF. */
	imxrt_clock_setdiv(kCLOCK_Flexio2Div, 7);
	/* Set Flexio2 clock source. */
	imxrt_clock_setmux(kCLOCK_Flexio2Mux, 3);
	/* Set Pll3 sw clock source. */
	imxrt_clock_setmux(kCLOCK_Pll3SwMux, 0);
	/* Set lvds1 clock source. */
	CCM_ANALOG->MISC1 =
		(CCM_ANALOG->MISC1 & (~CCM_ANALOG_MISC1_LVDS1_CLK_SEL_MASK)) | CCM_ANALOG_MISC1_LVDS1_CLK_SEL(0);
	/* Set clock out1 divider. */
	CCM->CCOSR = (CCM->CCOSR & (~CCM_CCOSR_CLKO1_DIV_MASK)) | CCM_CCOSR_CLKO1_DIV(0);
	/* Set clock out1 source. */
	CCM->CCOSR = (CCM->CCOSR & (~CCM_CCOSR_CLKO1_SEL_MASK)) | CCM_CCOSR_CLKO1_SEL(1);
	/* Set clock out2 divider. */
	CCM->CCOSR = (CCM->CCOSR & (~CCM_CCOSR_CLKO2_DIV_MASK)) | CCM_CCOSR_CLKO2_DIV(0);
	/* Set clock out2 source. */
	CCM->CCOSR = (CCM->CCOSR & (~CCM_CCOSR_CLKO2_SEL_MASK)) | CCM_CCOSR_CLKO2_SEL(18);
	/* Set clock out1 drives clock out1. */
	CCM->CCOSR &= ~CCM_CCOSR_CLK_OUT_SEL_MASK;
	/* Disable clock out1. */
	CCM->CCOSR &= ~CCM_CCOSR_CLKO1_EN_MASK;
	/* Disable clock out2. */
	CCM->CCOSR &= ~CCM_CCOSR_CLKO2_EN_MASK;
	/* Set SAI1 MCLK1 clock source. */
	imxrt_iomuxc_setsaimclkclocksource(IOMUXC_GPR, kIOMUXC_GPR_SAI1MClk1Sel, 0);
	/* Set SAI1 MCLK2 clock source. */
	imxrt_iomuxc_setsaimclkclocksource(IOMUXC_GPR, kIOMUXC_GPR_SAI1MClk2Sel, 0);
	/* Set SAI1 MCLK3 clock source. */
	imxrt_iomuxc_setsaimclkclocksource(IOMUXC_GPR, kIOMUXC_GPR_SAI1MClk3Sel, 0);
	/* Set SAI2 MCLK3 clock source. */
	imxrt_iomuxc_setsaimclkclocksource(IOMUXC_GPR, kIOMUXC_GPR_SAI2MClk3Sel, 0);
	/* Set SAI3 MCLK3 clock source. */
	imxrt_iomuxc_setsaimclkclocksource(IOMUXC_GPR, kIOMUXC_GPR_SAI3MClk3Sel, 0);
	/* Set MQS configuration. */
	imxrt_iomuxc_mqsconfig(IOMUXC_GPR, kIOMUXC_MqsPwmOverSampleRate32, 0);
	/* Set ENET Tx clock source. */
	imxrt_iomuxc_enablemode(IOMUXC_GPR, kIOMUXC_GPR_ENET1RefClkMode, false);
	/* Set GPT1 High frequency reference clock source. */
	IOMUXC_GPR->GPR5 &= ~IOMUXC_GPR_GPR5_VREF_1M_CLK_GPT1_MASK;
	/* Set GPT2 High frequency reference clock source. */
	IOMUXC_GPR->GPR5 &= ~IOMUXC_GPR_GPR5_VREF_1M_CLK_GPT2_MASK;
	/* Init ARM PLL. */
	imxrt_clock_initarmpll(&armPllConfig_BOARD_BootClockRUN);
/* In SDK projects, SDRAM (configured by SEMC) will be initialized in either debug script or dcd.
 * With this macro SKIP_SYSCLK_INIT, system pll (selected to be SEMC source clock in SDK projects) will be left
 * unchanged.
 * Note: If another clock source is selected for SEMC, user may want to avoid changing that clock as well.*/
#ifndef SKIP_SYSCLK_INIT
	/* Init System PLL. */
	imxrt_clock_initsyspll(&sysPllConfig_BOARD_BootClockRUN);
	/* Init System pfd0. */
	imxrt_clock_initsyspfd(kCLOCK_Pfd0, 27);
	/* Init System pfd1. */
	imxrt_clock_initsyspfd(kCLOCK_Pfd1, 16);
	/* Init System pfd2. */
	imxrt_clock_initsyspfd(kCLOCK_Pfd2, 24);
	/* Init System pfd3. */
	imxrt_clock_initsyspfd(kCLOCK_Pfd3, 16);
	/* Disable pfd offset. */
	CCM_ANALOG->PLL_SYS &= ~CCM_ANALOG_PLL_SYS_PFD_OFFSET_EN_MASK;
#endif
	/* DeInit Audio PLL. */
	imxrt_clock_deinitaudiopll();
	/* Bypass Audio PLL. */
	imxrt_clock_setpllbypass(CCM_ANALOG, kCLOCK_PllAudio, 1);
	/* Set divider for Audio PLL. */
	CCM_ANALOG->MISC2 &= ~CCM_ANALOG_MISC2_AUDIO_DIV_LSB_MASK;
	CCM_ANALOG->MISC2 &= ~CCM_ANALOG_MISC2_AUDIO_DIV_MSB_MASK;
	/* Enable Audio PLL output. */
	CCM_ANALOG->PLL_AUDIO |= CCM_ANALOG_PLL_AUDIO_ENABLE_MASK;
	/* DeInit Video PLL. */
	imxrt_clock_deinitvideopll();
	/* Bypass Video PLL. */
	CCM_ANALOG->PLL_VIDEO |= CCM_ANALOG_PLL_VIDEO_BYPASS_MASK;
	/* Set divider for Video PLL. */
	CCM_ANALOG->MISC2 = (CCM_ANALOG->MISC2 & (~CCM_ANALOG_MISC2_VIDEO_DIV_MASK)) | CCM_ANALOG_MISC2_VIDEO_DIV(0);
	/* Enable Video PLL output. */
	CCM_ANALOG->PLL_VIDEO |= CCM_ANALOG_PLL_VIDEO_ENABLE_MASK;
	/* DeInit Enet PLL. */
	imxrt_clock_deinitenetpll();
	/* Bypass Enet PLL. */
	imxrt_clock_setpllbypass(CCM_ANALOG, kCLOCK_PllEnet, 1);
	/* Set Enet output divider. */
	CCM_ANALOG->PLL_ENET =
		(CCM_ANALOG->PLL_ENET & (~CCM_ANALOG_PLL_ENET_DIV_SELECT_MASK)) | CCM_ANALOG_PLL_ENET_DIV_SELECT(1);
	/* Enable Enet output. */
	CCM_ANALOG->PLL_ENET |= CCM_ANALOG_PLL_ENET_ENABLE_MASK;
	/* Enable Enet25M output. */
	CCM_ANALOG->PLL_ENET |= CCM_ANALOG_PLL_ENET_ENET_25M_REF_EN_MASK;
	/* DeInit Usb2 PLL. */
	imxrt_clock_deinitusb2pll();
	/* Bypass Usb2 PLL. */
	imxrt_clock_setpllbypass(CCM_ANALOG, kCLOCK_PllUsb2, 1);
	/* Enable Usb2 PLL output. */
	CCM_ANALOG->PLL_USB2 |= CCM_ANALOG_PLL_USB2_ENABLE_MASK;
	/* Set preperiph clock source. */
	imxrt_clock_setmux(kCLOCK_PrePeriphMux, 3);
	/* Set periph clock source. */
	imxrt_clock_setmux(kCLOCK_PeriphMux, 0);
	/* Set PERIPH_CLK2_PODF. */
	imxrt_clock_setdiv(kCLOCK_PeriphClk2Div, 0);
	/* Set periph clock2 clock source. */
	imxrt_clock_setmux(kCLOCK_PeriphClk2Mux, 0);

#ifdef HAVE_USBHOST
	imxrt_clock_enableusbhs0phypllclock(kCLOCK_Usbphy480M, 480000000U);
	imxrt_clock_enableusbhs0clock(kCLOCK_Usb480M, 480000000U);
	imxrt_usb_ehciphyinit(24000000U, &PhyConfig);
#endif
#else
	uint32_t reg;

	/* Set clock mux and dividers */

	/* Set PERIPH_CLK2 MUX to OSC */

	reg = getreg32(IMXRT_CCM_CBCMR);
	reg &= ~CCM_CBCMR_PERIPH_CLK2_SEL_MASK;
	reg |= CCM_CBCMR_PERIPH_CLK2_SEL_OSC_CLK;
	putreg32(reg, IMXRT_CCM_CBCMR);

	/* Set PERIPH_CLK MUX to PERIPH_CLK2 */

	reg = getreg32(IMXRT_CCM_CBCDR);
	reg &= ~CCM_CBCDR_PERIPH_CLK_SEL_MASK;
	reg |= CCM_CBCDR_PERIPH_CLK_SEL(CCM_CBCDR_PERIPH_CLK_SEL_PERIPH_CLK2);
	putreg32(reg, IMXRT_CCM_CBCDR);

	/* Wait handshake */

	while ((getreg32(IMXRT_CCM_CDHIPR) & CCM_CDHIPR_PERIPH2_CLK_SEL_BUSY(1U)) != 0) {
	}

	/* Set Soc VDD */

	reg = getreg32(IMXRT_DCDC_REG3);
	reg &= ~(DCDC_REG3_TRG_MASK);
	reg |= DCDC_REG3_TRG(IMXRT_VDD_SOC);
	putreg32(reg, IMXRT_DCDC_REG3);

	/* Init Arm PLL1 */

	reg = CCM_ANALOG_PLL_ARM_DIV_SELECT(IMXRT_ARM_PLL_DIV_SELECT) | CCM_ANALOG_PLL_ARM_ENABLE(1U);
	putreg32(reg, IMXRT_CCM_ANALOG_PLL_ARM);
	while ((getreg32(IMXRT_CCM_ANALOG_PLL_ARM) & CCM_ANALOG_PLL_ARM_LOCK((1U))) == 0) {
	}

	/* Init Sys PLL2 */

	reg = CCM_ANALOG_PLL_SYS_DIV_SELECT(IMXRT_SYS_PLL_SELECT) | CCM_ANALOG_PLL_SYS_ENABLE(1U);
	putreg32(reg, IMXRT_CCM_ANALOG_PLL_SYS);
	while ((getreg32(IMXRT_CCM_ANALOG_PLL_SYS) & CCM_ANALOG_PLL_SYS_LOCK(1U)) == 0) {
	}

	/* TODO: other pll configs */

	/* Set Dividers */

	reg = getreg32(IMXRT_CCM_CACRR);
	reg &= ~CCM_CACRR_ARM_PODF_MASK;
	reg |= CCM_CACRR_ARM_PODF(CCM_PODF_FROM_DIVISOR(IMXRT_ARM_PODF_DIVIDER));
	putreg32(reg, IMXRT_CCM_CACRR);

	reg = getreg32(IMXRT_CCM_CBCDR);
	reg &= ~CCM_CBCDR_AHB_PODF_MASK;
	reg |= CCM_CBCDR_AHB_PODF(CCM_PODF_FROM_DIVISOR(IMXRT_AHB_PODF_DIVIDER));
	putreg32(reg, IMXRT_CCM_CBCDR);

	reg = getreg32(IMXRT_CCM_CBCDR);
	reg &= ~CCM_CBCDR_IPG_PODF_MASK;
	reg |= CCM_CBCDR_IPG_PODF(CCM_PODF_FROM_DIVISOR(IMXRT_IPG_PODF_DIVIDER));
	putreg32(reg, IMXRT_CCM_CBCDR);

	reg = getreg32(IMXRT_CCM_CSCMR1);
	reg &= ~CCM_CSCMR1_PERCLK_PODF_MASK;
	reg |= CCM_CSCMR1_PERCLK_PODF(CCM_PODF_FROM_DIVISOR(IMXRT_PERCLK_PODF_DIVIDER));
	putreg32(reg, IMXRT_CCM_CSCMR1);

	reg = getreg32(IMXRT_CCM_CBCDR);
	reg &= ~CCM_CBCDR_SEMC_PODF_MASK;
	reg |= CCM_CBCDR_SEMC_PODF(CCM_PODF_FROM_DIVISOR(IMXRT_SEMC_PODF_DIVIDER));
	putreg32(reg, IMXRT_CCM_CBCDR);

	/* Set PRE_PERIPH_CLK to Board Selection */

	reg = getreg32(IMXRT_CCM_CBCMR);
	reg &= ~CCM_CBCMR_PRE_PERIPH_CLK_SEL_MASK;
	reg |= CCM_CBCMR_PRE_PERIPH_CLK_SEL(IMXRT_PRE_PERIPH_CLK_SEL);
	putreg32(reg, IMXRT_CCM_CBCMR);

	/* Set PERIPH_CLK MUX to Board Selection */

	reg = getreg32(IMXRT_CCM_CBCDR);
	reg &= ~CCM_CBCDR_PERIPH_CLK_SEL_MASK;
	reg |= CCM_CBCDR_PERIPH_CLK_SEL(IMXRT_PERIPH_CLK_SEL);
	putreg32(reg, IMXRT_CCM_CBCDR);

	/* Wait handshake */

	while ((getreg32(IMXRT_CCM_CDHIPR) & CCM_CDHIPR_PERIPH2_CLK_SEL_BUSY(1U)) != 0) {
	}

	/* Set PERCLK_CLK_SEL to Board Selection */

	reg = getreg32(IMXRT_CCM_CSCMR1);
	reg &= ~CCM_CSCMR1_PERCLK_CLK_SEL_MASK;
	reg |= CCM_CSCMR1_PERCLK_CLK_SEL(IMXRT_PERCLK_CLK_SEL);
	putreg32(reg, IMXRT_CCM_CSCMR1);

	/* Set UART source to PLL3 80M */

	reg = getreg32(IMXRT_CCM_CSCDR1);
	reg &= ~CCM_CSCDR1_UART_CLK_SEL(1U);
	reg |= CCM_CSCDR1_UART_CLK_SEL_PLL3_80;
	putreg32(reg, IMXRT_CCM_CSCDR1);

	/* Set UART divider to 1 */

	reg = getreg32(IMXRT_CCM_CSCDR1);
	reg &= ~CCM_CSCDR1_UART_CLK_PODF_MASK;
	reg |= CCM_CSCDR1_UART_CLK_PODF(0);
	putreg32(reg, IMXRT_CCM_CSCDR1);

#ifdef CONFIG_IMXRT_LPI2C
	/* Set LPI2C source to PLL3 60M */

	reg = getreg32(IMXRT_CCM_CSCDR2);
	reg &= ~CCM_CSCDR2_LPI2C_CLK_SEL(1U);
	reg |= CCM_CSCDR2_LPI2C_CLK_SEL_PLL3_60M;
	putreg32(reg, IMXRT_CCM_CSCDR2);

	while ((getreg32(IMXRT_CCM_CDHIPR) & CCM_CDHIPR_PERIPH_CLK_SEL_BUSY(1U)) != 0) {
	}

	/* Set LPI2C divider to 5  for 12 Mhz */

	reg = getreg32(IMXRT_CCM_CSCDR2);
	reg &= ~CCM_CSCDR2_LPI2C_CLK_PODF_MASK;
	reg |= CCM_CSCDR2_LPI2C_CLK_PODF(5);
	putreg32(reg, IMXRT_CCM_CSCDR2);

	while ((getreg32(IMXRT_CCM_CDHIPR) & CCM_CDHIPR_PERIPH_CLK_SEL_BUSY(1U)) != 0) {
	}
#endif

#ifdef CONFIG_IMXRT_LPSPI
	/* Set LPSPI clock source to PLL3 PFD0 */

	reg  = getreg32(IMXRT_CCM_CBCMR);
	reg &= ~CCM_CBCMR_LPSPI_CLK_SEL_MASK;
	reg |= CCM_CBCMR_LPSPI_CLK_SEL_PLL3_PFD0;
	putreg32(reg, IMXRT_CCM_CBCMR);

	/* Set LPSPI divider to IMXRT_LSPI_PODF_DIVIDER */

	reg  = getreg32(IMXRT_CCM_CBCMR);
	reg &= ~CCM_CBCMR_LPSPI_PODF_MASK;
	reg |= CCM_CBCMR_LPSPI_PODF(CCM_PODF_FROM_DIVISOR(IMXRT_LSPI_PODF_DIVIDER));
	putreg32(reg, IMXRT_CCM_CBCMR);
#endif

#ifdef CONFIG_IMXRT_USDHC
	/* Optionally set USDHC1 & 2 to generate clocks from IMXRT_USDHC1_CLK_SELECT */

	reg  = getreg32(IMXRT_CCM_CSCMR1);
	reg &= ~(CCM_CSCMR1_USDHC1_CLK_SEL | CCM_CSCMR1_USDHC2_CLK_SEL);
#if defined(IMXRT_USDHC1_CLK_SELECT)
	reg |= IMXRT_USDHC1_CLK_SELECT;
#endif
#if defined(IMXRT_USDHC2_CLK_SELECT)
	reg |= IMXRT_USDHC2_CLK_SELECT;
#endif
	putreg32(reg, IMXRT_CCM_CSCMR1);

	/* Now divide down clocks by IMXRT_USDHC[1|2]_PODF_DIVIDER */

	reg  = getreg32(IMXRT_CCM_CSCDR1);
	reg &= ~(CCM_CSCDR1_USDHC1_PODF_MASK | CCM_CSCDR1_USDHC2_PODF_MASK);
#if defined(IMXRT_USDHC1_PODF_DIVIDER)
	reg |= CCM_CSCDR1_USDHC1_PODF(CCM_PODF_FROM_DIVISOR(IMXRT_USDHC1_PODF_DIVIDER));
#endif
#if defined(IMXRT_USDHC2_PODF_DIVIDER)
	reg |= CCM_CSCDR1_USDHC2_PODF(CCM_PODF_FROM_DIVISOR(IMXRT_USDHC2_PODF_DIVIDER));
#endif
	putreg32(reg, IMXRT_CCM_CSCDR1);
#endif

#endif
}<|MERGE_RESOLUTION|>--- conflicted
+++ resolved
@@ -130,11 +130,7 @@
  *   Returns kStatus_USB_Error        the freq value is incorrect.
  *
  ****************************************************************************/
-<<<<<<< HEAD
-uint32_t imxrt_usb_ehciphyinit(uint32_t freq, usb_phy_config_struct_t *phyConfig)
-=======
 uint32_t imxrt_usb_ehciphyinit(uint32_t freq, const usb_phy_config_struct_t *phyConfig)
->>>>>>> 1741f147
 {
 #if ((defined FSL_FEATURE_SOC_USBPHY_COUNT) && (FSL_FEATURE_SOC_USBPHY_COUNT > 0U))
 
