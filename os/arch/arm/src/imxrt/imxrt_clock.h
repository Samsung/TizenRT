/****************************************************************************
 *
 * Copyright 2019 NXP Semiconductors All Rights Reserved.
 *
 * Licensed under the Apache License, Version 2.0 (the "License");
 * you may not use this file except in compliance with the License.
 * You may obtain a copy of the License at
 *
 * http://www.apache.org/licenses/LICENSE-2.0
 *
 * Unless required by applicable law or agreed to in writing,
 * software distributed under the License is distributed on an
 * "AS IS" BASIS, WITHOUT WARRANTIES OR CONDITIONS OF ANY KIND,
 * either express or implied. See the License for the specific
 * language governing permissions and limitations under the License.
 *
 ****************************************************************************/

#ifndef _IMXRT_CLOCK_H_
#define _IMXRT_CLOCK_H_

#include <stdint.h>
#include <stdbool.h>

#include "imxrt_config.h"
#if defined(CONFIG_ARCH_CHIP_FAMILY_IMXRT102x)
#include "chip/imxrt102x_config.h"
#elif defined(CONFIG_ARCH_CHIP_FAMILY_IMXRT105x)
#include "chip/imxrt105x_config.h"
#else
#error Unrecognized i.MX RT architecture
#endif

/*! @addtogroup clock */
/*! @{ */

/*! @file */

/*******************************************************************************
 * Configurations
 ******************************************************************************/

/*! @brief Configure whether driver controls clock
 *
 * When set to 0, peripheral drivers will enable clock in initialize function
 * and disable clock in de-initialize function. When set to 1, peripheral
 * driver will not control the clock, application could control the clock out of
 * the driver.
 *
 * @note All drivers share this feature switcher. If it is set to 1, application
 * should handle clock enable and disable for all drivers.
 */
#if !(defined(FSL_SDK_DISABLE_DRIVER_CLOCK_CONTROL))
#define FSL_SDK_DISABLE_DRIVER_CLOCK_CONTROL 0
#endif

/*******************************************************************************
 * Definitions
 ******************************************************************************/

/*! @name Driver version */
/*@{*/
/*! @brief CLOCK driver version 2.1.5. */
#define FSL_CLOCK_DRIVER_VERSION (MAKE_VERSION(2, 1, 5))

/* analog pll definition */
#define CCM_ANALOG_PLL_BYPASS_SHIFT (16U)
#define CCM_ANALOG_PLL_BYPASS_CLK_SRC_MASK (0xC000U)
#define CCM_ANALOG_PLL_BYPASS_CLK_SRC_SHIFT (14U)

/*@}*/
#define CCM_TUPLE(reg, shift, mask, busyShift)                               \
	(int)((((uint32_t)(&((CCM_Type *)0U)->reg)) & 0xFFU) | ((shift) << 8U) | \
	     ((((mask) >> (shift)) & 0x1FFFU) << 13U) | ((busyShift) << 26U))
#define CCM_TUPLE_REG(base, tuple) (*((volatile uint32_t *)(((uint32_t)(base)) + ((tuple)&0xFFU))))
#define CCM_TUPLE_SHIFT(tuple) (((tuple) >> 8U) & 0x1FU)
#define CCM_TUPLE_MASK(tuple)  ((uint32_t)((((tuple) >> 13U) & 0x1FFFU) << ((((tuple) >> 8U) & 0x1FU))))
#define CCM_TUPLE_BUSY_SHIFT(tuple) (((tuple) >> 26U) & 0x3FU)

#define CCM_NO_BUSY_WAIT (0x20U)

/*!
 * @brief CCM ANALOG tuple macros to map corresponding registers and bit fields.
 */
#define CCM_ANALOG_TUPLE(reg, shift)  ((((uint32_t)(&((CCM_ANALOG_Type *)0U)->reg) & 0xFFFU) << 16U) | (shift))
#define CCM_ANALOG_TUPLE_SHIFT(tuple) (((uint32_t)tuple) & 0x1FU)
#define CCM_ANALOG_TUPLE_REG_OFF(base, tuple, off) \
	(*((volatile uint32_t *)((uint32_t)base + (((uint32_t)tuple >> 16U) & 0xFFFU) + off)))
#define CCM_ANALOG_TUPLE_REG(base, tuple) CCM_ANALOG_TUPLE_REG_OFF(base, tuple, 0U)

/*!
 * @brief clock1PN frequency.
 */
#define CLKPN_FREQ 0U

/*! @brief External XTAL (24M OSC/SYSOSC) clock frequency.
 *
 * The XTAL (24M OSC/SYSOSC) clock frequency in Hz, when the clock is setup, use the
 * function CLOCK_SetXtalFreq to set the value in to clock driver. For example,
 * if XTAL is 24MHz,
 * @code
 * CLOCK_InitExternalClk(false); // Setup the 24M OSC/SYSOSC
 * CLOCK_SetXtalFreq(240000000); // Set the XTAL value to clock driver.
 * @endcode
 */
extern volatile uint32_t g_xtalFreq;

/*! @brief External RTC XTAL (32K OSC) clock frequency.
 *
 * The RTC XTAL (32K OSC) clock frequency in Hz, when the clock is setup, use the
 * function CLOCK_SetRtcXtalFreq to set the value in to clock driver.
 */
extern volatile uint32_t g_rtcXtalFreq;

/* For compatible with other platforms */
#define CLOCK_SetXtal0Freq CLOCK_SetXtalFreq
#define CLOCK_SetXtal32Freq CLOCK_SetRtcXtalFreq

/*! @brief Clock ip name array for ADC. */
#define ADC_CLOCKS                                 \
	{                                              \
		kCLOCK_IpInvalid, kCLOCK_Adc1, kCLOCK_Adc2 \
	}

/*! @brief Clock ip name array for AOI. */
#define AOI_CLOCKS                                 \
	{                                              \
		kCLOCK_IpInvalid, kCLOCK_Aoi1, kCLOCK_Aoi2 \
	}

/*! @brief Clock ip name array for BEE. */
#define BEE_CLOCKS \
	{              \
		kCLOCK_Bee \
	}

/*! @brief Clock ip name array for CMP. */
#define CMP_CLOCKS                                                               \
	{                                                                            \
		kCLOCK_IpInvalid, kCLOCK_Acmp1, kCLOCK_Acmp2, kCLOCK_Acmp3, kCLOCK_Acmp4 \
	}

/*! @brief Clock ip name array for CSI. */
#define CSI_CLOCKS \
	{              \
		kCLOCK_Csi \
	}

/*! @brief Clock ip name array for DCDC. */
#define DCDC_CLOCKS \
	{               \
		kCLOCK_Dcdc \
	}

/*! @brief Clock ip name array for DCP. */
#define DCP_CLOCKS \
	{              \
		kCLOCK_Dcp \
	}

/*! @brief Clock ip name array for DMAMUX_CLOCKS. */
#define DMAMUX_CLOCKS \
	{                 \
		kCLOCK_Dma    \
	}

/*! @brief Clock ip name array for DMA. */
#define EDMA_CLOCKS \
	{               \
		kCLOCK_Dma  \
	}

/*! @brief Clock ip name array for ENC. */
#define ENC_CLOCKS                                                           \
	{                                                                        \
		kCLOCK_IpInvalid, kCLOCK_Enc1, kCLOCK_Enc2, kCLOCK_Enc3, kCLOCK_Enc4 \
	}

/*! @brief Clock ip name array for ENET. */
#define ENET_CLOCKS \
	{               \
		kCLOCK_Enet \
	}

/*! @brief Clock ip name array for EWM. */
#define EWM_CLOCKS  \
	{               \
		kCLOCK_Ewm0 \
	}

/*! @brief Clock ip name array for FLEXCAN. */
#define FLEXCAN_CLOCKS                             \
	{                                              \
		kCLOCK_IpInvalid, kCLOCK_Can1, kCLOCK_Can2 \
	}

/*! @brief Clock ip name array for FLEXCAN Peripheral clock. */
#define FLEXCAN_PERIPH_CLOCKS                        \
	{                                                \
		kCLOCK_IpInvalid, kCLOCK_Can1S, kCLOCK_Can2S \
	}

/*! @brief Clock ip name array for FLEXIO. */
#define FLEXIO_CLOCKS                                    \
	{                                                    \
		kCLOCK_IpInvalid, kCLOCK_Flexio1, kCLOCK_Flexio2 \
	}

/*! @brief Clock ip name array for FLEXRAM. */
#define FLEXRAM_CLOCKS \
	{                  \
		kCLOCK_FlexRam \
	}

/*! @brief Clock ip name array for FLEXSPI. */
#define FLEXSPI_CLOCKS \
	{                  \
		kCLOCK_FlexSpi \
	}

/*! @brief Clock ip name array for FLEXSPI EXSC. */
#define FLEXSPI_EXSC_CLOCKS \
	{                       \
		kCLOCK_FlexSpiExsc  \
	}

/*! @brief Clock ip name array for GPIO. */
#define GPIO_CLOCKS                                                                            \
	{                                                                                          \
		kCLOCK_IpInvalid, kCLOCK_Gpio1, kCLOCK_Gpio2, kCLOCK_Gpio3, kCLOCK_Gpio4, kCLOCK_Gpio5 \
	}

/*! @brief Clock ip name array for GPT. */
#define GPT_CLOCKS                                 \
	{                                              \
		kCLOCK_IpInvalid, kCLOCK_Gpt1, kCLOCK_Gpt2 \
	}

/*! @brief Clock ip name array for KPP. */
#define KPP_CLOCKS \
	{              \
		kCLOCK_Kpp \
	}

/*! @brief Clock ip name array for LCDIF. */
#define LCDIF_CLOCKS \
	{                \
		kCLOCK_Lcd   \
	}

/*! @brief Clock ip name array for LCDIF PIXEL. */
#define LCDIF_PERIPH_CLOCKS \
	{                       \
		kCLOCK_LcdPixel     \
	}

/*! @brief Clock ip name array for LPI2C. */
#define LPI2C_CLOCKS                                                                 \
	{                                                                                \
		kCLOCK_IpInvalid, kCLOCK_Lpi2c1, kCLOCK_Lpi2c2, kCLOCK_Lpi2c3, kCLOCK_Lpi2c4 \
	}

/*! @brief Clock ip name array for LPSPI. */
#define LPSPI_CLOCKS                                                                 \
	{                                                                                \
		kCLOCK_IpInvalid, kCLOCK_Lpspi1, kCLOCK_Lpspi2, kCLOCK_Lpspi3, kCLOCK_Lpspi4 \
	}

/*! @brief Clock ip name array for LPUART. */
#define LPUART_CLOCKS                                                                                     \
	{                                                                                                     \
		kCLOCK_IpInvalid, kCLOCK_Lpuart1, kCLOCK_Lpuart2, kCLOCK_Lpuart3, kCLOCK_Lpuart4, kCLOCK_Lpuart5, \
		kCLOCK_Lpuart6, kCLOCK_Lpuart7, kCLOCK_Lpuart8                                                \
	}

/*! @brief Clock ip name array for MQS. */
#define MQS_CLOCKS \
	{              \
		kCLOCK_Mqs \
	}

/*! @brief Clock ip name array for OCRAM EXSC. */
#define OCRAM_EXSC_CLOCKS \
	{                     \
		kCLOCK_OcramExsc  \
	}

/*! @brief Clock ip name array for PIT. */
#define PIT_CLOCKS \
	{              \
		kCLOCK_Pit \
	}

/*! @brief Clock ip name array for PWM. */
#define PWM_CLOCKS                                                                                                    \
	{                                                                                                                 \
		{                                                                                                             \
			kCLOCK_IpInvalid, kCLOCK_IpInvalid, kCLOCK_IpInvalid, kCLOCK_IpInvalid                                    \
		}                                                                                                             \
		, {kCLOCK_Pwm1, kCLOCK_Pwm1, kCLOCK_Pwm1, kCLOCK_Pwm1}, {kCLOCK_Pwm2, kCLOCK_Pwm2, kCLOCK_Pwm2, kCLOCK_Pwm2}, \
		{kCLOCK_Pwm3, kCLOCK_Pwm3, kCLOCK_Pwm3, kCLOCK_Pwm3},                                                     \
		{                                                                                                             \
			kCLOCK_Pwm4, kCLOCK_Pwm4, kCLOCK_Pwm4, kCLOCK_Pwm4                                                        \
		}                                                                                                             \
	}

/*! @brief Clock ip name array for PXP. */
#define PXP_CLOCKS \
	{              \
		kCLOCK_Pxp \
	}

/*! @brief Clock ip name array for RTWDOG. */
#define RTWDOG_CLOCKS \
	{                 \
		kCLOCK_Wdog3  \
	}

/*! @brief Clock ip name array for SAI. */
#define SAI_CLOCKS                                              \
	{                                                           \
		kCLOCK_IpInvalid, kCLOCK_Sai1, kCLOCK_Sai2, kCLOCK_Sai3 \
	}

/*! @brief Clock ip name array for SEMC. */
#define SEMC_CLOCKS \
	{               \
		kCLOCK_Semc \
	}

/*! @brief Clock ip name array for SEMC EXSC. */
#define SEMC_EXSC_CLOCKS \
	{                    \
		kCLOCK_SemcExsc  \
	}

/*! @brief Clock ip name array for QTIMER. */
#define TMR_CLOCKS                                                                   \
	{                                                                                \
		kCLOCK_IpInvalid, kCLOCK_Timer1, kCLOCK_Timer2, kCLOCK_Timer3, kCLOCK_Timer4 \
	}

/*! @brief Clock ip name array for TRNG. */
#define TRNG_CLOCKS \
	{               \
		kCLOCK_Trng \
	}

/*! @brief Clock ip name array for TSC. */
#define TSC_CLOCKS \
	{              \
		kCLOCK_Tsc \
	}

/*! @brief Clock ip name array for WDOG. */
#define WDOG_CLOCKS                                  \
	{                                                \
		kCLOCK_IpInvalid, kCLOCK_Wdog1, kCLOCK_Wdog2 \
	}

/*! @brief Clock ip name array for USDHC. */
#define USDHC_CLOCKS                                   \
	{                                                  \
		kCLOCK_IpInvalid, kCLOCK_Usdhc1, kCLOCK_Usdhc2 \
	}

/*! @brief Clock ip name array for SPDIF. */
#define SPDIF_CLOCKS \
	{                \
		kCLOCK_Spdif \
	}

/*! @brief Clock ip name array for XBARA. */
#define XBARA_CLOCKS \
	{                \
		kCLOCK_Xbar1 \
	}

/*! @brief Clock ip name array for XBARB. */
#define XBARB_CLOCKS                                                   \
	{                                                                  \
		kCLOCK_IpInvalid, kCLOCK_IpInvalid, kCLOCK_Xbar2, kCLOCK_Xbar3 \
	}

/*! @brief Clock name used to get clock frequency. */
#if defined(CONFIG_ARCH_CHIP_FAMILY_IMXRT102x)
typedef enum _clock_name {
	kCLOCK_CpuClk = 0x0U,  /*!< CPU clock */
	kCLOCK_AhbClk = 0x1U,  /*!< AHB clock */
	kCLOCK_SemcClk = 0x2U, /*!< SEMC clock */
	kCLOCK_IpgClk = 0x3U,  /*!< IPG clock */
	kCLOCK_PerClk = 0x4U,  /*!< PER clock */

	kCLOCK_OscClk = 0x5U, /*!< OSC clock selected by PMU_LOWPWR_CTRL[OSC_SEL]. */
	kCLOCK_RtcClk = 0x6U, /*!< RTC clock. (RTCCLK) */

	kCLOCK_Usb1PllClk = 0x7U,     /*!< USB1PLLCLK. */
	kCLOCK_Usb1PllPfd0Clk = 0x8U, /*!< USB1PLLPDF0CLK. */
	kCLOCK_Usb1PllPfd1Clk = 0x9U, /*!< USB1PLLPFD1CLK. */
	kCLOCK_Usb1PllPfd2Clk = 0xAU, /*!< USB1PLLPFD2CLK. */
	kCLOCK_Usb1PllPfd3Clk = 0xBU, /*!< USB1PLLPFD3CLK. */

	kCLOCK_SysPllClk = 0xCU,      /*!< SYSPLLCLK. */
	kCLOCK_SysPllPfd0Clk = 0xDU,  /*!< SYSPLLPDF0CLK. */
	kCLOCK_SysPllPfd1Clk = 0xEU,  /*!< SYSPLLPFD1CLK. */
	kCLOCK_SysPllPfd2Clk = 0xFU,  /*!< SYSPLLPFD2CLK. */
	kCLOCK_SysPllPfd3Clk = 0x10U, /*!< SYSPLLPFD3CLK. */

	kCLOCK_EnetPllClk = 0x11U,     /*!< Enet PLLCLK ref_enetpll. */
	kCLOCK_EnetPll25MClk = 0x12U,  /*!< Enet PLLCLK ref_enetpll25M. */
	kCLOCK_EnetPll500MClk = 0x13U, /*!< Enet PLLCLK ref_enetpll500M. */

	kCLOCK_AudioPllClk = 0x14U, /*!< Audio PLLCLK. */
} clock_name_t;
#elif defined(CONFIG_ARCH_CHIP_FAMILY_IMXRT105x)
typedef enum _clock_name {
	kCLOCK_CpuClk = 0x0U,  /*!< CPU clock */
	kCLOCK_AhbClk = 0x1U,  /*!< AHB clock */
	kCLOCK_SemcClk = 0x2U, /*!< SEMC clock */
	kCLOCK_IpgClk = 0x3U,  /*!< IPG clock */
	kCLOCK_PerClk = 0x4U,  /*!< PER clock */

	kCLOCK_OscClk = 0x5U, /*!< OSC clock selected by PMU_LOWPWR_CTRL[OSC_SEL]. */
	kCLOCK_RtcClk = 0x6U, /*!< RTC clock. (RTCCLK) */

	kCLOCK_ArmPllClk = 0x7U, /*!< ARMPLLCLK. */

	kCLOCK_Usb1PllClk = 0x8U,     /*!< USB1PLLCLK. */
	kCLOCK_Usb1PllPfd0Clk = 0x9U, /*!< USB1PLLPDF0CLK. */
	kCLOCK_Usb1PllPfd1Clk = 0xAU, /*!< USB1PLLPFD1CLK. */
	kCLOCK_Usb1PllPfd2Clk = 0xBU, /*!< USB1PLLPFD2CLK. */
	kCLOCK_Usb1PllPfd3Clk = 0xCU, /*!< USB1PLLPFD3CLK. */

	kCLOCK_Usb2PllClk = 0xDU, /*!< USB2PLLCLK. */

	kCLOCK_SysPllClk = 0xEU,      /*!< SYSPLLCLK. */
	kCLOCK_SysPllPfd0Clk = 0xFU,  /*!< SYSPLLPDF0CLK. */
	kCLOCK_SysPllPfd1Clk = 0x10U, /*!< SYSPLLPFD1CLK. */
	kCLOCK_SysPllPfd2Clk = 0x11U, /*!< SYSPLLPFD2CLK. */
	kCLOCK_SysPllPfd3Clk = 0x12U, /*!< SYSPLLPFD3CLK. */

	kCLOCK_EnetPll0Clk = 0x13U, /*!< Enet PLLCLK ref_enetpll0. */
	kCLOCK_EnetPll1Clk = 0x14U, /*!< Enet PLLCLK ref_enetpll1. */

	kCLOCK_AudioPllClk = 0x15U, /*!< Audio PLLCLK. */
	kCLOCK_VideoPllClk = 0x16U, /*!< Video PLLCLK. */
} clock_name_t;
#endif

#define kCLOCK_CoreSysClk kCLOCK_CpuClk             /*!< For compatible with other platforms without CCM. */
#define CLOCK_GetCoreSysClkFreq CLOCK_GetCpuClkFreq /*!< For compatible with other platforms without CCM. */

/*!
 * @brief CCM CCGR gate control for each module independently.
 */
typedef enum _clock_ip_name {
	kCLOCK_IpInvalid = -1,

	/* CCM CCGR0 */
	kCLOCK_Aips_tz1 = (0U << 8U) | CCM_CCGR0_CG0_SHIFT,    /*!< CCGR0, CG0   */
	kCLOCK_Aips_tz2 = (0U << 8U) | CCM_CCGR0_CG1_SHIFT,    /*!< CCGR0, CG1   */
	kCLOCK_Mqs = (0U << 8U) | CCM_CCGR0_CG2_SHIFT,         /*!< CCGR0, CG2   */
	kCLOCK_FlexSpiExsc = (0U << 8U) | CCM_CCGR0_CG3_SHIFT, /*!< CCGR0, CG3   */
	kCLOCK_Sim_M_Main = (0U << 8U) | CCM_CCGR0_CG4_SHIFT,  /*!< CCGR0, CG4   */
	kCLOCK_Dcp = (0U << 8U) | CCM_CCGR0_CG5_SHIFT,         /*!< CCGR0, CG5   */
	kCLOCK_Lpuart3 = (0U << 8U) | CCM_CCGR0_CG6_SHIFT,     /*!< CCGR0, CG6   */
	kCLOCK_Can1 = (0U << 8U) | CCM_CCGR0_CG7_SHIFT,        /*!< CCGR0, CG7   */
	kCLOCK_Can1S = (0U << 8U) | CCM_CCGR0_CG8_SHIFT,       /*!< CCGR0, CG8   */
	kCLOCK_Can2 = (0U << 8U) | CCM_CCGR0_CG9_SHIFT,        /*!< CCGR0, CG9   */
	kCLOCK_Can2S = (0U << 8U) | CCM_CCGR0_CG10_SHIFT,      /*!< CCGR0, CG10  */
	kCLOCK_Trace = (0U << 8U) | CCM_CCGR0_CG11_SHIFT,      /*!< CCGR0, CG11  */
	kCLOCK_Gpt2 = (0U << 8U) | CCM_CCGR0_CG12_SHIFT,       /*!< CCGR0, CG12  */
	kCLOCK_Gpt2S = (0U << 8U) | CCM_CCGR0_CG13_SHIFT,      /*!< CCGR0, CG13  */
	kCLOCK_Lpuart2 = (0U << 8U) | CCM_CCGR0_CG14_SHIFT,    /*!< CCGR0, CG14  */
	kCLOCK_Gpio2 = (0U << 8U) | CCM_CCGR0_CG15_SHIFT,      /*!< CCGR0, CG15  */

	/* CCM CCGR1 */
	kCLOCK_Lpspi1 = (1U << 8U) | CCM_CCGR1_CG0_SHIFT,   /*!< CCGR1, CG0   */
	kCLOCK_Lpspi2 = (1U << 8U) | CCM_CCGR1_CG1_SHIFT,   /*!< CCGR1, CG1   */
	kCLOCK_Lpspi3 = (1U << 8U) | CCM_CCGR1_CG2_SHIFT,   /*!< CCGR1, CG2   */
	kCLOCK_Lpspi4 = (1U << 8U) | CCM_CCGR1_CG3_SHIFT,   /*!< CCGR1, CG3   */
	kCLOCK_Adc2 = (1U << 8U) | CCM_CCGR1_CG4_SHIFT,     /*!< CCGR1, CG4   */
	kCLOCK_Enet = (1U << 8U) | CCM_CCGR1_CG5_SHIFT,     /*!< CCGR1, CG5   */
	kCLOCK_Pit = (1U << 8U) | CCM_CCGR1_CG6_SHIFT,      /*!< CCGR1, CG6   */
	kCLOCK_Aoi2 = (1U << 8U) | CCM_CCGR1_CG7_SHIFT,     /*!< CCGR1, CG7   */
	kCLOCK_Adc1 = (1U << 8U) | CCM_CCGR1_CG8_SHIFT,     /*!< CCGR1, CG8   */
	kCLOCK_SemcExsc = (1U << 8U) | CCM_CCGR1_CG9_SHIFT, /*!< CCGR1, CG9   */
	kCLOCK_Gpt1 = (1U << 8U) | CCM_CCGR1_CG10_SHIFT,    /*!< CCGR1, CG10  */
	kCLOCK_Gpt1S = (1U << 8U) | CCM_CCGR1_CG11_SHIFT,   /*!< CCGR1, CG11  */
	kCLOCK_Lpuart4 = (1U << 8U) | CCM_CCGR1_CG12_SHIFT, /*!< CCGR1, CG12  */
	kCLOCK_Gpio1 = (1U << 8U) | CCM_CCGR1_CG13_SHIFT,   /*!< CCGR1, CG13  */
	kCLOCK_Csu = (1U << 8U) | CCM_CCGR1_CG14_SHIFT,     /*!< CCGR1, CG14  */
	kCLOCK_Gpio5 = (1U << 8U) | CCM_CCGR1_CG15_SHIFT,   /*!< CCGR1, CG15  */

	/* CCM CCGR2 */
	kCLOCK_OcramExsc = (2U << 8U) | CCM_CCGR2_CG0_SHIFT,  /*!< CCGR2, CG0   */
	kCLOCK_Csi = (2U << 8U) | CCM_CCGR2_CG1_SHIFT,        /*!< CCGR2, CG1   */
	kCLOCK_IomuxcSnvs = (2U << 8U) | CCM_CCGR2_CG2_SHIFT, /*!< CCGR2, CG2   */
	kCLOCK_Lpi2c1 = (2U << 8U) | CCM_CCGR2_CG3_SHIFT,     /*!< CCGR2, CG3   */
	kCLOCK_Lpi2c2 = (2U << 8U) | CCM_CCGR2_CG4_SHIFT,     /*!< CCGR2, CG4   */
	kCLOCK_Lpi2c3 = (2U << 8U) | CCM_CCGR2_CG5_SHIFT,     /*!< CCGR2, CG5   */
	kCLOCK_Ocotp = (2U << 8U) | CCM_CCGR2_CG6_SHIFT,      /*!< CCGR2, CG6   */
	kCLOCK_Xbar3 = (2U << 8U) | CCM_CCGR2_CG7_SHIFT,      /*!< CCGR2, CG7   */
	kCLOCK_Ipmux1 = (2U << 8U) | CCM_CCGR2_CG8_SHIFT,     /*!< CCGR2, CG8   */
	kCLOCK_Ipmux2 = (2U << 8U) | CCM_CCGR2_CG9_SHIFT,     /*!< CCGR2, CG9   */
	kCLOCK_Ipmux3 = (2U << 8U) | CCM_CCGR2_CG10_SHIFT,    /*!< CCGR2, CG10  */
	kCLOCK_Xbar1 = (2U << 8U) | CCM_CCGR2_CG11_SHIFT,     /*!< CCGR2, CG11  */
	kCLOCK_Xbar2 = (2U << 8U) | CCM_CCGR2_CG12_SHIFT,     /*!< CCGR2, CG12  */
	kCLOCK_Gpio3 = (2U << 8U) | CCM_CCGR2_CG13_SHIFT,     /*!< CCGR2, CG13  */
	kCLOCK_Lcd = (2U << 8U) | CCM_CCGR2_CG14_SHIFT,       /*!< CCGR2, CG14  */
	kCLOCK_Pxp = (2U << 8U) | CCM_CCGR2_CG15_SHIFT,       /*!< CCGR2, CG15  */

	/* CCM CCGR3 */
	kCLOCK_Flexio2 = (3U << 8U) | CCM_CCGR3_CG0_SHIFT,        /*!< CCGR3, CG0   */
	kCLOCK_Lpuart5 = (3U << 8U) | CCM_CCGR3_CG1_SHIFT,        /*!< CCGR3, CG1   */
	kCLOCK_Semc = (3U << 8U) | CCM_CCGR3_CG2_SHIFT,           /*!< CCGR3, CG2   */
	kCLOCK_Lpuart6 = (3U << 8U) | CCM_CCGR3_CG3_SHIFT,        /*!< CCGR3, CG3   */
	kCLOCK_Aoi1 = (3U << 8U) | CCM_CCGR3_CG4_SHIFT,           /*!< CCGR3, CG4   */
	kCLOCK_LcdPixel = (3U << 8U) | CCM_CCGR3_CG5_SHIFT,       /*!< CCGR3, CG5   */
	kCLOCK_Gpio4 = (3U << 8U) | CCM_CCGR3_CG6_SHIFT,          /*!< CCGR3, CG6   */
	kCLOCK_Ewm0 = (3U << 8U) | CCM_CCGR3_CG7_SHIFT,           /*!< CCGR3, CG7   */
	kCLOCK_Wdog1 = (3U << 8U) | CCM_CCGR3_CG8_SHIFT,          /*!< CCGR3, CG8   */
	kCLOCK_FlexRam = (3U << 8U) | CCM_CCGR3_CG9_SHIFT,        /*!< CCGR3, CG9   */
	kCLOCK_Acmp1 = (3U << 8U) | CCM_CCGR3_CG10_SHIFT,         /*!< CCGR3, CG10  */
	kCLOCK_Acmp2 = (3U << 8U) | CCM_CCGR3_CG11_SHIFT,         /*!< CCGR3, CG11  */
	kCLOCK_Acmp3 = (3U << 8U) | CCM_CCGR3_CG12_SHIFT,         /*!< CCGR3, CG12  */
	kCLOCK_Acmp4 = (3U << 8U) | CCM_CCGR3_CG13_SHIFT,         /*!< CCGR3, CG13  */
	kCLOCK_Ocram = (3U << 8U) | CCM_CCGR3_CG14_SHIFT,         /*!< CCGR3, CG14  */
	kCLOCK_IomuxcSnvsGpr = (3U << 8U) | CCM_CCGR3_CG15_SHIFT, /*!< CCGR3, CG15  */

	/* CCM CCGR4 */
	kCLOCK_Iomuxc = (4U << 8U) | CCM_CCGR4_CG1_SHIFT,    /*!< CCGR4, CG1   */
	kCLOCK_IomuxcGpr = (4U << 8U) | CCM_CCGR4_CG2_SHIFT, /*!< CCGR4, CG2   */
	kCLOCK_Bee = (4U << 8U) | CCM_CCGR4_CG3_SHIFT,       /*!< CCGR4, CG3   */
	kCLOCK_SimM7 = (4U << 8U) | CCM_CCGR4_CG4_SHIFT,     /*!< CCGR4, CG4   */
	kCLOCK_Tsc = (4U << 8U) | CCM_CCGR4_CG5_SHIFT,       /*!< CCGR4, CG5   */
	kCLOCK_SimM = (4U << 8U) | CCM_CCGR4_CG6_SHIFT,      /*!< CCGR4, CG6   */
	kCLOCK_SimEms = (4U << 8U) | CCM_CCGR4_CG7_SHIFT,    /*!< CCGR4, CG7   */
	kCLOCK_Pwm1 = (4U << 8U) | CCM_CCGR4_CG8_SHIFT,      /*!< CCGR4, CG8   */
	kCLOCK_Pwm2 = (4U << 8U) | CCM_CCGR4_CG9_SHIFT,      /*!< CCGR4, CG9   */
	kCLOCK_Pwm3 = (4U << 8U) | CCM_CCGR4_CG10_SHIFT,     /*!< CCGR4, CG10  */
	kCLOCK_Pwm4 = (4U << 8U) | CCM_CCGR4_CG11_SHIFT,     /*!< CCGR4, CG11  */
	kCLOCK_Enc1 = (4U << 8U) | CCM_CCGR4_CG12_SHIFT,     /*!< CCGR4, CG12  */
	kCLOCK_Enc2 = (4U << 8U) | CCM_CCGR4_CG13_SHIFT,     /*!< CCGR4, CG13  */
	kCLOCK_Enc3 = (4U << 8U) | CCM_CCGR4_CG14_SHIFT,     /*!< CCGR4, CG14  */
	kCLOCK_Enc4 = (4U << 8U) | CCM_CCGR4_CG15_SHIFT,     /*!< CCGR4, CG15  */

	/* CCM CCGR5 */
	kCLOCK_Rom = (5U << 8U) | CCM_CCGR5_CG0_SHIFT,      /*!< CCGR5, CG0   */
	kCLOCK_Flexio1 = (5U << 8U) | CCM_CCGR5_CG1_SHIFT,  /*!< CCGR5, CG1   */
	kCLOCK_Wdog3 = (5U << 8U) | CCM_CCGR5_CG2_SHIFT,    /*!< CCGR5, CG2   */
	kCLOCK_Dma = (5U << 8U) | CCM_CCGR5_CG3_SHIFT,      /*!< CCGR5, CG3   */
	kCLOCK_Kpp = (5U << 8U) | CCM_CCGR5_CG4_SHIFT,      /*!< CCGR5, CG4   */
	kCLOCK_Wdog2 = (5U << 8U) | CCM_CCGR5_CG5_SHIFT,    /*!< CCGR5, CG5   */
	kCLOCK_Aips_tz4 = (5U << 8U) | CCM_CCGR5_CG6_SHIFT, /*!< CCGR5, CG6   */
	kCLOCK_Spdif = (5U << 8U) | CCM_CCGR5_CG7_SHIFT,    /*!< CCGR5, CG7   */
	kCLOCK_SimMain = (5U << 8U) | CCM_CCGR5_CG8_SHIFT,  /*!< CCGR5, CG8   */
	kCLOCK_Sai1 = (5U << 8U) | CCM_CCGR5_CG9_SHIFT,     /*!< CCGR5, CG9   */
	kCLOCK_Sai2 = (5U << 8U) | CCM_CCGR5_CG10_SHIFT,    /*!< CCGR5, CG10  */
	kCLOCK_Sai3 = (5U << 8U) | CCM_CCGR5_CG11_SHIFT,    /*!< CCGR5, CG11  */
	kCLOCK_Lpuart1 = (5U << 8U) | CCM_CCGR5_CG12_SHIFT, /*!< CCGR5, CG12  */
	kCLOCK_Lpuart7 = (5U << 8U) | CCM_CCGR5_CG13_SHIFT, /*!< CCGR5, CG13  */
	kCLOCK_SnvsHp = (5U << 8U) | CCM_CCGR5_CG14_SHIFT,  /*!< CCGR5, CG14  */
	kCLOCK_SnvsLp = (5U << 8U) | CCM_CCGR5_CG15_SHIFT,  /*!< CCGR5, CG15  */

	/* CCM CCGR6 */
	kCLOCK_UsbOh3 = (6U << 8U) | CCM_CCGR6_CG0_SHIFT,   /*!< CCGR6, CG0   */
	kCLOCK_Usdhc1 = (6U << 8U) | CCM_CCGR6_CG1_SHIFT,   /*!< CCGR6, CG1   */
	kCLOCK_Usdhc2 = (6U << 8U) | CCM_CCGR6_CG2_SHIFT,   /*!< CCGR6, CG2   */
	kCLOCK_Dcdc = (6U << 8U) | CCM_CCGR6_CG3_SHIFT,     /*!< CCGR6, CG3   */
	kCLOCK_Ipmux4 = (6U << 8U) | CCM_CCGR6_CG4_SHIFT,   /*!< CCGR6, CG4   */
	kCLOCK_FlexSpi = (6U << 8U) | CCM_CCGR6_CG5_SHIFT,  /*!< CCGR6, CG5   */
	kCLOCK_Trng = (6U << 8U) | CCM_CCGR6_CG6_SHIFT,     /*!< CCGR6, CG6   */
	kCLOCK_Lpuart8 = (6U << 8U) | CCM_CCGR6_CG7_SHIFT,  /*!< CCGR6, CG7   */
	kCLOCK_Timer4 = (6U << 8U) | CCM_CCGR6_CG8_SHIFT,   /*!< CCGR6, CG8   */
	kCLOCK_Aips_tz3 = (6U << 8U) | CCM_CCGR6_CG9_SHIFT, /*!< CCGR6, CG9   */
	kCLOCK_SimPer = (6U << 8U) | CCM_CCGR6_CG10_SHIFT,  /*!< CCGR6, CG10  */
	kCLOCK_Anadig = (6U << 8U) | CCM_CCGR6_CG11_SHIFT,  /*!< CCGR6, CG11  */
	kCLOCK_Lpi2c4 = (6U << 8U) | CCM_CCGR6_CG12_SHIFT,  /*!< CCGR6, CG12  */
	kCLOCK_Timer1 = (6U << 8U) | CCM_CCGR6_CG13_SHIFT,  /*!< CCGR6, CG13  */
	kCLOCK_Timer2 = (6U << 8U) | CCM_CCGR6_CG14_SHIFT,  /*!< CCGR6, CG14  */
	kCLOCK_Timer3 = (6U << 8U) | CCM_CCGR6_CG15_SHIFT,  /*!< CCGR6, CG15  */

} clock_ip_name_t;

/*! @brief OSC 24M sorce select */
typedef enum _clock_osc {
	kCLOCK_RcOsc = 0U,   /*!< On chip OSC. */
	kCLOCK_XtalOsc = 1U, /*!< 24M Xtal OSC */
} clock_osc_t;

/*! @brief Clock gate value */
typedef enum _clock_gate_value {
	kCLOCK_ClockNotNeeded = 0U,     /*!< Clock is off during all modes. */
	kCLOCK_ClockNeededRun = 1U,     /*!< Clock is on in run mode, but off in WAIT and STOP modes */
	kCLOCK_ClockNeededRunWait = 3U, /*!< Clock is on during all modes, except STOP mode */
} clock_gate_value_t;

/*! @brief System clock mode */
typedef enum _clock_mode_t {
	kCLOCK_ModeRun = 0U,  /*!< Remain in run mode. */
	kCLOCK_ModeWait = 1U, /*!< Transfer to wait mode. */
	kCLOCK_ModeStop = 2U, /*!< Transfer to stop mode. */
} clock_mode_t;

#if defined(CONFIG_ARCH_CHIP_FAMILY_IMXRT102x)
/*!
 * @brief MUX control names for clock mux setting.
 *
 * These constants define the mux control names for clock mux setting.\n
 * - 0:7: REG offset to CCM_BASE in bytes.
 * - 8:15: Root clock setting bit field shift.
 * - 16:31: Root clock setting bit field width.
 */
typedef enum _clock_mux {
	kCLOCK_Pll3SwMux = CCM_TUPLE(CCSR,
								 CCM_CCSR_PLL3_SW_CLK_SEL_SHIFT,
								 CCM_CCSR_PLL3_SW_CLK_SEL_MASK,
								 CCM_NO_BUSY_WAIT), /*!< pll3_sw_clk mux name */

	kCLOCK_PeriphMux = CCM_TUPLE(CBCDR,
								 CCM_CBCDR_PERIPH_CLK_SEL_SHIFT,
								 CCM_CBCDR_PERIPH_CLK_SEL_MASK,
								 CCM_CDHIPR_PERIPH_CLK_SEL_BUSY_SHIFT), /*!< periph mux name */
	kCLOCK_SemcAltMux = CCM_TUPLE(CBCDR,
								  CCM_CBCDR_SEMC_ALT_CLK_SEL_SHIFT,
								  CCM_CBCDR_SEMC_ALT_CLK_SEL_MASK,
								  CCM_NO_BUSY_WAIT), /*!< semc mux name */
	kCLOCK_SemcMux = CCM_TUPLE(
		CBCDR, CCM_CBCDR_SEMC_CLK_SEL_SHIFT, CCM_CBCDR_SEMC_CLK_SEL_MASK, CCM_NO_BUSY_WAIT), /*!< semc mux name */

	kCLOCK_PrePeriphMux = CCM_TUPLE(CBCMR,
									CCM_CBCMR_PRE_PERIPH_CLK_SEL_SHIFT,
									CCM_CBCMR_PRE_PERIPH_CLK_SEL_MASK,
									CCM_NO_BUSY_WAIT), /*!< pre-periph mux name */
	kCLOCK_TraceMux = CCM_TUPLE(
		CBCMR, CCM_CBCMR_TRACE_CLK_SEL_SHIFT, CCM_CBCMR_TRACE_CLK_SEL_MASK, CCM_NO_BUSY_WAIT), /*!< trace mux name */
	kCLOCK_PeriphClk2Mux = CCM_TUPLE(CBCMR,
									 CCM_CBCMR_PERIPH_CLK2_SEL_SHIFT,
									 CCM_CBCMR_PERIPH_CLK2_SEL_MASK,
									 CCM_NO_BUSY_WAIT), /*!< periph clock2 mux name */
	kCLOCK_LpspiMux = CCM_TUPLE(
		CBCMR, CCM_CBCMR_LPSPI_CLK_SEL_SHIFT, CCM_CBCMR_LPSPI_CLK_SEL_MASK, CCM_NO_BUSY_WAIT), /*!< lpspi mux name */

	kCLOCK_FlexspiMux = CCM_TUPLE(CSCMR1,
								 CCM_CSCMR1_FLEXSPI_CLK_SEL_SHIFT,
								 CCM_CSCMR1_FLEXSPI_CLK_SEL_MASK,
								 CCM_NO_BUSY_WAIT), /*!< flexspi mux name */
	kCLOCK_Usdhc2Mux = CCM_TUPLE(CSCMR1,
								 CCM_CSCMR1_USDHC2_CLK_SEL_SHIFT,
								 CCM_CSCMR1_USDHC2_CLK_SEL_MASK,
								 CCM_NO_BUSY_WAIT), /*!< usdhc2 mux name */
	kCLOCK_Usdhc1Mux = CCM_TUPLE(CSCMR1,
								 CCM_CSCMR1_USDHC1_CLK_SEL_SHIFT,
								 CCM_CSCMR1_USDHC1_CLK_SEL_MASK,
								 CCM_NO_BUSY_WAIT), /*!< usdhc1 mux name */
	kCLOCK_Sai3Mux = CCM_TUPLE(
		CSCMR1, CCM_CSCMR1_SAI3_CLK_SEL_SHIFT, CCM_CSCMR1_SAI3_CLK_SEL_MASK, CCM_NO_BUSY_WAIT), /*!< sai3 mux name */
	kCLOCK_Sai2Mux = CCM_TUPLE(
		CSCMR1, CCM_CSCMR1_SAI2_CLK_SEL_SHIFT, CCM_CSCMR1_SAI2_CLK_SEL_MASK, CCM_NO_BUSY_WAIT), /*!< sai2 mux name */
	kCLOCK_Sai1Mux = CCM_TUPLE(
		CSCMR1, CCM_CSCMR1_SAI1_CLK_SEL_SHIFT, CCM_CSCMR1_SAI1_CLK_SEL_MASK, CCM_NO_BUSY_WAIT), /*!< sai1 mux name */
	kCLOCK_PerclkMux = CCM_TUPLE(CSCMR1,
								 CCM_CSCMR1_PERCLK_CLK_SEL_SHIFT,
								 CCM_CSCMR1_PERCLK_CLK_SEL_MASK,
								 CCM_NO_BUSY_WAIT), /*!< perclk mux name */

	kCLOCK_Flexio1Mux = CCM_TUPLE(CSCMR2,
								  CCM_CSCMR2_FLEXIO1_CLK_SEL_SHIFT,
								  CCM_CSCMR2_FLEXIO1_CLK_SEL_MASK,
								  CCM_NO_BUSY_WAIT), /*!< flexio1 mux name */
	kCLOCK_CanMux = CCM_TUPLE(
		CSCMR2, CCM_CSCMR2_CAN_CLK_SEL_SHIFT, CCM_CSCMR2_CAN_CLK_SEL_MASK, CCM_NO_BUSY_WAIT), /*!< can mux name */

	kCLOCK_UartMux = CCM_TUPLE(
		CSCDR1, CCM_CSCDR1_UART_CLK_SEL_SHIFT, CCM_CSCDR1_UART_CLK_SEL_MASK, CCM_NO_BUSY_WAIT), /*!< uart mux name */

	kCLOCK_SpdifMux = CCM_TUPLE(
		CDCDR, CCM_CDCDR_SPDIF0_CLK_SEL_SHIFT, CCM_CDCDR_SPDIF0_CLK_SEL_MASK, CCM_NO_BUSY_WAIT), /*!< spdif mux name */

	kCLOCK_Lpi2cMux = CCM_TUPLE(
		CSCDR2, CCM_CSCDR2_LPI2C_CLK_SEL_SHIFT, CCM_CSCDR2_LPI2C_CLK_SEL_MASK, CCM_NO_BUSY_WAIT), /*!< lpi2c mux name */
} clock_mux_t;

/*!
 * @brief DIV control names for clock div setting.
 *
 * These constants define div control names for clock div setting.\n
 * - 0:7: REG offset to CCM_BASE in bytes.
 * - 8:15: Root clock setting bit field shift.
 * - 16:31: Root clock setting bit field width.
 */
typedef enum _clock_div {
	kCLOCK_ArmDiv = CCM_TUPLE(
		CACRR, CCM_CACRR_ARM_PODF_SHIFT, CCM_CACRR_ARM_PODF_MASK, CCM_CDHIPR_ARM_PODF_BUSY_SHIFT), /*!< core div name */

	kCLOCK_PeriphClk2Div = CCM_TUPLE(CBCDR,
									 CCM_CBCDR_PERIPH_CLK2_PODF_SHIFT,
									 CCM_CBCDR_PERIPH_CLK2_PODF_MASK,
									 CCM_NO_BUSY_WAIT), /*!< periph clock2 div name */
	kCLOCK_SemcDiv = CCM_TUPLE(CBCDR,
							   CCM_CBCDR_SEMC_PODF_SHIFT,
							   CCM_CBCDR_SEMC_PODF_MASK,
							   CCM_CDHIPR_SEMC_PODF_BUSY_SHIFT), /*!< semc div name */
	kCLOCK_AhbDiv = CCM_TUPLE(
		CBCDR, CCM_CBCDR_AHB_PODF_SHIFT, CCM_CBCDR_AHB_PODF_MASK, CCM_CDHIPR_AHB_PODF_BUSY_SHIFT), /*!< ahb div name */
	kCLOCK_IpgDiv =
		CCM_TUPLE(CBCDR, CCM_CBCDR_IPG_PODF_SHIFT, CCM_CBCDR_IPG_PODF_MASK, CCM_NO_BUSY_WAIT), /*!< ipg div name */

	kCLOCK_LpspiDiv = CCM_TUPLE(
		CBCMR, CCM_CBCMR_LPSPI_PODF_SHIFT, CCM_CBCMR_LPSPI_PODF_MASK, CCM_NO_BUSY_WAIT), /*!< lpspi div name */

	kCLOCK_FlexspiDiv = CCM_TUPLE(
		CSCMR1, CCM_CSCMR1_FLEXSPI_PODF_SHIFT, CCM_CSCMR1_FLEXSPI_PODF_MASK, CCM_NO_BUSY_WAIT), /*!< flexspi div name */
	kCLOCK_PerclkDiv = CCM_TUPLE(
		CSCMR1, CCM_CSCMR1_PERCLK_PODF_SHIFT, CCM_CSCMR1_PERCLK_PODF_MASK, CCM_NO_BUSY_WAIT), /*!< perclk div name */

	kCLOCK_CanDiv = CCM_TUPLE(
		CSCMR2, CCM_CSCMR2_CAN_CLK_PODF_SHIFT, CCM_CSCMR2_CAN_CLK_PODF_MASK, CCM_NO_BUSY_WAIT), /*!< can div name */

	kCLOCK_TraceDiv = CCM_TUPLE(
		CSCDR1, CCM_CSCDR1_TRACE_PODF_SHIFT, CCM_CSCDR1_TRACE_PODF_MASK, CCM_NO_BUSY_WAIT), /*!< trace div name */
	kCLOCK_Usdhc2Div = CCM_TUPLE(
		CSCDR1, CCM_CSCDR1_USDHC2_PODF_SHIFT, CCM_CSCDR1_USDHC2_PODF_MASK, CCM_NO_BUSY_WAIT), /*!< usdhc2 div name */
	kCLOCK_Usdhc1Div = CCM_TUPLE(
		CSCDR1, CCM_CSCDR1_USDHC1_PODF_SHIFT, CCM_CSCDR1_USDHC1_PODF_MASK, CCM_NO_BUSY_WAIT), /*!< usdhc1 div name */
	kCLOCK_UartDiv = CCM_TUPLE(
		CSCDR1, CCM_CSCDR1_UART_CLK_PODF_SHIFT, CCM_CSCDR1_UART_CLK_PODF_MASK, CCM_NO_BUSY_WAIT), /*!< uart div name */

	kCLOCK_Flexio1Div = CCM_TUPLE(CS1CDR,
								  CCM_CS1CDR_FLEXIO1_CLK_PODF_SHIFT,
								  CCM_CS1CDR_FLEXIO1_CLK_PODF_MASK,
								  CCM_NO_BUSY_WAIT), /*!< flexio1 pre div name */
	kCLOCK_Sai3PreDiv = CCM_TUPLE(CS1CDR,
								  CCM_CS1CDR_SAI3_CLK_PRED_SHIFT,
								  CCM_CS1CDR_SAI3_CLK_PRED_MASK,
								  CCM_NO_BUSY_WAIT), /*!< sai3 pre div name */
	kCLOCK_Sai3Div = CCM_TUPLE(
		CS1CDR, CCM_CS1CDR_SAI3_CLK_PODF_SHIFT, CCM_CS1CDR_SAI3_CLK_PODF_MASK, CCM_NO_BUSY_WAIT), /*!< sai3 div name */
	kCLOCK_Flexio1PreDiv = CCM_TUPLE(CS1CDR,
									 CCM_CS1CDR_FLEXIO1_CLK_PRED_SHIFT,
									 CCM_CS1CDR_FLEXIO1_CLK_PRED_MASK,
									 CCM_NO_BUSY_WAIT), /*!< flexio1 pre div name */
	kCLOCK_Sai1PreDiv = CCM_TUPLE(CS1CDR,
								  CCM_CS1CDR_SAI1_CLK_PRED_SHIFT,
								  CCM_CS1CDR_SAI1_CLK_PRED_MASK,
								  CCM_NO_BUSY_WAIT), /*!< sai1 pre div name */
	kCLOCK_Sai1Div = CCM_TUPLE(
		CS1CDR, CCM_CS1CDR_SAI1_CLK_PODF_SHIFT, CCM_CS1CDR_SAI1_CLK_PODF_MASK, CCM_NO_BUSY_WAIT), /*!< sai1 div name */

	kCLOCK_Sai2PreDiv = CCM_TUPLE(CS2CDR,
								  CCM_CS2CDR_SAI2_CLK_PRED_SHIFT,
								  CCM_CS2CDR_SAI2_CLK_PRED_MASK,
								  CCM_NO_BUSY_WAIT), /*!< sai2 pre div name */
	kCLOCK_Sai2Div = CCM_TUPLE(
		CS2CDR, CCM_CS2CDR_SAI2_CLK_PODF_SHIFT, CCM_CS2CDR_SAI2_CLK_PODF_MASK, CCM_NO_BUSY_WAIT), /*!< sai2 div name */

	kCLOCK_Spdif0PreDiv = CCM_TUPLE(CDCDR,
									CCM_CDCDR_SPDIF0_CLK_PRED_SHIFT,
									CCM_CDCDR_SPDIF0_CLK_PRED_MASK,
									CCM_NO_BUSY_WAIT), /*!< spdif pre div name */
	kCLOCK_Spdif0Div = CCM_TUPLE(CDCDR,
								 CCM_CDCDR_SPDIF0_CLK_PODF_SHIFT,
								 CCM_CDCDR_SPDIF0_CLK_PODF_MASK,
								 CCM_NO_BUSY_WAIT), /*!< spdif div name */

	kCLOCK_Lpi2cDiv = CCM_TUPLE(CSCDR2,
								CCM_CSCDR2_LPI2C_CLK_PODF_SHIFT,
								CCM_CSCDR2_LPI2C_CLK_PODF_MASK,
								CCM_NO_BUSY_WAIT), /*!< lpi2c div name */
} clock_div_t;

#elif defined(CONFIG_ARCH_CHIP_FAMILY_IMXRT105x)
/*!
 * @brief MUX control names for clock mux setting.
 *
 * These constants define the mux control names for clock mux setting.\n
 * - 0:7: REG offset to CCM_BASE in bytes.
 * - 8:15: Root clock setting bit field shift.
 * - 16:31: Root clock setting bit field width.
 */
typedef enum _clock_mux {
	kCLOCK_Pll3SwMux = CCM_TUPLE(CCSR,
								 CCM_CCSR_PLL3_SW_CLK_SEL_SHIFT,
								 CCM_CCSR_PLL3_SW_CLK_SEL_MASK,
								 CCM_NO_BUSY_WAIT), /*!< pll3_sw_clk mux name */

	kCLOCK_PeriphMux = CCM_TUPLE(CBCDR,
								 CCM_CBCDR_PERIPH_CLK_SEL_SHIFT,
								 CCM_CBCDR_PERIPH_CLK_SEL_MASK,
								 CCM_CDHIPR_PERIPH_CLK_SEL_BUSY_SHIFT), /*!< periph mux name */
	kCLOCK_SemcAltMux = CCM_TUPLE(CBCDR,
								  CCM_CBCDR_SEMC_ALT_CLK_SEL_SHIFT,
								  CCM_CBCDR_SEMC_ALT_CLK_SEL_MASK,
								  CCM_NO_BUSY_WAIT), /*!< semc mux name */
	kCLOCK_SemcMux = CCM_TUPLE(
		CBCDR, CCM_CBCDR_SEMC_CLK_SEL_SHIFT, CCM_CBCDR_SEMC_CLK_SEL_MASK, CCM_NO_BUSY_WAIT), /*!< semc mux name */

	kCLOCK_PrePeriphMux = CCM_TUPLE(CBCMR,
									CCM_CBCMR_PRE_PERIPH_CLK_SEL_SHIFT,
									CCM_CBCMR_PRE_PERIPH_CLK_SEL_MASK,
									CCM_NO_BUSY_WAIT), /*!< pre-periph mux name */
	kCLOCK_TraceMux = CCM_TUPLE(
		CBCMR, CCM_CBCMR_TRACE_CLK_SEL_SHIFT, CCM_CBCMR_TRACE_CLK_SEL_MASK, CCM_NO_BUSY_WAIT), /*!< trace mux name */
	kCLOCK_PeriphClk2Mux = CCM_TUPLE(CBCMR,
									 CCM_CBCMR_PERIPH_CLK2_SEL_SHIFT,
									 CCM_CBCMR_PERIPH_CLK2_SEL_MASK,
									 CCM_NO_BUSY_WAIT), /*!< periph clock2 mux name */
	kCLOCK_LpspiMux = CCM_TUPLE(
		CBCMR, CCM_CBCMR_LPSPI_CLK_SEL_SHIFT, CCM_CBCMR_LPSPI_CLK_SEL_MASK, CCM_NO_BUSY_WAIT), /*!< lpspi mux name */

	kCLOCK_FlexspiMux = CCM_TUPLE(CSCMR1,
								  CCM_CSCMR1_FLEXSPI_CLK_SEL_SHIFT,
								  CCM_CSCMR1_FLEXSPI_CLK_SEL_MASK,
								  CCM_NO_BUSY_WAIT), /*!< flexspi mux name */
	kCLOCK_Usdhc2Mux = CCM_TUPLE(CSCMR1,
								 CCM_CSCMR1_USDHC2_CLK_SEL_SHIFT,
								 CCM_CSCMR1_USDHC2_CLK_SEL_MASK,
								 CCM_NO_BUSY_WAIT), /*!< usdhc2 mux name */
	kCLOCK_Usdhc1Mux = CCM_TUPLE(CSCMR1,
								 CCM_CSCMR1_USDHC1_CLK_SEL_SHIFT,
								 CCM_CSCMR1_USDHC1_CLK_SEL_MASK,
								 CCM_NO_BUSY_WAIT), /*!< usdhc1 mux name */
	kCLOCK_Sai3Mux = CCM_TUPLE(
		CSCMR1, CCM_CSCMR1_SAI3_CLK_SEL_SHIFT, CCM_CSCMR1_SAI3_CLK_SEL_MASK, CCM_NO_BUSY_WAIT), /*!< sai3 mux name */
	kCLOCK_Sai2Mux = CCM_TUPLE(
		CSCMR1, CCM_CSCMR1_SAI2_CLK_SEL_SHIFT, CCM_CSCMR1_SAI2_CLK_SEL_MASK, CCM_NO_BUSY_WAIT), /*!< sai2 mux name */
	kCLOCK_Sai1Mux = CCM_TUPLE(
		CSCMR1, CCM_CSCMR1_SAI1_CLK_SEL_SHIFT, CCM_CSCMR1_SAI1_CLK_SEL_MASK, CCM_NO_BUSY_WAIT), /*!< sai1 mux name */
	kCLOCK_PerclkMux = CCM_TUPLE(CSCMR1,
								 CCM_CSCMR1_PERCLK_CLK_SEL_SHIFT,
								 CCM_CSCMR1_PERCLK_CLK_SEL_MASK,
								 CCM_NO_BUSY_WAIT), /*!< perclk mux name */

	kCLOCK_Flexio2Mux = CCM_TUPLE(CSCMR2,
								  CCM_CSCMR2_FLEXIO2_CLK_SEL_SHIFT,
								  CCM_CSCMR2_FLEXIO2_CLK_SEL_MASK,
								  CCM_NO_BUSY_WAIT), /*!< flexio2 mux name */
	kCLOCK_CanMux = CCM_TUPLE(
		CSCMR2, CCM_CSCMR2_CAN_CLK_SEL_SHIFT, CCM_CSCMR2_CAN_CLK_SEL_MASK, CCM_NO_BUSY_WAIT), /*!< can mux name */

	kCLOCK_UartMux = CCM_TUPLE(
		CSCDR1, CCM_CSCDR1_UART_CLK_SEL_SHIFT, CCM_CSCDR1_UART_CLK_SEL_MASK, CCM_NO_BUSY_WAIT), /*!< uart mux name */

	kCLOCK_SpdifMux = CCM_TUPLE(
		CDCDR, CCM_CDCDR_SPDIF0_CLK_SEL_SHIFT, CCM_CDCDR_SPDIF0_CLK_SEL_MASK, CCM_NO_BUSY_WAIT), /*!< spdif mux name */
	kCLOCK_Flexio1Mux = CCM_TUPLE(CDCDR,
								  CCM_CDCDR_FLEXIO1_CLK_SEL_SHIFT,
								  CCM_CDCDR_FLEXIO1_CLK_SEL_MASK,
								  CCM_NO_BUSY_WAIT), /*!< flexio1 mux name */

	kCLOCK_Lpi2cMux = CCM_TUPLE(
		CSCDR2, CCM_CSCDR2_LPI2C_CLK_SEL_SHIFT, CCM_CSCDR2_LPI2C_CLK_SEL_MASK, CCM_NO_BUSY_WAIT), /*!< lpi2c mux name */
	kCLOCK_LcdifPreMux = CCM_TUPLE(CSCDR2,
								   CCM_CSCDR2_LCDIF_PRE_CLK_SEL_SHIFT,
								   CCM_CSCDR2_LCDIF_PRE_CLK_SEL_MASK,
								   CCM_NO_BUSY_WAIT), /*!< lcdif pre mux name */

	kCLOCK_CsiMux = CCM_TUPLE(
		CSCDR3, CCM_CSCDR3_CSI_CLK_SEL_SHIFT, CCM_CSCDR3_CSI_CLK_SEL_MASK, CCM_NO_BUSY_WAIT), /*!< csi mux name */
} clock_mux_t;

/*!
 * @brief DIV control names for clock div setting.
 *
 * These constants define div control names for clock div setting.\n
 * - 0:7: REG offset to CCM_BASE in bytes.
 * - 8:15: Root clock setting bit field shift.
 * - 16:31: Root clock setting bit field width.
 */
typedef enum _clock_div {
	kCLOCK_ArmDiv = CCM_TUPLE(
		CACRR, CCM_CACRR_ARM_PODF_SHIFT, CCM_CACRR_ARM_PODF_MASK, CCM_CDHIPR_ARM_PODF_BUSY_SHIFT), /*!< core div name */

	kCLOCK_PeriphClk2Div = CCM_TUPLE(CBCDR,
									 CCM_CBCDR_PERIPH_CLK2_PODF_SHIFT,
									 CCM_CBCDR_PERIPH_CLK2_PODF_MASK,
									 CCM_NO_BUSY_WAIT), /*!< periph clock2 div name */
	kCLOCK_SemcDiv = CCM_TUPLE(CBCDR,
							   CCM_CBCDR_SEMC_PODF_SHIFT,
							   CCM_CBCDR_SEMC_PODF_MASK,
							   CCM_CDHIPR_SEMC_PODF_BUSY_SHIFT), /*!< semc div name */
	kCLOCK_AhbDiv = CCM_TUPLE(
		CBCDR, CCM_CBCDR_AHB_PODF_SHIFT, CCM_CBCDR_AHB_PODF_MASK, CCM_CDHIPR_AHB_PODF_BUSY_SHIFT), /*!< ahb div name */
	kCLOCK_IpgDiv =
		CCM_TUPLE(CBCDR, CCM_CBCDR_IPG_PODF_SHIFT, CCM_CBCDR_IPG_PODF_MASK, CCM_NO_BUSY_WAIT), /*!< ipg div name */

	kCLOCK_LpspiDiv = CCM_TUPLE(
		CBCMR, CCM_CBCMR_LPSPI_PODF_SHIFT, CCM_CBCMR_LPSPI_PODF_MASK, CCM_NO_BUSY_WAIT), /*!< lpspi div name */
	kCLOCK_LcdifDiv = CCM_TUPLE(
		CBCMR, CCM_CBCMR_LCDIF_PODF_SHIFT, CCM_CBCMR_LCDIF_PODF_MASK, CCM_NO_BUSY_WAIT), /*!< lcdif div name */

	kCLOCK_FlexspiDiv = CCM_TUPLE(
		CSCMR1, CCM_CSCMR1_FLEXSPI_PODF_SHIFT, CCM_CSCMR1_FLEXSPI_PODF_MASK, CCM_NO_BUSY_WAIT), /*!< flexspi div name */
	kCLOCK_PerclkDiv = CCM_TUPLE(
		CSCMR1, CCM_CSCMR1_PERCLK_PODF_SHIFT, CCM_CSCMR1_PERCLK_PODF_MASK, CCM_NO_BUSY_WAIT), /*!< perclk div name */

	kCLOCK_CanDiv = CCM_TUPLE(
		CSCMR2, CCM_CSCMR2_CAN_CLK_PODF_SHIFT, CCM_CSCMR2_CAN_CLK_PODF_MASK, CCM_NO_BUSY_WAIT), /*!< can div name */

	kCLOCK_TraceDiv = CCM_TUPLE(
		CSCDR1, CCM_CSCDR1_TRACE_PODF_SHIFT, CCM_CSCDR1_TRACE_PODF_MASK, CCM_NO_BUSY_WAIT), /*!< trace div name */
	kCLOCK_Usdhc2Div = CCM_TUPLE(
		CSCDR1, CCM_CSCDR1_USDHC2_PODF_SHIFT, CCM_CSCDR1_USDHC2_PODF_MASK, CCM_NO_BUSY_WAIT), /*!< usdhc2 div name */
	kCLOCK_Usdhc1Div = CCM_TUPLE(
		CSCDR1, CCM_CSCDR1_USDHC1_PODF_SHIFT, CCM_CSCDR1_USDHC1_PODF_MASK, CCM_NO_BUSY_WAIT), /*!< usdhc1 div name */
	kCLOCK_UartDiv = CCM_TUPLE(
		CSCDR1, CCM_CSCDR1_UART_CLK_PODF_SHIFT, CCM_CSCDR1_UART_CLK_PODF_MASK, CCM_NO_BUSY_WAIT), /*!< uart div name */

	kCLOCK_Flexio2Div = CCM_TUPLE(CS1CDR,
								  CCM_CS1CDR_FLEXIO2_CLK_PODF_SHIFT,
								  CCM_CS1CDR_FLEXIO2_CLK_PODF_MASK,
								  CCM_NO_BUSY_WAIT), /*!< flexio2 pre div name */
	kCLOCK_Sai3PreDiv = CCM_TUPLE(CS1CDR,
								  CCM_CS1CDR_SAI3_CLK_PRED_SHIFT,
								  CCM_CS1CDR_SAI3_CLK_PRED_MASK,
								  CCM_NO_BUSY_WAIT), /*!< sai3 pre div name */
	kCLOCK_Sai3Div = CCM_TUPLE(
		CS1CDR, CCM_CS1CDR_SAI3_CLK_PODF_SHIFT, CCM_CS1CDR_SAI3_CLK_PODF_MASK, CCM_NO_BUSY_WAIT), /*!< sai3 div name */
	kCLOCK_Flexio2PreDiv = CCM_TUPLE(CS1CDR,
									 CCM_CS1CDR_FLEXIO2_CLK_PRED_SHIFT,
									 CCM_CS1CDR_FLEXIO2_CLK_PRED_MASK,
									 CCM_NO_BUSY_WAIT), /*!< sai3 pre div name */
	kCLOCK_Sai1PreDiv = CCM_TUPLE(CS1CDR,
								  CCM_CS1CDR_SAI1_CLK_PRED_SHIFT,
								  CCM_CS1CDR_SAI1_CLK_PRED_MASK,
								  CCM_NO_BUSY_WAIT), /*!< sai1 pre div name */
	kCLOCK_Sai1Div = CCM_TUPLE(
		CS1CDR, CCM_CS1CDR_SAI1_CLK_PODF_SHIFT, CCM_CS1CDR_SAI1_CLK_PODF_MASK, CCM_NO_BUSY_WAIT), /*!< sai1 div name */

	kCLOCK_Sai2PreDiv = CCM_TUPLE(CS2CDR,
								  CCM_CS2CDR_SAI2_CLK_PRED_SHIFT,
								  CCM_CS2CDR_SAI2_CLK_PRED_MASK,
								  CCM_NO_BUSY_WAIT), /*!< sai2 pre div name */
	kCLOCK_Sai2Div = CCM_TUPLE(
		CS2CDR, CCM_CS2CDR_SAI2_CLK_PODF_SHIFT, CCM_CS2CDR_SAI2_CLK_PODF_MASK, CCM_NO_BUSY_WAIT), /*!< sai2 div name */

	kCLOCK_Spdif0PreDiv = CCM_TUPLE(CDCDR,
									CCM_CDCDR_SPDIF0_CLK_PRED_SHIFT,
									CCM_CDCDR_SPDIF0_CLK_PRED_MASK,
									CCM_NO_BUSY_WAIT), /*!< spdif pre div name */
	kCLOCK_Spdif0Div = CCM_TUPLE(CDCDR,
								 CCM_CDCDR_SPDIF0_CLK_PODF_SHIFT,
								 CCM_CDCDR_SPDIF0_CLK_PODF_MASK,
								 CCM_NO_BUSY_WAIT), /*!< spdif div name */
	kCLOCK_Flexio1PreDiv = CCM_TUPLE(CDCDR,
									 CCM_CDCDR_FLEXIO1_CLK_PRED_SHIFT,
									 CCM_CDCDR_FLEXIO1_CLK_PRED_MASK,
									 CCM_NO_BUSY_WAIT), /*!< flexio1 pre div name */
	kCLOCK_Flexio1Div = CCM_TUPLE(CDCDR,
								  CCM_CDCDR_FLEXIO1_CLK_PODF_SHIFT,
								  CCM_CDCDR_FLEXIO1_CLK_PODF_MASK,
								  CCM_NO_BUSY_WAIT), /*!< flexio1 div name */

	kCLOCK_Lpi2cDiv = CCM_TUPLE(CSCDR2,
								CCM_CSCDR2_LPI2C_CLK_PODF_SHIFT,
								CCM_CSCDR2_LPI2C_CLK_PODF_MASK,
								CCM_NO_BUSY_WAIT), /*!< lpi2c div name */
	kCLOCK_LcdifPreDiv = CCM_TUPLE(
		CSCDR2, CCM_CSCDR2_LCDIF_PRED_SHIFT, CCM_CSCDR2_LCDIF_PRED_MASK, CCM_NO_BUSY_WAIT), /*!< lcdif pre div name */

	kCLOCK_CsiDiv =
		CCM_TUPLE(CSCDR3, CCM_CSCDR3_CSI_PODF_SHIFT, CCM_CSCDR3_CSI_PODF_MASK, CCM_NO_BUSY_WAIT), /*!< csi div name */
} clock_div_t;
#endif

/*! @brief USB clock source definition. */
typedef enum _clock_usb_src {
	kCLOCK_Usb480M = 0,                     /*!< Use 480M.      */
	kCLOCK_UsbSrcUnused = (int)0xFFFFFFFFU, /*!< Used when the function does not
						 * care the clock source. */
} clock_usb_src_t;

/*! @brief Source of the USB HS PHY. */
typedef enum _clock_usb_phy_src {
	kCLOCK_Usbphy480M = 0, /*!< Use 480M.      */
} clock_usb_phy_src_t;

/*!@brief PLL clock source, bypass cloco source also */
enum _clock_pll_clk_src {
	kCLOCK_PllClkSrc24M = 0U, /*!< Pll clock source 24M */
	kCLOCK_PllSrcClkPN = 1U,  /*!< Pll clock source CLK1_P and CLK1_N */
};

/*! @brief PLL configuration for ARM */
typedef struct _clock_arm_pll_config {
	uint32_t loopDivider; /*!< PLL loop divider. Valid range for divider value: 54-108. Fout=Fin*loopDivider/2. */
	uint8_t src;          /*!< Pll clock source, reference _clock_pll_clk_src */
} clock_arm_pll_config_t;

/*! @brief PLL configuration for USB */
typedef struct _clock_usb_pll_config {
	uint8_t loopDivider; /*!< PLL loop divider.
						  *   0 - Fout=Fref*20;
						  *   1 - Fout=Fref*22 */
	uint8_t src;         /*!< Pll clock source, reference _clock_pll_clk_src */

} clock_usb_pll_config_t;

/*! @brief PLL configuration for System */
typedef struct _clock_sys_pll_config {
	uint8_t loopDivider;  /*!< PLL loop divider. Intended to be 1 (528M).
						   *   0 - Fout=Fref*20;
						   *   1 - Fout=Fref*22 */
	uint32_t numerator;   /*!< 30 bit numerator of fractional loop divider.*/
	uint32_t denominator; /*!< 30 bit denominator of fractional loop divider */
	uint8_t src;          /*!< Pll clock source, reference _clock_pll_clk_src */
	uint16_t ss_stop;     /*!< Stop value to get frequency change. */
	uint8_t ss_enable;    /*!< Enable spread spectrum modulation */
	uint16_t ss_step;     /*!< Step value to get frequency change step. */

} clock_sys_pll_config_t;

/*! @brief PLL configuration for AUDIO and VIDEO */
typedef struct _clock_audio_pll_config {
	uint8_t loopDivider;  /*!< PLL loop divider. Valid range for DIV_SELECT divider value: 27~54. */
	uint8_t postDivider;  /*!< Divider after the PLL, should only be 1, 2, 4, 8, 16. */
	uint32_t numerator;   /*!< 30 bit numerator of fractional loop divider.*/
	uint32_t denominator; /*!< 30 bit denominator of fractional loop divider */
	uint8_t src;          /*!< Pll clock source, reference _clock_pll_clk_src */
} clock_audio_pll_config_t;

/*! @brief PLL configuration for AUDIO and VIDEO */
typedef struct _clock_video_pll_config {
	uint8_t loopDivider;  /*!< PLL loop divider. Valid range for DIV_SELECT divider value: 27~54. */
	uint8_t postDivider;  /*!< Divider after the PLL, should only be 1, 2, 4, 8, 16. */
	uint32_t numerator;   /*!< 30 bit numerator of fractional loop divider.*/
	uint32_t denominator; /*!< 30 bit denominator of fractional loop divider */
	uint8_t src;          /*!< Pll clock source, reference _clock_pll_clk_src */

} clock_video_pll_config_t;

/*! @brief PLL configuration for ENET */
#if defined(CONFIG_ARCH_CHIP_FAMILY_IMXRT102x)
typedef struct _clock_enet_pll_config {
	bool enableClkOutput; /*!< Power on and enable PLL clock output for ENET0 (ref_enetpll0). */

	bool enableClkOutput500M; /*!< Power on and enable PLL clock output for ENET (ref_enetpll500M). */

	bool enableClkOutput25M; /*!< Power on and enable PLL clock output for ENET1 (ref_enetpll1). */
	uint8_t loopDivider;     /*!< Controls the frequency of the ENET0 reference clock.
							  *   b00 25MHz
							  *   b01 50MHz
							  *   b10 100MHz (not 50% duty cycle)
							  *   b11 125MHz */
	uint8_t src;             /*!< Pll clock source, reference _clock_pll_clk_src */

} clock_enet_pll_config_t;
#elif defined(CONFIG_ARCH_CHIP_FAMILY_IMXRT105x)
typedef struct _clock_enet_pll_config {
	bool enableClkOutput; /*!< Power on and enable PLL clock output for ENET0 (ref_enetpll0). */

	bool enableClkOutput25M; /*!< Power on and enable PLL clock output for ENET1 (ref_enetpll1). */
	uint8_t loopDivider;     /*!< Controls the frequency of the ENET0 reference clock.
							  *   b00 25MHz
							  *   b01 50MHz
							  *   b10 100MHz (not 50% duty cycle)
							  *   b11 125MHz */
	uint8_t src;             /*!< Pll clock source, reference _clock_pll_clk_src */

} clock_enet_pll_config_t;
#endif

/*! @brief PLL name */
#if defined(CONFIG_ARCH_CHIP_FAMILY_IMXRT102x)
typedef enum _clock_pll {
	kCLOCK_PllSys = CCM_ANALOG_TUPLE(PLL_SYS, CCM_ANALOG_PLL_SYS_ENABLE_SHIFT),       /*!< PLL SYS */
	kCLOCK_PllUsb1 = CCM_ANALOG_TUPLE(PLL_USB1, CCM_ANALOG_PLL_USB1_ENABLE_SHIFT),    /*!< PLL USB1 */
	kCLOCK_PllAudio = CCM_ANALOG_TUPLE(PLL_AUDIO, CCM_ANALOG_PLL_AUDIO_ENABLE_SHIFT), /*!< PLL Audio */

	kCLOCK_PllEnet = CCM_ANALOG_TUPLE(PLL_ENET, CCM_ANALOG_PLL_ENET_ENABLE_SHIFT), /*!< PLL Enet0 */

	kCLOCK_PllEnet500M = CCM_ANALOG_TUPLE(PLL_ENET, CCM_ANALOG_PLL_ENET_ENET_500M_REF_EN_SHIFT), /*!< PLL ENET */

	kCLOCK_PllEnet25M = CCM_ANALOG_TUPLE(PLL_ENET, CCM_ANALOG_PLL_ENET_ENET_25M_REF_EN_SHIFT), /*!< PLL Enet1 */

} clock_pll_t;
#elif defined(CONFIG_ARCH_CHIP_FAMILY_IMXRT105x)
typedef enum _clock_pll {
	kCLOCK_PllArm = CCM_ANALOG_TUPLE(PLL_ARM, CCM_ANALOG_PLL_ARM_ENABLE_SHIFT),       /*!< PLL ARM */
	kCLOCK_PllSys = CCM_ANALOG_TUPLE(PLL_SYS, CCM_ANALOG_PLL_SYS_ENABLE_SHIFT),       /*!< PLL SYS */
	kCLOCK_PllUsb1 = CCM_ANALOG_TUPLE(PLL_USB1, CCM_ANALOG_PLL_USB1_ENABLE_SHIFT),    /*!< PLL USB1 */
	kCLOCK_PllAudio = CCM_ANALOG_TUPLE(PLL_AUDIO, CCM_ANALOG_PLL_AUDIO_ENABLE_SHIFT), /*!< PLL Audio */
	kCLOCK_PllVideo = CCM_ANALOG_TUPLE(PLL_VIDEO, CCM_ANALOG_PLL_VIDEO_ENABLE_SHIFT), /*!< PLL Video */

	kCLOCK_PllEnet = CCM_ANALOG_TUPLE(PLL_ENET, CCM_ANALOG_PLL_ENET_ENABLE_SHIFT), /*!< PLL Enet0 */

	kCLOCK_PllEnet25M = CCM_ANALOG_TUPLE(PLL_ENET, CCM_ANALOG_PLL_ENET_ENET_25M_REF_EN_SHIFT), /*!< PLL Enet1 */

	kCLOCK_PllUsb2 = CCM_ANALOG_TUPLE(PLL_USB2, CCM_ANALOG_PLL_USB2_ENABLE_SHIFT), /*!< PLL USB2 */

} clock_pll_t;
#endif

/*! @brief PLL PFD name */
typedef enum _clock_pfd {
	kCLOCK_Pfd0 = 0U, /*!< PLL PFD0 */
	kCLOCK_Pfd1 = 1U, /*!< PLL PFD1 */
	kCLOCK_Pfd2 = 2U, /*!< PLL PFD2 */
	kCLOCK_Pfd3 = 3U, /*!< PLL PFD3 */
} clock_pfd_t;

/*******************************************************************************
 * API
 ******************************************************************************/

#if defined(__cplusplus)
extern "C" {
#endif /* __cplusplus */

/*!
 * @brief Set CCM MUX node to certain value.
 *
 * @param mux   Which mux node to set, see \ref clock_mux_t.
 * @param value Clock mux value to set, different mux has different value range.
 */
static inline void imxrt_clock_setmux(clock_mux_t mux, uint32_t value)
{
	uint32_t busyShift;

	busyShift = CCM_TUPLE_BUSY_SHIFT(mux);
	CCM_TUPLE_REG(CCM, mux) = (CCM_TUPLE_REG(CCM, mux) & (~CCM_TUPLE_MASK(mux))) |
								(((uint32_t)((value) << CCM_TUPLE_SHIFT(mux))) & CCM_TUPLE_MASK(mux));

	DEBUGASSERT(busyShift <= CCM_NO_BUSY_WAIT);

<<<<<<< HEAD
	/* Clock switch need Handshake? */
	if (CCM_NO_BUSY_WAIT != busyShift) {
		/* Wait until CCM internal handshake finish. */
		while (CCM->CDHIPR & (1U << busyShift)) {
=======
    /* Clock switch need Handshake? */
    if (CCM_NO_BUSY_WAIT != busyShift) {
        /* Wait until CCM internal handshake finish. */
        while (CCM->CDHIPR & (1U << busyShift)) {
>>>>>>> 1741f147
		}
	}
}

/*!
 * @brief Get CCM MUX value.
 *
 * @param mux   Which mux node to get, see \ref clock_mux_t.
 * @return Clock mux value.
 */
static inline uint32_t imxrt_clock_getmux(clock_mux_t mux)
{
	return (CCM_TUPLE_REG(CCM, mux) & CCM_TUPLE_MASK(mux)) >> CCM_TUPLE_SHIFT(mux);
}

/*!
 * @brief Set CCM DIV node to certain value.
 *
 * @param divider Which div node to set, see \ref clock_div_t.
 * @param value   Clock div value to set, different divider has different value range.
 */
static inline void imxrt_clock_setdiv(clock_div_t divider, uint32_t value)
{
    uint32_t busyShift;

    busyShift = CCM_TUPLE_BUSY_SHIFT(divider);
    CCM_TUPLE_REG(CCM, divider) = (CCM_TUPLE_REG(CCM, divider) & (~CCM_TUPLE_MASK(divider))) |
                                  (((uint32_t)((value) << CCM_TUPLE_SHIFT(divider))) & CCM_TUPLE_MASK(divider));

    DEBUGASSERT(busyShift <= CCM_NO_BUSY_WAIT);

    /* Clock switch need Handshake? */
    if (CCM_NO_BUSY_WAIT != busyShift) {
        /* Wait until CCM internal handshake finish. */
        while (CCM->CDHIPR & (1U << busyShift)) {
		}
	}
}

/*!
 * @brief Get CCM DIV node value.
 *
 * @param divider Which div node to get, see \ref clock_div_t.
 */
static inline uint32_t imxrt_clock_getdiv(clock_div_t divider)
{
    return ((CCM_TUPLE_REG(CCM, divider) & CCM_TUPLE_MASK(divider)) >> CCM_TUPLE_SHIFT(divider));
}

/*!
 * @brief Control the clock gate for specific IP.
 *
 * @param name  Which clock to enable, see \ref clock_ip_name_t.
 * @param value Clock gate value to set, see \ref clock_gate_value_t.
 */
static inline void imxrt_clock_controlgate(clock_ip_name_t name, clock_gate_value_t value)
{
    uint32_t index = ((uint32_t)name) >> 8U;
    uint32_t shift = ((uint32_t)name) & 0x1FU;
    volatile uint32_t *reg;

    DEBUGASSERT(index <= 6);

    reg = ((volatile uint32_t *)&CCM->CCGR0) + index;
    *reg = ((*reg) & ~(3U << shift)) | (((uint32_t)value) << shift);
}

/*!
 * @brief Enable the clock for specific IP.
 *
 * @param name  Which clock to enable, see \ref clock_ip_name_t.
 */
static inline void imxrt_clock_enableclock(clock_ip_name_t name)
{
    imxrt_clock_controlgate(name, kCLOCK_ClockNeededRunWait);
}

/*!
 * @brief Disable the clock for specific IP.
 *
 * @param name  Which clock to disable, see \ref clock_ip_name_t.
 */
static inline void imxrt_clock_disableclock(clock_ip_name_t name)
{
    imxrt_clock_controlgate(name, kCLOCK_ClockNotNeeded);
}

/*!
 * @brief Setting the low power mode that system will enter on next assertion of dsm_request signal.
 *
 * @param mode  Which mode to enter, see \ref clock_mode_t.
 */
static inline void imxrt_clock_setmode(clock_mode_t mode)
{
    CCM->CLPCR = (CCM->CLPCR & ~CCM_CLPCR_LPM_MASK) | CCM_CLPCR_LPM((uint32_t)mode);
}

/*!
 * @brief Gets the OSC clock frequency.
 *
 * This function will return the external XTAL OSC frequency if it is selected as the source of OSC,
 * otherwise internal 24MHz RC OSC frequency will be returned.
 *
 * @param osc   OSC type to get frequency.
 *
 * @return  Clock frequency; If the clock is invalid, returns 0.
 */
static inline uint32_t imxrt_clock_getoscfreq(void)
{
    return (XTALOSC24M->LOWPWR_CTRL & XTALOSC24M_LOWPWR_CTRL_OSC_SEL_MASK) ? 24000000UL : g_xtalFreq;
}

/*!
 * @brief Gets the AHB clock frequency.
 *
 * @return  The AHB clock frequency value in hertz.
 */
uint32_t imxrt_clock_getahbfreq(void);

/*!
 * @brief Gets the SEMC clock frequency.
 *
 * @return  The SEMC clock frequency value in hertz.
 */
uint32_t imxrt_clock_getsemcfreq(void);

/*!
 * @brief Gets the IPG clock frequency.
 *
 * @return  The IPG clock frequency value in hertz.
 */
uint32_t imxrt_clock_getipgfreq(void);

/*!
 * @brief Gets the PER clock frequency.
 *
 * @return  The PER clock frequency value in hertz.
 */
uint32_t imxrt_clock_getperclkfreq(void);

/*!
 * @brief Gets the clock frequency for a specific clock name.
 *
 * This function checks the current clock configurations and then calculates
 * the clock frequency for a specific clock name defined in clock_name_t.
 *
 * @param clockName Clock names defined in clock_name_t
 * @return Clock frequency value in hertz
 */
uint32_t imxrt_clock_getfreq(clock_name_t name);

/*!
 * @brief Get the CCM CPU/core/system frequency.
 *
 * @return  Clock frequency; If the clock is invalid, returns 0.
 */
static inline uint32_t imxrt_clock_getcpuclkfreq(void)
{
    return imxrt_clock_getfreq(kCLOCK_CpuClk);
}

/*!
 * @name OSC operations
 * @{
 */

/*!
 * @brief Initialize the external 24MHz clock.
 *
 * This function supports two modes:
 * 1. Use external crystal oscillator.
 * 2. Bypass the external crystal oscillator, using input source clock directly.
 *
 * After this function, please call @ref CLOCK_SetXtal0Freq to inform clock driver
 * the external clock frequency.
 *
 * @param bypassXtalOsc Pass in true to bypass the external crystal oscillator.
 * @note This device does not support bypass external crystal oscillator, so
 * the input parameter should always be false.
 */
void imxrt_clock_initexternalclk(bool bypassXtalOsc);

/*!
 * @brief Deinitialize the external 24MHz clock.
 *
 * This function disables the external 24MHz clock.
 *
 * After this function, please call @ref CLOCK_SetXtal0Freq to set external clock
 * frequency to 0.
 */
void imxrt_clock_deinitexternalclk(void);

/*!
 * @brief Switch the OSC.
 *
 * This function switches the OSC source for SoC.
 *
 * @param osc   OSC source to switch to.
 */
void imxrt_clock_switchosc(clock_osc_t osc);

/*!
 * @brief Gets the RTC clock frequency.
 *
 * @return  Clock frequency; If the clock is invalid, returns 0.
 */
static inline uint32_t imxrt_clock_getrtcfreq(void)
{
    return 32768U;
}

/*!
 * @brief Set the XTAL (24M OSC) frequency based on board setting.
 *
 * @param freq The XTAL input clock frequency in Hz.
 */
static inline void imxrt_clock_setxtalfreq(uint32_t freq)
{
    g_xtalFreq = freq;
}

/*!
 * @brief Set the RTC XTAL (32K OSC) frequency based on board setting.
 *
 * @param freq The RTC XTAL input clock frequency in Hz.
 */
static inline void imxrt_clock_setrtcxtalfreq(uint32_t freq)
{
    g_rtcXtalFreq = freq;
}

/*!
 * @brief Initialize the RC oscillator 24MHz clock.
 */
void imxrt_clock_initrcosc24m(void);

/*!
 * @brief Power down the RCOSC 24M clock.
 */
void imxrt_clock_deinitrcosc24m(void);
/* @} */

/*! @brief Enable USB HS clock.
 *
 * This function only enables the access to USB HS prepheral, upper layer
 * should first call the @ref CLOCK_EnableUsbhs0PhyPllClock to enable the PHY
 * clock to use USB HS.
 *
 * @param src  USB HS does not care about the clock source, here must be @ref kCLOCK_UsbSrcUnused.
 * @param freq USB HS does not care about the clock source, so this parameter is ignored.
 * @retval true The clock is set successfully.
 * @retval false The clock source is invalid to get proper USB HS clock.
 */
bool imxrt_clock_enableusbhs0clock(clock_usb_src_t src, uint32_t freq);

/*! @brief Enable USB HS clock.
 *
 * This function only enables the access to USB HS prepheral, upper layer
 * should first call the @ref CLOCK_EnableUsbhs0PhyPllClock to enable the PHY
 * clock to use USB HS.
 *
 * @param src  USB HS does not care about the clock source, here must be @ref kCLOCK_UsbSrcUnused.
 * @param freq USB HS does not care about the clock source, so this parameter is ignored.
 * @retval true The clock is set successfully.
 * @retval false The clock source is invalid to get proper USB HS clock.
 */
bool imxrt_clock_enableusbhs1clock(clock_usb_src_t src, uint32_t freq);

/*! @brief Disable USB HS PHY PLL clock.
 *
 * This function disables USB HS PHY PLL clock.
 */
void imxrt_clock_disableusbhs1phypllclock(void);

/* @} */

/*!
 * @name PLL/PFD operations
 * @{
 */
/*!
 * @brief PLL bypass setting
 *
 * @param base CCM_ANALOG base pointer.
 * @param pll PLL control name (see @ref ccm_analog_pll_control_t enumeration)
 * @param bypass Bypass the PLL.
 *               - true: Bypass the PLL.
 *               - false:Not bypass the PLL.
 */
static inline void imxrt_clock_setpllbypass(CCM_ANALOG_Type *base, clock_pll_t pll, bool bypass)
{
    if (bypass) {
		CCM_ANALOG_TUPLE_REG_OFF(base, pll, 4U) = 1U << CCM_ANALOG_PLL_BYPASS_SHIFT;
	} else {
		CCM_ANALOG_TUPLE_REG_OFF(base, pll, 8U) = 1U << CCM_ANALOG_PLL_BYPASS_SHIFT;
	}
}

/*!
 * @brief Check if PLL is bypassed
 *
 * @param base CCM_ANALOG base pointer.
 * @param pll PLL control name (see @ref ccm_analog_pll_control_t enumeration)
 * @return PLL bypass status.
 *         - true: The PLL is bypassed.
 *         - false: The PLL is not bypassed.
 */
static inline bool imxrt_clock_ispllbypassed(CCM_ANALOG_Type *base, clock_pll_t pll)
{
    return (bool)(CCM_ANALOG_TUPLE_REG(base, pll) & (1U << CCM_ANALOG_PLL_BYPASS_SHIFT));
}

/*!
 * @brief Check if PLL is enabled
 *
 * @param base CCM_ANALOG base pointer.
 * @param pll PLL control name (see @ref ccm_analog_pll_control_t enumeration)
 * @return PLL bypass status.
 *         - true: The PLL is enabled.
 *         - false: The PLL is not enabled.
 */
static inline bool imxrt_clock_ispllenabled(CCM_ANALOG_Type *base, clock_pll_t pll)
{
    return (bool)(CCM_ANALOG_TUPLE_REG(base, pll) & (1U << CCM_ANALOG_TUPLE_SHIFT(pll)));
}

/*!
 * @brief PLL bypass clock source setting.
 * Note: change the bypass clock source also change the pll reference clock source.
 *
 * @param base CCM_ANALOG base pointer.
 * @param pll PLL control name (see @ref ccm_analog_pll_control_t enumeration)
 * @param src Bypass clock source, reference _clock_pll_bypass_clk_src.
 */
static inline void imxrt_clock_setpllbypassrefclksrc(CCM_ANALOG_Type *base, clock_pll_t pll, uint32_t src)
{
    CCM_ANALOG_TUPLE_REG(base, pll) |= (CCM_ANALOG_TUPLE_REG(base, pll) & (~CCM_ANALOG_PLL_BYPASS_CLK_SRC_MASK)) | src;
}

/*!
 * @brief Get PLL bypass clock value, it is PLL reference clock actually.
 * If CLOCK1_P,CLOCK1_N is choose as the pll bypass clock source, please implement the CLKPN_FREQ define, otherwise 0
 * will be returned.
 * @param base CCM_ANALOG base pointer.
 * @param pll PLL control name (see @ref ccm_analog_pll_control_t enumeration)
 * @retval bypass reference clock frequency value.
 */
static inline uint32_t imxrt_clock_getpllbypassrefclk(CCM_ANALOG_Type *base, clock_pll_t pll)
{
	return (((CCM_ANALOG_TUPLE_REG(base, pll) & CCM_ANALOG_PLL_BYPASS_CLK_SRC_MASK) >>
		CCM_ANALOG_PLL_BYPASS_CLK_SRC_SHIFT) == kCLOCK_PllClkSrc24M) ?
		imxrt_clock_getoscfreq() :
		CLKPN_FREQ;
}

/*!
 * @brief Initialize the ARM PLL.
 *
 * This function initialize the ARM PLL with specific settings
 *
 * @param config   configuration to set to PLL.
 */
void imxrt_clock_initarmpll(const clock_arm_pll_config_t *config);

/*!
 * @brief De-initialize the ARM PLL.
 */
void imxrt_clock_deinitarmpll(void);

/*!
 * @brief Initialize the System PLL.
 *
 * This function initializes the System PLL with specific settings
 *
 * @param config Configuration to set to PLL.
 */
void imxrt_clock_initsyspll(const clock_sys_pll_config_t *config);

/*!
 * @brief De-initialize the System PLL.
 */
void imxrt_clock_deinitsyspll(void);

/*!
 * @brief Initialize the USB1 PLL.
 *
 * This function initializes the USB1 PLL with specific settings
 *
 * @param config Configuration to set to PLL.
 */
void imxrt_clock_initusb1pll(const clock_usb_pll_config_t *config);

/*!
 * @brief Deinitialize the USB1 PLL.
 */
void imxrt_clock_deinitusb1pll(void);

/*!
 * @brief Initialize the USB2 PLL.
 *
 * This function initializes the USB2 PLL with specific settings
 *
 * @param config Configuration to set to PLL.
 */
void imxrt_clock_initUsb2pll(const clock_usb_pll_config_t *config);

/*!
 * @brief Deinitialize the USB2 PLL.
 */
void imxrt_clock_deinitusb2pll(void);

/*!
 * @brief Initializes the Audio PLL.
 *
 * This function initializes the Audio PLL with specific settings
 *
 * @param config Configuration to set to PLL.
 */
void imxrt_clock_initaudiopll(const clock_audio_pll_config_t *config);

/*!
 * @brief De-initialize the Audio PLL.
 */
void imxrt_clock_deinitaudiopll(void);

/*!
 * @brief Initialize the video PLL.
 *
 * This function configures the Video PLL with specific settings
 *
 * @param config   configuration to set to PLL.
 */
void imxrt_clock_initvideopll(const clock_video_pll_config_t *config);

/*!
 * @brief De-initialize the Video PLL.
 */
void imxrt_clock_deinitvideopll(void);
/*!
 * @brief Initialize the ENET PLL.
 *
 * This function initializes the ENET PLL with specific settings.
 *
 * @param config Configuration to set to PLL.
 */
void imxrt_clock_initenetpll(const clock_enet_pll_config_t *config);

/*!
 * @brief Deinitialize the ENET PLL.
 *
 * This function disables the ENET PLL.
 */
void imxrt_clock_deinitenetpll(void);

/*!
 * @brief Get current PLL output frequency.
 *
 * This function get current output frequency of specific PLL
 *
 * @param pll   pll name to get frequency.
 * @return The PLL output frequency in hertz.
 */
uint32_t imxrt_clock_getpllfreq(clock_pll_t pll);

/*!
 * @brief Initialize the System PLL PFD.
 *
 * This function initializes the System PLL PFD. During new value setting,
 * the clock output is disabled to prevent glitch.
 *
 * @param pfd Which PFD clock to enable.
 * @param pfdFrac The PFD FRAC value.
 * @note It is recommended that PFD settings are kept between 12-35.
 */
void imxrt_clock_initsyspfd(clock_pfd_t pfd, uint8_t pfdFrac);

/*!
 * @brief De-initialize the System PLL PFD.
 *
 * This function disables the System PLL PFD.
 *
 * @param pfd Which PFD clock to disable.
 */
void imxrt_clock_deinitsyspfd(clock_pfd_t pfd);

/*!
 * @brief Initialize the USB1 PLL PFD.
 *
 * This function initializes the USB1 PLL PFD. During new value setting,
 * the clock output is disabled to prevent glitch.
 *
 * @param pfd Which PFD clock to enable.
 * @param pfdFrac The PFD FRAC value.
 * @note It is recommended that PFD settings are kept between 12-35.
 */
void imxrt_clock_initusb1pfd(clock_pfd_t pfd, uint8_t pfdFrac);

/*!
 * @brief De-initialize the USB1 PLL PFD.
 *
 * This function disables the USB1 PLL PFD.
 *
 * @param pfd Which PFD clock to disable.
 */
void imxrt_clock_deinitusb1pfd(clock_pfd_t pfd);

/*!
 * @brief Get current System PLL PFD output frequency.
 *
 * This function get current output frequency of specific System PLL PFD
 *
 * @param pfd   pfd name to get frequency.
 * @return The PFD output frequency in hertz.
 */
uint32_t imxrt_clock_getsyspfdfreq(clock_pfd_t pfd);

/*!
 * @brief Get current USB1 PLL PFD output frequency.
 *
 * This function get current output frequency of specific USB1 PLL PFD
 *
 * @param pfd   pfd name to get frequency.
 * @return The PFD output frequency in hertz.
 */
uint32_t imxrt_clock_getusb1pfdfreq(clock_pfd_t pfd);

/*! @brief Enable USB HS PHY PLL clock.
 *
 * This function enables the internal 480MHz USB PHY PLL clock.
 *
 * @param src  USB HS PHY PLL clock source.
 * @param freq The frequency specified by src.
 * @retval true The clock is set successfully.
 * @retval false The clock source is invalid to get proper USB HS clock.
 */
bool imxrt_clock_enableusbhs0phypllclock(clock_usb_phy_src_t src, uint32_t freq);

/*! @brief Disable USB HS PHY PLL clock.
 *
 * This function disables USB HS PHY PLL clock.
 */
void imxrt_clock_disableusbhs0phypllclock(void);

/*! @brief Enable USB HS PHY PLL clock.
 *
 * This function enables the internal 480MHz USB PHY PLL clock.
 *
 * @param src  USB HS PHY PLL clock source.
 * @param freq The frequency specified by src.
 * @retval true The clock is set successfully.
 * @retval false The clock source is invalid to get proper USB HS clock.
 */
bool imxrt_clock_enableusbhs1phypllclock(clock_usb_phy_src_t src, uint32_t freq);

/*! @brief Disable USB HS PHY PLL clock.
 *
 * This function disables USB HS PHY PLL clock.
 */
void imxrt_clock_disableusbhs1phypllclock(void);

/* @} */

#if defined(__cplusplus)
}
#endif /* __cplusplus */

/*! @} */

#endif /* _IMXRT_CLOCK_H_ */
<|MERGE_RESOLUTION|>--- conflicted
+++ resolved
@@ -1,1706 +1,1699 @@
-/****************************************************************************
- *
- * Copyright 2019 NXP Semiconductors All Rights Reserved.
- *
- * Licensed under the Apache License, Version 2.0 (the "License");
- * you may not use this file except in compliance with the License.
- * You may obtain a copy of the License at
- *
- * http://www.apache.org/licenses/LICENSE-2.0
- *
- * Unless required by applicable law or agreed to in writing,
- * software distributed under the License is distributed on an
- * "AS IS" BASIS, WITHOUT WARRANTIES OR CONDITIONS OF ANY KIND,
- * either express or implied. See the License for the specific
- * language governing permissions and limitations under the License.
- *
- ****************************************************************************/
-
-#ifndef _IMXRT_CLOCK_H_
-#define _IMXRT_CLOCK_H_
-
-#include <stdint.h>
-#include <stdbool.h>
-
-#include "imxrt_config.h"
-#if defined(CONFIG_ARCH_CHIP_FAMILY_IMXRT102x)
-#include "chip/imxrt102x_config.h"
-#elif defined(CONFIG_ARCH_CHIP_FAMILY_IMXRT105x)
-#include "chip/imxrt105x_config.h"
-#else
-#error Unrecognized i.MX RT architecture
-#endif
-
-/*! @addtogroup clock */
-/*! @{ */
-
-/*! @file */
-
-/*******************************************************************************
- * Configurations
- ******************************************************************************/
-
-/*! @brief Configure whether driver controls clock
- *
- * When set to 0, peripheral drivers will enable clock in initialize function
- * and disable clock in de-initialize function. When set to 1, peripheral
- * driver will not control the clock, application could control the clock out of
- * the driver.
- *
- * @note All drivers share this feature switcher. If it is set to 1, application
- * should handle clock enable and disable for all drivers.
- */
-#if !(defined(FSL_SDK_DISABLE_DRIVER_CLOCK_CONTROL))
-#define FSL_SDK_DISABLE_DRIVER_CLOCK_CONTROL 0
-#endif
-
-/*******************************************************************************
- * Definitions
- ******************************************************************************/
-
-/*! @name Driver version */
-/*@{*/
-/*! @brief CLOCK driver version 2.1.5. */
-#define FSL_CLOCK_DRIVER_VERSION (MAKE_VERSION(2, 1, 5))
-
-/* analog pll definition */
-#define CCM_ANALOG_PLL_BYPASS_SHIFT (16U)
-#define CCM_ANALOG_PLL_BYPASS_CLK_SRC_MASK (0xC000U)
-#define CCM_ANALOG_PLL_BYPASS_CLK_SRC_SHIFT (14U)
-
-/*@}*/
-#define CCM_TUPLE(reg, shift, mask, busyShift)                               \
-	(int)((((uint32_t)(&((CCM_Type *)0U)->reg)) & 0xFFU) | ((shift) << 8U) | \
-	     ((((mask) >> (shift)) & 0x1FFFU) << 13U) | ((busyShift) << 26U))
-#define CCM_TUPLE_REG(base, tuple) (*((volatile uint32_t *)(((uint32_t)(base)) + ((tuple)&0xFFU))))
-#define CCM_TUPLE_SHIFT(tuple) (((tuple) >> 8U) & 0x1FU)
-#define CCM_TUPLE_MASK(tuple)  ((uint32_t)((((tuple) >> 13U) & 0x1FFFU) << ((((tuple) >> 8U) & 0x1FU))))
-#define CCM_TUPLE_BUSY_SHIFT(tuple) (((tuple) >> 26U) & 0x3FU)
-
-#define CCM_NO_BUSY_WAIT (0x20U)
-
-/*!
- * @brief CCM ANALOG tuple macros to map corresponding registers and bit fields.
- */
-#define CCM_ANALOG_TUPLE(reg, shift)  ((((uint32_t)(&((CCM_ANALOG_Type *)0U)->reg) & 0xFFFU) << 16U) | (shift))
-#define CCM_ANALOG_TUPLE_SHIFT(tuple) (((uint32_t)tuple) & 0x1FU)
-#define CCM_ANALOG_TUPLE_REG_OFF(base, tuple, off) \
-	(*((volatile uint32_t *)((uint32_t)base + (((uint32_t)tuple >> 16U) & 0xFFFU) + off)))
-#define CCM_ANALOG_TUPLE_REG(base, tuple) CCM_ANALOG_TUPLE_REG_OFF(base, tuple, 0U)
-
-/*!
- * @brief clock1PN frequency.
- */
-#define CLKPN_FREQ 0U
-
-/*! @brief External XTAL (24M OSC/SYSOSC) clock frequency.
- *
- * The XTAL (24M OSC/SYSOSC) clock frequency in Hz, when the clock is setup, use the
- * function CLOCK_SetXtalFreq to set the value in to clock driver. For example,
- * if XTAL is 24MHz,
- * @code
- * CLOCK_InitExternalClk(false); // Setup the 24M OSC/SYSOSC
- * CLOCK_SetXtalFreq(240000000); // Set the XTAL value to clock driver.
- * @endcode
- */
-extern volatile uint32_t g_xtalFreq;
-
-/*! @brief External RTC XTAL (32K OSC) clock frequency.
- *
- * The RTC XTAL (32K OSC) clock frequency in Hz, when the clock is setup, use the
- * function CLOCK_SetRtcXtalFreq to set the value in to clock driver.
- */
-extern volatile uint32_t g_rtcXtalFreq;
-
-/* For compatible with other platforms */
-#define CLOCK_SetXtal0Freq CLOCK_SetXtalFreq
-#define CLOCK_SetXtal32Freq CLOCK_SetRtcXtalFreq
-
-/*! @brief Clock ip name array for ADC. */
-#define ADC_CLOCKS                                 \
-	{                                              \
-		kCLOCK_IpInvalid, kCLOCK_Adc1, kCLOCK_Adc2 \
-	}
-
-/*! @brief Clock ip name array for AOI. */
-#define AOI_CLOCKS                                 \
-	{                                              \
-		kCLOCK_IpInvalid, kCLOCK_Aoi1, kCLOCK_Aoi2 \
-	}
-
-/*! @brief Clock ip name array for BEE. */
-#define BEE_CLOCKS \
-	{              \
-		kCLOCK_Bee \
-	}
-
-/*! @brief Clock ip name array for CMP. */
-#define CMP_CLOCKS                                                               \
-	{                                                                            \
-		kCLOCK_IpInvalid, kCLOCK_Acmp1, kCLOCK_Acmp2, kCLOCK_Acmp3, kCLOCK_Acmp4 \
-	}
-
-/*! @brief Clock ip name array for CSI. */
-#define CSI_CLOCKS \
-	{              \
-		kCLOCK_Csi \
-	}
-
-/*! @brief Clock ip name array for DCDC. */
-#define DCDC_CLOCKS \
-	{               \
-		kCLOCK_Dcdc \
-	}
-
-/*! @brief Clock ip name array for DCP. */
-#define DCP_CLOCKS \
-	{              \
-		kCLOCK_Dcp \
-	}
-
-/*! @brief Clock ip name array for DMAMUX_CLOCKS. */
-#define DMAMUX_CLOCKS \
-	{                 \
-		kCLOCK_Dma    \
-	}
-
-/*! @brief Clock ip name array for DMA. */
-#define EDMA_CLOCKS \
-	{               \
-		kCLOCK_Dma  \
-	}
-
-/*! @brief Clock ip name array for ENC. */
-#define ENC_CLOCKS                                                           \
-	{                                                                        \
-		kCLOCK_IpInvalid, kCLOCK_Enc1, kCLOCK_Enc2, kCLOCK_Enc3, kCLOCK_Enc4 \
-	}
-
-/*! @brief Clock ip name array for ENET. */
-#define ENET_CLOCKS \
-	{               \
-		kCLOCK_Enet \
-	}
-
-/*! @brief Clock ip name array for EWM. */
-#define EWM_CLOCKS  \
-	{               \
-		kCLOCK_Ewm0 \
-	}
-
-/*! @brief Clock ip name array for FLEXCAN. */
-#define FLEXCAN_CLOCKS                             \
-	{                                              \
-		kCLOCK_IpInvalid, kCLOCK_Can1, kCLOCK_Can2 \
-	}
-
-/*! @brief Clock ip name array for FLEXCAN Peripheral clock. */
-#define FLEXCAN_PERIPH_CLOCKS                        \
-	{                                                \
-		kCLOCK_IpInvalid, kCLOCK_Can1S, kCLOCK_Can2S \
-	}
-
-/*! @brief Clock ip name array for FLEXIO. */
-#define FLEXIO_CLOCKS                                    \
-	{                                                    \
-		kCLOCK_IpInvalid, kCLOCK_Flexio1, kCLOCK_Flexio2 \
-	}
-
-/*! @brief Clock ip name array for FLEXRAM. */
-#define FLEXRAM_CLOCKS \
-	{                  \
-		kCLOCK_FlexRam \
-	}
-
-/*! @brief Clock ip name array for FLEXSPI. */
-#define FLEXSPI_CLOCKS \
-	{                  \
-		kCLOCK_FlexSpi \
-	}
-
-/*! @brief Clock ip name array for FLEXSPI EXSC. */
-#define FLEXSPI_EXSC_CLOCKS \
-	{                       \
-		kCLOCK_FlexSpiExsc  \
-	}
-
-/*! @brief Clock ip name array for GPIO. */
-#define GPIO_CLOCKS                                                                            \
-	{                                                                                          \
-		kCLOCK_IpInvalid, kCLOCK_Gpio1, kCLOCK_Gpio2, kCLOCK_Gpio3, kCLOCK_Gpio4, kCLOCK_Gpio5 \
-	}
-
-/*! @brief Clock ip name array for GPT. */
-#define GPT_CLOCKS                                 \
-	{                                              \
-		kCLOCK_IpInvalid, kCLOCK_Gpt1, kCLOCK_Gpt2 \
-	}
-
-/*! @brief Clock ip name array for KPP. */
-#define KPP_CLOCKS \
-	{              \
-		kCLOCK_Kpp \
-	}
-
-/*! @brief Clock ip name array for LCDIF. */
-#define LCDIF_CLOCKS \
-	{                \
-		kCLOCK_Lcd   \
-	}
-
-/*! @brief Clock ip name array for LCDIF PIXEL. */
-#define LCDIF_PERIPH_CLOCKS \
-	{                       \
-		kCLOCK_LcdPixel     \
-	}
-
-/*! @brief Clock ip name array for LPI2C. */
-#define LPI2C_CLOCKS                                                                 \
-	{                                                                                \
-		kCLOCK_IpInvalid, kCLOCK_Lpi2c1, kCLOCK_Lpi2c2, kCLOCK_Lpi2c3, kCLOCK_Lpi2c4 \
-	}
-
-/*! @brief Clock ip name array for LPSPI. */
-#define LPSPI_CLOCKS                                                                 \
-	{                                                                                \
-		kCLOCK_IpInvalid, kCLOCK_Lpspi1, kCLOCK_Lpspi2, kCLOCK_Lpspi3, kCLOCK_Lpspi4 \
-	}
-
-/*! @brief Clock ip name array for LPUART. */
-#define LPUART_CLOCKS                                                                                     \
-	{                                                                                                     \
-		kCLOCK_IpInvalid, kCLOCK_Lpuart1, kCLOCK_Lpuart2, kCLOCK_Lpuart3, kCLOCK_Lpuart4, kCLOCK_Lpuart5, \
-		kCLOCK_Lpuart6, kCLOCK_Lpuart7, kCLOCK_Lpuart8                                                \
-	}
-
-/*! @brief Clock ip name array for MQS. */
-#define MQS_CLOCKS \
-	{              \
-		kCLOCK_Mqs \
-	}
-
-/*! @brief Clock ip name array for OCRAM EXSC. */
-#define OCRAM_EXSC_CLOCKS \
-	{                     \
-		kCLOCK_OcramExsc  \
-	}
-
-/*! @brief Clock ip name array for PIT. */
-#define PIT_CLOCKS \
-	{              \
-		kCLOCK_Pit \
-	}
-
-/*! @brief Clock ip name array for PWM. */
-#define PWM_CLOCKS                                                                                                    \
-	{                                                                                                                 \
-		{                                                                                                             \
-			kCLOCK_IpInvalid, kCLOCK_IpInvalid, kCLOCK_IpInvalid, kCLOCK_IpInvalid                                    \
-		}                                                                                                             \
-		, {kCLOCK_Pwm1, kCLOCK_Pwm1, kCLOCK_Pwm1, kCLOCK_Pwm1}, {kCLOCK_Pwm2, kCLOCK_Pwm2, kCLOCK_Pwm2, kCLOCK_Pwm2}, \
-		{kCLOCK_Pwm3, kCLOCK_Pwm3, kCLOCK_Pwm3, kCLOCK_Pwm3},                                                     \
-		{                                                                                                             \
-			kCLOCK_Pwm4, kCLOCK_Pwm4, kCLOCK_Pwm4, kCLOCK_Pwm4                                                        \
-		}                                                                                                             \
-	}
-
-/*! @brief Clock ip name array for PXP. */
-#define PXP_CLOCKS \
-	{              \
-		kCLOCK_Pxp \
-	}
-
-/*! @brief Clock ip name array for RTWDOG. */
-#define RTWDOG_CLOCKS \
-	{                 \
-		kCLOCK_Wdog3  \
-	}
-
-/*! @brief Clock ip name array for SAI. */
-#define SAI_CLOCKS                                              \
-	{                                                           \
-		kCLOCK_IpInvalid, kCLOCK_Sai1, kCLOCK_Sai2, kCLOCK_Sai3 \
-	}
-
-/*! @brief Clock ip name array for SEMC. */
-#define SEMC_CLOCKS \
-	{               \
-		kCLOCK_Semc \
-	}
-
-/*! @brief Clock ip name array for SEMC EXSC. */
-#define SEMC_EXSC_CLOCKS \
-	{                    \
-		kCLOCK_SemcExsc  \
-	}
-
-/*! @brief Clock ip name array for QTIMER. */
-#define TMR_CLOCKS                                                                   \
-	{                                                                                \
-		kCLOCK_IpInvalid, kCLOCK_Timer1, kCLOCK_Timer2, kCLOCK_Timer3, kCLOCK_Timer4 \
-	}
-
-/*! @brief Clock ip name array for TRNG. */
-#define TRNG_CLOCKS \
-	{               \
-		kCLOCK_Trng \
-	}
-
-/*! @brief Clock ip name array for TSC. */
-#define TSC_CLOCKS \
-	{              \
-		kCLOCK_Tsc \
-	}
-
-/*! @brief Clock ip name array for WDOG. */
-#define WDOG_CLOCKS                                  \
-	{                                                \
-		kCLOCK_IpInvalid, kCLOCK_Wdog1, kCLOCK_Wdog2 \
-	}
-
-/*! @brief Clock ip name array for USDHC. */
-#define USDHC_CLOCKS                                   \
-	{                                                  \
-		kCLOCK_IpInvalid, kCLOCK_Usdhc1, kCLOCK_Usdhc2 \
-	}
-
-/*! @brief Clock ip name array for SPDIF. */
-#define SPDIF_CLOCKS \
-	{                \
-		kCLOCK_Spdif \
-	}
-
-/*! @brief Clock ip name array for XBARA. */
-#define XBARA_CLOCKS \
-	{                \
-		kCLOCK_Xbar1 \
-	}
-
-/*! @brief Clock ip name array for XBARB. */
-#define XBARB_CLOCKS                                                   \
-	{                                                                  \
-		kCLOCK_IpInvalid, kCLOCK_IpInvalid, kCLOCK_Xbar2, kCLOCK_Xbar3 \
-	}
-
-/*! @brief Clock name used to get clock frequency. */
-#if defined(CONFIG_ARCH_CHIP_FAMILY_IMXRT102x)
-typedef enum _clock_name {
-	kCLOCK_CpuClk = 0x0U,  /*!< CPU clock */
-	kCLOCK_AhbClk = 0x1U,  /*!< AHB clock */
-	kCLOCK_SemcClk = 0x2U, /*!< SEMC clock */
-	kCLOCK_IpgClk = 0x3U,  /*!< IPG clock */
-	kCLOCK_PerClk = 0x4U,  /*!< PER clock */
-
-	kCLOCK_OscClk = 0x5U, /*!< OSC clock selected by PMU_LOWPWR_CTRL[OSC_SEL]. */
-	kCLOCK_RtcClk = 0x6U, /*!< RTC clock. (RTCCLK) */
-
-	kCLOCK_Usb1PllClk = 0x7U,     /*!< USB1PLLCLK. */
-	kCLOCK_Usb1PllPfd0Clk = 0x8U, /*!< USB1PLLPDF0CLK. */
-	kCLOCK_Usb1PllPfd1Clk = 0x9U, /*!< USB1PLLPFD1CLK. */
-	kCLOCK_Usb1PllPfd2Clk = 0xAU, /*!< USB1PLLPFD2CLK. */
-	kCLOCK_Usb1PllPfd3Clk = 0xBU, /*!< USB1PLLPFD3CLK. */
-
-	kCLOCK_SysPllClk = 0xCU,      /*!< SYSPLLCLK. */
-	kCLOCK_SysPllPfd0Clk = 0xDU,  /*!< SYSPLLPDF0CLK. */
-	kCLOCK_SysPllPfd1Clk = 0xEU,  /*!< SYSPLLPFD1CLK. */
-	kCLOCK_SysPllPfd2Clk = 0xFU,  /*!< SYSPLLPFD2CLK. */
-	kCLOCK_SysPllPfd3Clk = 0x10U, /*!< SYSPLLPFD3CLK. */
-
-	kCLOCK_EnetPllClk = 0x11U,     /*!< Enet PLLCLK ref_enetpll. */
-	kCLOCK_EnetPll25MClk = 0x12U,  /*!< Enet PLLCLK ref_enetpll25M. */
-	kCLOCK_EnetPll500MClk = 0x13U, /*!< Enet PLLCLK ref_enetpll500M. */
-
-	kCLOCK_AudioPllClk = 0x14U, /*!< Audio PLLCLK. */
-} clock_name_t;
-#elif defined(CONFIG_ARCH_CHIP_FAMILY_IMXRT105x)
-typedef enum _clock_name {
-	kCLOCK_CpuClk = 0x0U,  /*!< CPU clock */
-	kCLOCK_AhbClk = 0x1U,  /*!< AHB clock */
-	kCLOCK_SemcClk = 0x2U, /*!< SEMC clock */
-	kCLOCK_IpgClk = 0x3U,  /*!< IPG clock */
-	kCLOCK_PerClk = 0x4U,  /*!< PER clock */
-
-	kCLOCK_OscClk = 0x5U, /*!< OSC clock selected by PMU_LOWPWR_CTRL[OSC_SEL]. */
-	kCLOCK_RtcClk = 0x6U, /*!< RTC clock. (RTCCLK) */
-
-	kCLOCK_ArmPllClk = 0x7U, /*!< ARMPLLCLK. */
-
-	kCLOCK_Usb1PllClk = 0x8U,     /*!< USB1PLLCLK. */
-	kCLOCK_Usb1PllPfd0Clk = 0x9U, /*!< USB1PLLPDF0CLK. */
-	kCLOCK_Usb1PllPfd1Clk = 0xAU, /*!< USB1PLLPFD1CLK. */
-	kCLOCK_Usb1PllPfd2Clk = 0xBU, /*!< USB1PLLPFD2CLK. */
-	kCLOCK_Usb1PllPfd3Clk = 0xCU, /*!< USB1PLLPFD3CLK. */
-
-	kCLOCK_Usb2PllClk = 0xDU, /*!< USB2PLLCLK. */
-
-	kCLOCK_SysPllClk = 0xEU,      /*!< SYSPLLCLK. */
-	kCLOCK_SysPllPfd0Clk = 0xFU,  /*!< SYSPLLPDF0CLK. */
-	kCLOCK_SysPllPfd1Clk = 0x10U, /*!< SYSPLLPFD1CLK. */
-	kCLOCK_SysPllPfd2Clk = 0x11U, /*!< SYSPLLPFD2CLK. */
-	kCLOCK_SysPllPfd3Clk = 0x12U, /*!< SYSPLLPFD3CLK. */
-
-	kCLOCK_EnetPll0Clk = 0x13U, /*!< Enet PLLCLK ref_enetpll0. */
-	kCLOCK_EnetPll1Clk = 0x14U, /*!< Enet PLLCLK ref_enetpll1. */
-
-	kCLOCK_AudioPllClk = 0x15U, /*!< Audio PLLCLK. */
-	kCLOCK_VideoPllClk = 0x16U, /*!< Video PLLCLK. */
-} clock_name_t;
-#endif
-
-#define kCLOCK_CoreSysClk kCLOCK_CpuClk             /*!< For compatible with other platforms without CCM. */
-#define CLOCK_GetCoreSysClkFreq CLOCK_GetCpuClkFreq /*!< For compatible with other platforms without CCM. */
-
-/*!
- * @brief CCM CCGR gate control for each module independently.
- */
-typedef enum _clock_ip_name {
-	kCLOCK_IpInvalid = -1,
-
-	/* CCM CCGR0 */
-	kCLOCK_Aips_tz1 = (0U << 8U) | CCM_CCGR0_CG0_SHIFT,    /*!< CCGR0, CG0   */
-	kCLOCK_Aips_tz2 = (0U << 8U) | CCM_CCGR0_CG1_SHIFT,    /*!< CCGR0, CG1   */
-	kCLOCK_Mqs = (0U << 8U) | CCM_CCGR0_CG2_SHIFT,         /*!< CCGR0, CG2   */
-	kCLOCK_FlexSpiExsc = (0U << 8U) | CCM_CCGR0_CG3_SHIFT, /*!< CCGR0, CG3   */
-	kCLOCK_Sim_M_Main = (0U << 8U) | CCM_CCGR0_CG4_SHIFT,  /*!< CCGR0, CG4   */
-	kCLOCK_Dcp = (0U << 8U) | CCM_CCGR0_CG5_SHIFT,         /*!< CCGR0, CG5   */
-	kCLOCK_Lpuart3 = (0U << 8U) | CCM_CCGR0_CG6_SHIFT,     /*!< CCGR0, CG6   */
-	kCLOCK_Can1 = (0U << 8U) | CCM_CCGR0_CG7_SHIFT,        /*!< CCGR0, CG7   */
-	kCLOCK_Can1S = (0U << 8U) | CCM_CCGR0_CG8_SHIFT,       /*!< CCGR0, CG8   */
-	kCLOCK_Can2 = (0U << 8U) | CCM_CCGR0_CG9_SHIFT,        /*!< CCGR0, CG9   */
-	kCLOCK_Can2S = (0U << 8U) | CCM_CCGR0_CG10_SHIFT,      /*!< CCGR0, CG10  */
-	kCLOCK_Trace = (0U << 8U) | CCM_CCGR0_CG11_SHIFT,      /*!< CCGR0, CG11  */
-	kCLOCK_Gpt2 = (0U << 8U) | CCM_CCGR0_CG12_SHIFT,       /*!< CCGR0, CG12  */
-	kCLOCK_Gpt2S = (0U << 8U) | CCM_CCGR0_CG13_SHIFT,      /*!< CCGR0, CG13  */
-	kCLOCK_Lpuart2 = (0U << 8U) | CCM_CCGR0_CG14_SHIFT,    /*!< CCGR0, CG14  */
-	kCLOCK_Gpio2 = (0U << 8U) | CCM_CCGR0_CG15_SHIFT,      /*!< CCGR0, CG15  */
-
-	/* CCM CCGR1 */
-	kCLOCK_Lpspi1 = (1U << 8U) | CCM_CCGR1_CG0_SHIFT,   /*!< CCGR1, CG0   */
-	kCLOCK_Lpspi2 = (1U << 8U) | CCM_CCGR1_CG1_SHIFT,   /*!< CCGR1, CG1   */
-	kCLOCK_Lpspi3 = (1U << 8U) | CCM_CCGR1_CG2_SHIFT,   /*!< CCGR1, CG2   */
-	kCLOCK_Lpspi4 = (1U << 8U) | CCM_CCGR1_CG3_SHIFT,   /*!< CCGR1, CG3   */
-	kCLOCK_Adc2 = (1U << 8U) | CCM_CCGR1_CG4_SHIFT,     /*!< CCGR1, CG4   */
-	kCLOCK_Enet = (1U << 8U) | CCM_CCGR1_CG5_SHIFT,     /*!< CCGR1, CG5   */
-	kCLOCK_Pit = (1U << 8U) | CCM_CCGR1_CG6_SHIFT,      /*!< CCGR1, CG6   */
-	kCLOCK_Aoi2 = (1U << 8U) | CCM_CCGR1_CG7_SHIFT,     /*!< CCGR1, CG7   */
-	kCLOCK_Adc1 = (1U << 8U) | CCM_CCGR1_CG8_SHIFT,     /*!< CCGR1, CG8   */
-	kCLOCK_SemcExsc = (1U << 8U) | CCM_CCGR1_CG9_SHIFT, /*!< CCGR1, CG9   */
-	kCLOCK_Gpt1 = (1U << 8U) | CCM_CCGR1_CG10_SHIFT,    /*!< CCGR1, CG10  */
-	kCLOCK_Gpt1S = (1U << 8U) | CCM_CCGR1_CG11_SHIFT,   /*!< CCGR1, CG11  */
-	kCLOCK_Lpuart4 = (1U << 8U) | CCM_CCGR1_CG12_SHIFT, /*!< CCGR1, CG12  */
-	kCLOCK_Gpio1 = (1U << 8U) | CCM_CCGR1_CG13_SHIFT,   /*!< CCGR1, CG13  */
-	kCLOCK_Csu = (1U << 8U) | CCM_CCGR1_CG14_SHIFT,     /*!< CCGR1, CG14  */
-	kCLOCK_Gpio5 = (1U << 8U) | CCM_CCGR1_CG15_SHIFT,   /*!< CCGR1, CG15  */
-
-	/* CCM CCGR2 */
-	kCLOCK_OcramExsc = (2U << 8U) | CCM_CCGR2_CG0_SHIFT,  /*!< CCGR2, CG0   */
-	kCLOCK_Csi = (2U << 8U) | CCM_CCGR2_CG1_SHIFT,        /*!< CCGR2, CG1   */
-	kCLOCK_IomuxcSnvs = (2U << 8U) | CCM_CCGR2_CG2_SHIFT, /*!< CCGR2, CG2   */
-	kCLOCK_Lpi2c1 = (2U << 8U) | CCM_CCGR2_CG3_SHIFT,     /*!< CCGR2, CG3   */
-	kCLOCK_Lpi2c2 = (2U << 8U) | CCM_CCGR2_CG4_SHIFT,     /*!< CCGR2, CG4   */
-	kCLOCK_Lpi2c3 = (2U << 8U) | CCM_CCGR2_CG5_SHIFT,     /*!< CCGR2, CG5   */
-	kCLOCK_Ocotp = (2U << 8U) | CCM_CCGR2_CG6_SHIFT,      /*!< CCGR2, CG6   */
-	kCLOCK_Xbar3 = (2U << 8U) | CCM_CCGR2_CG7_SHIFT,      /*!< CCGR2, CG7   */
-	kCLOCK_Ipmux1 = (2U << 8U) | CCM_CCGR2_CG8_SHIFT,     /*!< CCGR2, CG8   */
-	kCLOCK_Ipmux2 = (2U << 8U) | CCM_CCGR2_CG9_SHIFT,     /*!< CCGR2, CG9   */
-	kCLOCK_Ipmux3 = (2U << 8U) | CCM_CCGR2_CG10_SHIFT,    /*!< CCGR2, CG10  */
-	kCLOCK_Xbar1 = (2U << 8U) | CCM_CCGR2_CG11_SHIFT,     /*!< CCGR2, CG11  */
-	kCLOCK_Xbar2 = (2U << 8U) | CCM_CCGR2_CG12_SHIFT,     /*!< CCGR2, CG12  */
-	kCLOCK_Gpio3 = (2U << 8U) | CCM_CCGR2_CG13_SHIFT,     /*!< CCGR2, CG13  */
-	kCLOCK_Lcd = (2U << 8U) | CCM_CCGR2_CG14_SHIFT,       /*!< CCGR2, CG14  */
-	kCLOCK_Pxp = (2U << 8U) | CCM_CCGR2_CG15_SHIFT,       /*!< CCGR2, CG15  */
-
-	/* CCM CCGR3 */
-	kCLOCK_Flexio2 = (3U << 8U) | CCM_CCGR3_CG0_SHIFT,        /*!< CCGR3, CG0   */
-	kCLOCK_Lpuart5 = (3U << 8U) | CCM_CCGR3_CG1_SHIFT,        /*!< CCGR3, CG1   */
-	kCLOCK_Semc = (3U << 8U) | CCM_CCGR3_CG2_SHIFT,           /*!< CCGR3, CG2   */
-	kCLOCK_Lpuart6 = (3U << 8U) | CCM_CCGR3_CG3_SHIFT,        /*!< CCGR3, CG3   */
-	kCLOCK_Aoi1 = (3U << 8U) | CCM_CCGR3_CG4_SHIFT,           /*!< CCGR3, CG4   */
-	kCLOCK_LcdPixel = (3U << 8U) | CCM_CCGR3_CG5_SHIFT,       /*!< CCGR3, CG5   */
-	kCLOCK_Gpio4 = (3U << 8U) | CCM_CCGR3_CG6_SHIFT,          /*!< CCGR3, CG6   */
-	kCLOCK_Ewm0 = (3U << 8U) | CCM_CCGR3_CG7_SHIFT,           /*!< CCGR3, CG7   */
-	kCLOCK_Wdog1 = (3U << 8U) | CCM_CCGR3_CG8_SHIFT,          /*!< CCGR3, CG8   */
-	kCLOCK_FlexRam = (3U << 8U) | CCM_CCGR3_CG9_SHIFT,        /*!< CCGR3, CG9   */
-	kCLOCK_Acmp1 = (3U << 8U) | CCM_CCGR3_CG10_SHIFT,         /*!< CCGR3, CG10  */
-	kCLOCK_Acmp2 = (3U << 8U) | CCM_CCGR3_CG11_SHIFT,         /*!< CCGR3, CG11  */
-	kCLOCK_Acmp3 = (3U << 8U) | CCM_CCGR3_CG12_SHIFT,         /*!< CCGR3, CG12  */
-	kCLOCK_Acmp4 = (3U << 8U) | CCM_CCGR3_CG13_SHIFT,         /*!< CCGR3, CG13  */
-	kCLOCK_Ocram = (3U << 8U) | CCM_CCGR3_CG14_SHIFT,         /*!< CCGR3, CG14  */
-	kCLOCK_IomuxcSnvsGpr = (3U << 8U) | CCM_CCGR3_CG15_SHIFT, /*!< CCGR3, CG15  */
-
-	/* CCM CCGR4 */
-	kCLOCK_Iomuxc = (4U << 8U) | CCM_CCGR4_CG1_SHIFT,    /*!< CCGR4, CG1   */
-	kCLOCK_IomuxcGpr = (4U << 8U) | CCM_CCGR4_CG2_SHIFT, /*!< CCGR4, CG2   */
-	kCLOCK_Bee = (4U << 8U) | CCM_CCGR4_CG3_SHIFT,       /*!< CCGR4, CG3   */
-	kCLOCK_SimM7 = (4U << 8U) | CCM_CCGR4_CG4_SHIFT,     /*!< CCGR4, CG4   */
-	kCLOCK_Tsc = (4U << 8U) | CCM_CCGR4_CG5_SHIFT,       /*!< CCGR4, CG5   */
-	kCLOCK_SimM = (4U << 8U) | CCM_CCGR4_CG6_SHIFT,      /*!< CCGR4, CG6   */
-	kCLOCK_SimEms = (4U << 8U) | CCM_CCGR4_CG7_SHIFT,    /*!< CCGR4, CG7   */
-	kCLOCK_Pwm1 = (4U << 8U) | CCM_CCGR4_CG8_SHIFT,      /*!< CCGR4, CG8   */
-	kCLOCK_Pwm2 = (4U << 8U) | CCM_CCGR4_CG9_SHIFT,      /*!< CCGR4, CG9   */
-	kCLOCK_Pwm3 = (4U << 8U) | CCM_CCGR4_CG10_SHIFT,     /*!< CCGR4, CG10  */
-	kCLOCK_Pwm4 = (4U << 8U) | CCM_CCGR4_CG11_SHIFT,     /*!< CCGR4, CG11  */
-	kCLOCK_Enc1 = (4U << 8U) | CCM_CCGR4_CG12_SHIFT,     /*!< CCGR4, CG12  */
-	kCLOCK_Enc2 = (4U << 8U) | CCM_CCGR4_CG13_SHIFT,     /*!< CCGR4, CG13  */
-	kCLOCK_Enc3 = (4U << 8U) | CCM_CCGR4_CG14_SHIFT,     /*!< CCGR4, CG14  */
-	kCLOCK_Enc4 = (4U << 8U) | CCM_CCGR4_CG15_SHIFT,     /*!< CCGR4, CG15  */
-
-	/* CCM CCGR5 */
-	kCLOCK_Rom = (5U << 8U) | CCM_CCGR5_CG0_SHIFT,      /*!< CCGR5, CG0   */
-	kCLOCK_Flexio1 = (5U << 8U) | CCM_CCGR5_CG1_SHIFT,  /*!< CCGR5, CG1   */
-	kCLOCK_Wdog3 = (5U << 8U) | CCM_CCGR5_CG2_SHIFT,    /*!< CCGR5, CG2   */
-	kCLOCK_Dma = (5U << 8U) | CCM_CCGR5_CG3_SHIFT,      /*!< CCGR5, CG3   */
-	kCLOCK_Kpp = (5U << 8U) | CCM_CCGR5_CG4_SHIFT,      /*!< CCGR5, CG4   */
-	kCLOCK_Wdog2 = (5U << 8U) | CCM_CCGR5_CG5_SHIFT,    /*!< CCGR5, CG5   */
-	kCLOCK_Aips_tz4 = (5U << 8U) | CCM_CCGR5_CG6_SHIFT, /*!< CCGR5, CG6   */
-	kCLOCK_Spdif = (5U << 8U) | CCM_CCGR5_CG7_SHIFT,    /*!< CCGR5, CG7   */
-	kCLOCK_SimMain = (5U << 8U) | CCM_CCGR5_CG8_SHIFT,  /*!< CCGR5, CG8   */
-	kCLOCK_Sai1 = (5U << 8U) | CCM_CCGR5_CG9_SHIFT,     /*!< CCGR5, CG9   */
-	kCLOCK_Sai2 = (5U << 8U) | CCM_CCGR5_CG10_SHIFT,    /*!< CCGR5, CG10  */
-	kCLOCK_Sai3 = (5U << 8U) | CCM_CCGR5_CG11_SHIFT,    /*!< CCGR5, CG11  */
-	kCLOCK_Lpuart1 = (5U << 8U) | CCM_CCGR5_CG12_SHIFT, /*!< CCGR5, CG12  */
-	kCLOCK_Lpuart7 = (5U << 8U) | CCM_CCGR5_CG13_SHIFT, /*!< CCGR5, CG13  */
-	kCLOCK_SnvsHp = (5U << 8U) | CCM_CCGR5_CG14_SHIFT,  /*!< CCGR5, CG14  */
-	kCLOCK_SnvsLp = (5U << 8U) | CCM_CCGR5_CG15_SHIFT,  /*!< CCGR5, CG15  */
-
-	/* CCM CCGR6 */
-	kCLOCK_UsbOh3 = (6U << 8U) | CCM_CCGR6_CG0_SHIFT,   /*!< CCGR6, CG0   */
-	kCLOCK_Usdhc1 = (6U << 8U) | CCM_CCGR6_CG1_SHIFT,   /*!< CCGR6, CG1   */
-	kCLOCK_Usdhc2 = (6U << 8U) | CCM_CCGR6_CG2_SHIFT,   /*!< CCGR6, CG2   */
-	kCLOCK_Dcdc = (6U << 8U) | CCM_CCGR6_CG3_SHIFT,     /*!< CCGR6, CG3   */
-	kCLOCK_Ipmux4 = (6U << 8U) | CCM_CCGR6_CG4_SHIFT,   /*!< CCGR6, CG4   */
-	kCLOCK_FlexSpi = (6U << 8U) | CCM_CCGR6_CG5_SHIFT,  /*!< CCGR6, CG5   */
-	kCLOCK_Trng = (6U << 8U) | CCM_CCGR6_CG6_SHIFT,     /*!< CCGR6, CG6   */
-	kCLOCK_Lpuart8 = (6U << 8U) | CCM_CCGR6_CG7_SHIFT,  /*!< CCGR6, CG7   */
-	kCLOCK_Timer4 = (6U << 8U) | CCM_CCGR6_CG8_SHIFT,   /*!< CCGR6, CG8   */
-	kCLOCK_Aips_tz3 = (6U << 8U) | CCM_CCGR6_CG9_SHIFT, /*!< CCGR6, CG9   */
-	kCLOCK_SimPer = (6U << 8U) | CCM_CCGR6_CG10_SHIFT,  /*!< CCGR6, CG10  */
-	kCLOCK_Anadig = (6U << 8U) | CCM_CCGR6_CG11_SHIFT,  /*!< CCGR6, CG11  */
-	kCLOCK_Lpi2c4 = (6U << 8U) | CCM_CCGR6_CG12_SHIFT,  /*!< CCGR6, CG12  */
-	kCLOCK_Timer1 = (6U << 8U) | CCM_CCGR6_CG13_SHIFT,  /*!< CCGR6, CG13  */
-	kCLOCK_Timer2 = (6U << 8U) | CCM_CCGR6_CG14_SHIFT,  /*!< CCGR6, CG14  */
-	kCLOCK_Timer3 = (6U << 8U) | CCM_CCGR6_CG15_SHIFT,  /*!< CCGR6, CG15  */
-
-} clock_ip_name_t;
-
-/*! @brief OSC 24M sorce select */
-typedef enum _clock_osc {
-	kCLOCK_RcOsc = 0U,   /*!< On chip OSC. */
-	kCLOCK_XtalOsc = 1U, /*!< 24M Xtal OSC */
-} clock_osc_t;
-
-/*! @brief Clock gate value */
-typedef enum _clock_gate_value {
-	kCLOCK_ClockNotNeeded = 0U,     /*!< Clock is off during all modes. */
-	kCLOCK_ClockNeededRun = 1U,     /*!< Clock is on in run mode, but off in WAIT and STOP modes */
-	kCLOCK_ClockNeededRunWait = 3U, /*!< Clock is on during all modes, except STOP mode */
-} clock_gate_value_t;
-
-/*! @brief System clock mode */
-typedef enum _clock_mode_t {
-	kCLOCK_ModeRun = 0U,  /*!< Remain in run mode. */
-	kCLOCK_ModeWait = 1U, /*!< Transfer to wait mode. */
-	kCLOCK_ModeStop = 2U, /*!< Transfer to stop mode. */
-} clock_mode_t;
-
-#if defined(CONFIG_ARCH_CHIP_FAMILY_IMXRT102x)
-/*!
- * @brief MUX control names for clock mux setting.
- *
- * These constants define the mux control names for clock mux setting.\n
- * - 0:7: REG offset to CCM_BASE in bytes.
- * - 8:15: Root clock setting bit field shift.
- * - 16:31: Root clock setting bit field width.
- */
-typedef enum _clock_mux {
-	kCLOCK_Pll3SwMux = CCM_TUPLE(CCSR,
-								 CCM_CCSR_PLL3_SW_CLK_SEL_SHIFT,
-								 CCM_CCSR_PLL3_SW_CLK_SEL_MASK,
-								 CCM_NO_BUSY_WAIT), /*!< pll3_sw_clk mux name */
-
-	kCLOCK_PeriphMux = CCM_TUPLE(CBCDR,
-								 CCM_CBCDR_PERIPH_CLK_SEL_SHIFT,
-								 CCM_CBCDR_PERIPH_CLK_SEL_MASK,
-								 CCM_CDHIPR_PERIPH_CLK_SEL_BUSY_SHIFT), /*!< periph mux name */
-	kCLOCK_SemcAltMux = CCM_TUPLE(CBCDR,
-								  CCM_CBCDR_SEMC_ALT_CLK_SEL_SHIFT,
-								  CCM_CBCDR_SEMC_ALT_CLK_SEL_MASK,
-								  CCM_NO_BUSY_WAIT), /*!< semc mux name */
-	kCLOCK_SemcMux = CCM_TUPLE(
-		CBCDR, CCM_CBCDR_SEMC_CLK_SEL_SHIFT, CCM_CBCDR_SEMC_CLK_SEL_MASK, CCM_NO_BUSY_WAIT), /*!< semc mux name */
-
-	kCLOCK_PrePeriphMux = CCM_TUPLE(CBCMR,
-									CCM_CBCMR_PRE_PERIPH_CLK_SEL_SHIFT,
-									CCM_CBCMR_PRE_PERIPH_CLK_SEL_MASK,
-									CCM_NO_BUSY_WAIT), /*!< pre-periph mux name */
-	kCLOCK_TraceMux = CCM_TUPLE(
-		CBCMR, CCM_CBCMR_TRACE_CLK_SEL_SHIFT, CCM_CBCMR_TRACE_CLK_SEL_MASK, CCM_NO_BUSY_WAIT), /*!< trace mux name */
-	kCLOCK_PeriphClk2Mux = CCM_TUPLE(CBCMR,
-									 CCM_CBCMR_PERIPH_CLK2_SEL_SHIFT,
-									 CCM_CBCMR_PERIPH_CLK2_SEL_MASK,
-									 CCM_NO_BUSY_WAIT), /*!< periph clock2 mux name */
-	kCLOCK_LpspiMux = CCM_TUPLE(
-		CBCMR, CCM_CBCMR_LPSPI_CLK_SEL_SHIFT, CCM_CBCMR_LPSPI_CLK_SEL_MASK, CCM_NO_BUSY_WAIT), /*!< lpspi mux name */
-
-	kCLOCK_FlexspiMux = CCM_TUPLE(CSCMR1,
-								 CCM_CSCMR1_FLEXSPI_CLK_SEL_SHIFT,
-								 CCM_CSCMR1_FLEXSPI_CLK_SEL_MASK,
-								 CCM_NO_BUSY_WAIT), /*!< flexspi mux name */
-	kCLOCK_Usdhc2Mux = CCM_TUPLE(CSCMR1,
-								 CCM_CSCMR1_USDHC2_CLK_SEL_SHIFT,
-								 CCM_CSCMR1_USDHC2_CLK_SEL_MASK,
-								 CCM_NO_BUSY_WAIT), /*!< usdhc2 mux name */
-	kCLOCK_Usdhc1Mux = CCM_TUPLE(CSCMR1,
-								 CCM_CSCMR1_USDHC1_CLK_SEL_SHIFT,
-								 CCM_CSCMR1_USDHC1_CLK_SEL_MASK,
-								 CCM_NO_BUSY_WAIT), /*!< usdhc1 mux name */
-	kCLOCK_Sai3Mux = CCM_TUPLE(
-		CSCMR1, CCM_CSCMR1_SAI3_CLK_SEL_SHIFT, CCM_CSCMR1_SAI3_CLK_SEL_MASK, CCM_NO_BUSY_WAIT), /*!< sai3 mux name */
-	kCLOCK_Sai2Mux = CCM_TUPLE(
-		CSCMR1, CCM_CSCMR1_SAI2_CLK_SEL_SHIFT, CCM_CSCMR1_SAI2_CLK_SEL_MASK, CCM_NO_BUSY_WAIT), /*!< sai2 mux name */
-	kCLOCK_Sai1Mux = CCM_TUPLE(
-		CSCMR1, CCM_CSCMR1_SAI1_CLK_SEL_SHIFT, CCM_CSCMR1_SAI1_CLK_SEL_MASK, CCM_NO_BUSY_WAIT), /*!< sai1 mux name */
-	kCLOCK_PerclkMux = CCM_TUPLE(CSCMR1,
-								 CCM_CSCMR1_PERCLK_CLK_SEL_SHIFT,
-								 CCM_CSCMR1_PERCLK_CLK_SEL_MASK,
-								 CCM_NO_BUSY_WAIT), /*!< perclk mux name */
-
-	kCLOCK_Flexio1Mux = CCM_TUPLE(CSCMR2,
-								  CCM_CSCMR2_FLEXIO1_CLK_SEL_SHIFT,
-								  CCM_CSCMR2_FLEXIO1_CLK_SEL_MASK,
-								  CCM_NO_BUSY_WAIT), /*!< flexio1 mux name */
-	kCLOCK_CanMux = CCM_TUPLE(
-		CSCMR2, CCM_CSCMR2_CAN_CLK_SEL_SHIFT, CCM_CSCMR2_CAN_CLK_SEL_MASK, CCM_NO_BUSY_WAIT), /*!< can mux name */
-
-	kCLOCK_UartMux = CCM_TUPLE(
-		CSCDR1, CCM_CSCDR1_UART_CLK_SEL_SHIFT, CCM_CSCDR1_UART_CLK_SEL_MASK, CCM_NO_BUSY_WAIT), /*!< uart mux name */
-
-	kCLOCK_SpdifMux = CCM_TUPLE(
-		CDCDR, CCM_CDCDR_SPDIF0_CLK_SEL_SHIFT, CCM_CDCDR_SPDIF0_CLK_SEL_MASK, CCM_NO_BUSY_WAIT), /*!< spdif mux name */
-
-	kCLOCK_Lpi2cMux = CCM_TUPLE(
-		CSCDR2, CCM_CSCDR2_LPI2C_CLK_SEL_SHIFT, CCM_CSCDR2_LPI2C_CLK_SEL_MASK, CCM_NO_BUSY_WAIT), /*!< lpi2c mux name */
-} clock_mux_t;
-
-/*!
- * @brief DIV control names for clock div setting.
- *
- * These constants define div control names for clock div setting.\n
- * - 0:7: REG offset to CCM_BASE in bytes.
- * - 8:15: Root clock setting bit field shift.
- * - 16:31: Root clock setting bit field width.
- */
-typedef enum _clock_div {
-	kCLOCK_ArmDiv = CCM_TUPLE(
-		CACRR, CCM_CACRR_ARM_PODF_SHIFT, CCM_CACRR_ARM_PODF_MASK, CCM_CDHIPR_ARM_PODF_BUSY_SHIFT), /*!< core div name */
-
-	kCLOCK_PeriphClk2Div = CCM_TUPLE(CBCDR,
-									 CCM_CBCDR_PERIPH_CLK2_PODF_SHIFT,
-									 CCM_CBCDR_PERIPH_CLK2_PODF_MASK,
-									 CCM_NO_BUSY_WAIT), /*!< periph clock2 div name */
-	kCLOCK_SemcDiv = CCM_TUPLE(CBCDR,
-							   CCM_CBCDR_SEMC_PODF_SHIFT,
-							   CCM_CBCDR_SEMC_PODF_MASK,
-							   CCM_CDHIPR_SEMC_PODF_BUSY_SHIFT), /*!< semc div name */
-	kCLOCK_AhbDiv = CCM_TUPLE(
-		CBCDR, CCM_CBCDR_AHB_PODF_SHIFT, CCM_CBCDR_AHB_PODF_MASK, CCM_CDHIPR_AHB_PODF_BUSY_SHIFT), /*!< ahb div name */
-	kCLOCK_IpgDiv =
-		CCM_TUPLE(CBCDR, CCM_CBCDR_IPG_PODF_SHIFT, CCM_CBCDR_IPG_PODF_MASK, CCM_NO_BUSY_WAIT), /*!< ipg div name */
-
-	kCLOCK_LpspiDiv = CCM_TUPLE(
-		CBCMR, CCM_CBCMR_LPSPI_PODF_SHIFT, CCM_CBCMR_LPSPI_PODF_MASK, CCM_NO_BUSY_WAIT), /*!< lpspi div name */
-
-	kCLOCK_FlexspiDiv = CCM_TUPLE(
-		CSCMR1, CCM_CSCMR1_FLEXSPI_PODF_SHIFT, CCM_CSCMR1_FLEXSPI_PODF_MASK, CCM_NO_BUSY_WAIT), /*!< flexspi div name */
-	kCLOCK_PerclkDiv = CCM_TUPLE(
-		CSCMR1, CCM_CSCMR1_PERCLK_PODF_SHIFT, CCM_CSCMR1_PERCLK_PODF_MASK, CCM_NO_BUSY_WAIT), /*!< perclk div name */
-
-	kCLOCK_CanDiv = CCM_TUPLE(
-		CSCMR2, CCM_CSCMR2_CAN_CLK_PODF_SHIFT, CCM_CSCMR2_CAN_CLK_PODF_MASK, CCM_NO_BUSY_WAIT), /*!< can div name */
-
-	kCLOCK_TraceDiv = CCM_TUPLE(
-		CSCDR1, CCM_CSCDR1_TRACE_PODF_SHIFT, CCM_CSCDR1_TRACE_PODF_MASK, CCM_NO_BUSY_WAIT), /*!< trace div name */
-	kCLOCK_Usdhc2Div = CCM_TUPLE(
-		CSCDR1, CCM_CSCDR1_USDHC2_PODF_SHIFT, CCM_CSCDR1_USDHC2_PODF_MASK, CCM_NO_BUSY_WAIT), /*!< usdhc2 div name */
-	kCLOCK_Usdhc1Div = CCM_TUPLE(
-		CSCDR1, CCM_CSCDR1_USDHC1_PODF_SHIFT, CCM_CSCDR1_USDHC1_PODF_MASK, CCM_NO_BUSY_WAIT), /*!< usdhc1 div name */
-	kCLOCK_UartDiv = CCM_TUPLE(
-		CSCDR1, CCM_CSCDR1_UART_CLK_PODF_SHIFT, CCM_CSCDR1_UART_CLK_PODF_MASK, CCM_NO_BUSY_WAIT), /*!< uart div name */
-
-	kCLOCK_Flexio1Div = CCM_TUPLE(CS1CDR,
-								  CCM_CS1CDR_FLEXIO1_CLK_PODF_SHIFT,
-								  CCM_CS1CDR_FLEXIO1_CLK_PODF_MASK,
-								  CCM_NO_BUSY_WAIT), /*!< flexio1 pre div name */
-	kCLOCK_Sai3PreDiv = CCM_TUPLE(CS1CDR,
-								  CCM_CS1CDR_SAI3_CLK_PRED_SHIFT,
-								  CCM_CS1CDR_SAI3_CLK_PRED_MASK,
-								  CCM_NO_BUSY_WAIT), /*!< sai3 pre div name */
-	kCLOCK_Sai3Div = CCM_TUPLE(
-		CS1CDR, CCM_CS1CDR_SAI3_CLK_PODF_SHIFT, CCM_CS1CDR_SAI3_CLK_PODF_MASK, CCM_NO_BUSY_WAIT), /*!< sai3 div name */
-	kCLOCK_Flexio1PreDiv = CCM_TUPLE(CS1CDR,
-									 CCM_CS1CDR_FLEXIO1_CLK_PRED_SHIFT,
-									 CCM_CS1CDR_FLEXIO1_CLK_PRED_MASK,
-									 CCM_NO_BUSY_WAIT), /*!< flexio1 pre div name */
-	kCLOCK_Sai1PreDiv = CCM_TUPLE(CS1CDR,
-								  CCM_CS1CDR_SAI1_CLK_PRED_SHIFT,
-								  CCM_CS1CDR_SAI1_CLK_PRED_MASK,
-								  CCM_NO_BUSY_WAIT), /*!< sai1 pre div name */
-	kCLOCK_Sai1Div = CCM_TUPLE(
-		CS1CDR, CCM_CS1CDR_SAI1_CLK_PODF_SHIFT, CCM_CS1CDR_SAI1_CLK_PODF_MASK, CCM_NO_BUSY_WAIT), /*!< sai1 div name */
-
-	kCLOCK_Sai2PreDiv = CCM_TUPLE(CS2CDR,
-								  CCM_CS2CDR_SAI2_CLK_PRED_SHIFT,
-								  CCM_CS2CDR_SAI2_CLK_PRED_MASK,
-								  CCM_NO_BUSY_WAIT), /*!< sai2 pre div name */
-	kCLOCK_Sai2Div = CCM_TUPLE(
-		CS2CDR, CCM_CS2CDR_SAI2_CLK_PODF_SHIFT, CCM_CS2CDR_SAI2_CLK_PODF_MASK, CCM_NO_BUSY_WAIT), /*!< sai2 div name */
-
-	kCLOCK_Spdif0PreDiv = CCM_TUPLE(CDCDR,
-									CCM_CDCDR_SPDIF0_CLK_PRED_SHIFT,
-									CCM_CDCDR_SPDIF0_CLK_PRED_MASK,
-									CCM_NO_BUSY_WAIT), /*!< spdif pre div name */
-	kCLOCK_Spdif0Div = CCM_TUPLE(CDCDR,
-								 CCM_CDCDR_SPDIF0_CLK_PODF_SHIFT,
-								 CCM_CDCDR_SPDIF0_CLK_PODF_MASK,
-								 CCM_NO_BUSY_WAIT), /*!< spdif div name */
-
-	kCLOCK_Lpi2cDiv = CCM_TUPLE(CSCDR2,
-								CCM_CSCDR2_LPI2C_CLK_PODF_SHIFT,
-								CCM_CSCDR2_LPI2C_CLK_PODF_MASK,
-								CCM_NO_BUSY_WAIT), /*!< lpi2c div name */
-} clock_div_t;
-
-#elif defined(CONFIG_ARCH_CHIP_FAMILY_IMXRT105x)
-/*!
- * @brief MUX control names for clock mux setting.
- *
- * These constants define the mux control names for clock mux setting.\n
- * - 0:7: REG offset to CCM_BASE in bytes.
- * - 8:15: Root clock setting bit field shift.
- * - 16:31: Root clock setting bit field width.
- */
-typedef enum _clock_mux {
-	kCLOCK_Pll3SwMux = CCM_TUPLE(CCSR,
-								 CCM_CCSR_PLL3_SW_CLK_SEL_SHIFT,
-								 CCM_CCSR_PLL3_SW_CLK_SEL_MASK,
-								 CCM_NO_BUSY_WAIT), /*!< pll3_sw_clk mux name */
-
-	kCLOCK_PeriphMux = CCM_TUPLE(CBCDR,
-								 CCM_CBCDR_PERIPH_CLK_SEL_SHIFT,
-								 CCM_CBCDR_PERIPH_CLK_SEL_MASK,
-								 CCM_CDHIPR_PERIPH_CLK_SEL_BUSY_SHIFT), /*!< periph mux name */
-	kCLOCK_SemcAltMux = CCM_TUPLE(CBCDR,
-								  CCM_CBCDR_SEMC_ALT_CLK_SEL_SHIFT,
-								  CCM_CBCDR_SEMC_ALT_CLK_SEL_MASK,
-								  CCM_NO_BUSY_WAIT), /*!< semc mux name */
-	kCLOCK_SemcMux = CCM_TUPLE(
-		CBCDR, CCM_CBCDR_SEMC_CLK_SEL_SHIFT, CCM_CBCDR_SEMC_CLK_SEL_MASK, CCM_NO_BUSY_WAIT), /*!< semc mux name */
-
-	kCLOCK_PrePeriphMux = CCM_TUPLE(CBCMR,
-									CCM_CBCMR_PRE_PERIPH_CLK_SEL_SHIFT,
-									CCM_CBCMR_PRE_PERIPH_CLK_SEL_MASK,
-									CCM_NO_BUSY_WAIT), /*!< pre-periph mux name */
-	kCLOCK_TraceMux = CCM_TUPLE(
-		CBCMR, CCM_CBCMR_TRACE_CLK_SEL_SHIFT, CCM_CBCMR_TRACE_CLK_SEL_MASK, CCM_NO_BUSY_WAIT), /*!< trace mux name */
-	kCLOCK_PeriphClk2Mux = CCM_TUPLE(CBCMR,
-									 CCM_CBCMR_PERIPH_CLK2_SEL_SHIFT,
-									 CCM_CBCMR_PERIPH_CLK2_SEL_MASK,
-									 CCM_NO_BUSY_WAIT), /*!< periph clock2 mux name */
-	kCLOCK_LpspiMux = CCM_TUPLE(
-		CBCMR, CCM_CBCMR_LPSPI_CLK_SEL_SHIFT, CCM_CBCMR_LPSPI_CLK_SEL_MASK, CCM_NO_BUSY_WAIT), /*!< lpspi mux name */
-
-	kCLOCK_FlexspiMux = CCM_TUPLE(CSCMR1,
-								  CCM_CSCMR1_FLEXSPI_CLK_SEL_SHIFT,
-								  CCM_CSCMR1_FLEXSPI_CLK_SEL_MASK,
-								  CCM_NO_BUSY_WAIT), /*!< flexspi mux name */
-	kCLOCK_Usdhc2Mux = CCM_TUPLE(CSCMR1,
-								 CCM_CSCMR1_USDHC2_CLK_SEL_SHIFT,
-								 CCM_CSCMR1_USDHC2_CLK_SEL_MASK,
-								 CCM_NO_BUSY_WAIT), /*!< usdhc2 mux name */
-	kCLOCK_Usdhc1Mux = CCM_TUPLE(CSCMR1,
-								 CCM_CSCMR1_USDHC1_CLK_SEL_SHIFT,
-								 CCM_CSCMR1_USDHC1_CLK_SEL_MASK,
-								 CCM_NO_BUSY_WAIT), /*!< usdhc1 mux name */
-	kCLOCK_Sai3Mux = CCM_TUPLE(
-		CSCMR1, CCM_CSCMR1_SAI3_CLK_SEL_SHIFT, CCM_CSCMR1_SAI3_CLK_SEL_MASK, CCM_NO_BUSY_WAIT), /*!< sai3 mux name */
-	kCLOCK_Sai2Mux = CCM_TUPLE(
-		CSCMR1, CCM_CSCMR1_SAI2_CLK_SEL_SHIFT, CCM_CSCMR1_SAI2_CLK_SEL_MASK, CCM_NO_BUSY_WAIT), /*!< sai2 mux name */
-	kCLOCK_Sai1Mux = CCM_TUPLE(
-		CSCMR1, CCM_CSCMR1_SAI1_CLK_SEL_SHIFT, CCM_CSCMR1_SAI1_CLK_SEL_MASK, CCM_NO_BUSY_WAIT), /*!< sai1 mux name */
-	kCLOCK_PerclkMux = CCM_TUPLE(CSCMR1,
-								 CCM_CSCMR1_PERCLK_CLK_SEL_SHIFT,
-								 CCM_CSCMR1_PERCLK_CLK_SEL_MASK,
-								 CCM_NO_BUSY_WAIT), /*!< perclk mux name */
-
-	kCLOCK_Flexio2Mux = CCM_TUPLE(CSCMR2,
-								  CCM_CSCMR2_FLEXIO2_CLK_SEL_SHIFT,
-								  CCM_CSCMR2_FLEXIO2_CLK_SEL_MASK,
-								  CCM_NO_BUSY_WAIT), /*!< flexio2 mux name */
-	kCLOCK_CanMux = CCM_TUPLE(
-		CSCMR2, CCM_CSCMR2_CAN_CLK_SEL_SHIFT, CCM_CSCMR2_CAN_CLK_SEL_MASK, CCM_NO_BUSY_WAIT), /*!< can mux name */
-
-	kCLOCK_UartMux = CCM_TUPLE(
-		CSCDR1, CCM_CSCDR1_UART_CLK_SEL_SHIFT, CCM_CSCDR1_UART_CLK_SEL_MASK, CCM_NO_BUSY_WAIT), /*!< uart mux name */
-
-	kCLOCK_SpdifMux = CCM_TUPLE(
-		CDCDR, CCM_CDCDR_SPDIF0_CLK_SEL_SHIFT, CCM_CDCDR_SPDIF0_CLK_SEL_MASK, CCM_NO_BUSY_WAIT), /*!< spdif mux name */
-	kCLOCK_Flexio1Mux = CCM_TUPLE(CDCDR,
-								  CCM_CDCDR_FLEXIO1_CLK_SEL_SHIFT,
-								  CCM_CDCDR_FLEXIO1_CLK_SEL_MASK,
-								  CCM_NO_BUSY_WAIT), /*!< flexio1 mux name */
-
-	kCLOCK_Lpi2cMux = CCM_TUPLE(
-		CSCDR2, CCM_CSCDR2_LPI2C_CLK_SEL_SHIFT, CCM_CSCDR2_LPI2C_CLK_SEL_MASK, CCM_NO_BUSY_WAIT), /*!< lpi2c mux name */
-	kCLOCK_LcdifPreMux = CCM_TUPLE(CSCDR2,
-								   CCM_CSCDR2_LCDIF_PRE_CLK_SEL_SHIFT,
-								   CCM_CSCDR2_LCDIF_PRE_CLK_SEL_MASK,
-								   CCM_NO_BUSY_WAIT), /*!< lcdif pre mux name */
-
-	kCLOCK_CsiMux = CCM_TUPLE(
-		CSCDR3, CCM_CSCDR3_CSI_CLK_SEL_SHIFT, CCM_CSCDR3_CSI_CLK_SEL_MASK, CCM_NO_BUSY_WAIT), /*!< csi mux name */
-} clock_mux_t;
-
-/*!
- * @brief DIV control names for clock div setting.
- *
- * These constants define div control names for clock div setting.\n
- * - 0:7: REG offset to CCM_BASE in bytes.
- * - 8:15: Root clock setting bit field shift.
- * - 16:31: Root clock setting bit field width.
- */
-typedef enum _clock_div {
-	kCLOCK_ArmDiv = CCM_TUPLE(
-		CACRR, CCM_CACRR_ARM_PODF_SHIFT, CCM_CACRR_ARM_PODF_MASK, CCM_CDHIPR_ARM_PODF_BUSY_SHIFT), /*!< core div name */
-
-	kCLOCK_PeriphClk2Div = CCM_TUPLE(CBCDR,
-									 CCM_CBCDR_PERIPH_CLK2_PODF_SHIFT,
-									 CCM_CBCDR_PERIPH_CLK2_PODF_MASK,
-									 CCM_NO_BUSY_WAIT), /*!< periph clock2 div name */
-	kCLOCK_SemcDiv = CCM_TUPLE(CBCDR,
-							   CCM_CBCDR_SEMC_PODF_SHIFT,
-							   CCM_CBCDR_SEMC_PODF_MASK,
-							   CCM_CDHIPR_SEMC_PODF_BUSY_SHIFT), /*!< semc div name */
-	kCLOCK_AhbDiv = CCM_TUPLE(
-		CBCDR, CCM_CBCDR_AHB_PODF_SHIFT, CCM_CBCDR_AHB_PODF_MASK, CCM_CDHIPR_AHB_PODF_BUSY_SHIFT), /*!< ahb div name */
-	kCLOCK_IpgDiv =
-		CCM_TUPLE(CBCDR, CCM_CBCDR_IPG_PODF_SHIFT, CCM_CBCDR_IPG_PODF_MASK, CCM_NO_BUSY_WAIT), /*!< ipg div name */
-
-	kCLOCK_LpspiDiv = CCM_TUPLE(
-		CBCMR, CCM_CBCMR_LPSPI_PODF_SHIFT, CCM_CBCMR_LPSPI_PODF_MASK, CCM_NO_BUSY_WAIT), /*!< lpspi div name */
-	kCLOCK_LcdifDiv = CCM_TUPLE(
-		CBCMR, CCM_CBCMR_LCDIF_PODF_SHIFT, CCM_CBCMR_LCDIF_PODF_MASK, CCM_NO_BUSY_WAIT), /*!< lcdif div name */
-
-	kCLOCK_FlexspiDiv = CCM_TUPLE(
-		CSCMR1, CCM_CSCMR1_FLEXSPI_PODF_SHIFT, CCM_CSCMR1_FLEXSPI_PODF_MASK, CCM_NO_BUSY_WAIT), /*!< flexspi div name */
-	kCLOCK_PerclkDiv = CCM_TUPLE(
-		CSCMR1, CCM_CSCMR1_PERCLK_PODF_SHIFT, CCM_CSCMR1_PERCLK_PODF_MASK, CCM_NO_BUSY_WAIT), /*!< perclk div name */
-
-	kCLOCK_CanDiv = CCM_TUPLE(
-		CSCMR2, CCM_CSCMR2_CAN_CLK_PODF_SHIFT, CCM_CSCMR2_CAN_CLK_PODF_MASK, CCM_NO_BUSY_WAIT), /*!< can div name */
-
-	kCLOCK_TraceDiv = CCM_TUPLE(
-		CSCDR1, CCM_CSCDR1_TRACE_PODF_SHIFT, CCM_CSCDR1_TRACE_PODF_MASK, CCM_NO_BUSY_WAIT), /*!< trace div name */
-	kCLOCK_Usdhc2Div = CCM_TUPLE(
-		CSCDR1, CCM_CSCDR1_USDHC2_PODF_SHIFT, CCM_CSCDR1_USDHC2_PODF_MASK, CCM_NO_BUSY_WAIT), /*!< usdhc2 div name */
-	kCLOCK_Usdhc1Div = CCM_TUPLE(
-		CSCDR1, CCM_CSCDR1_USDHC1_PODF_SHIFT, CCM_CSCDR1_USDHC1_PODF_MASK, CCM_NO_BUSY_WAIT), /*!< usdhc1 div name */
-	kCLOCK_UartDiv = CCM_TUPLE(
-		CSCDR1, CCM_CSCDR1_UART_CLK_PODF_SHIFT, CCM_CSCDR1_UART_CLK_PODF_MASK, CCM_NO_BUSY_WAIT), /*!< uart div name */
-
-	kCLOCK_Flexio2Div = CCM_TUPLE(CS1CDR,
-								  CCM_CS1CDR_FLEXIO2_CLK_PODF_SHIFT,
-								  CCM_CS1CDR_FLEXIO2_CLK_PODF_MASK,
-								  CCM_NO_BUSY_WAIT), /*!< flexio2 pre div name */
-	kCLOCK_Sai3PreDiv = CCM_TUPLE(CS1CDR,
-								  CCM_CS1CDR_SAI3_CLK_PRED_SHIFT,
-								  CCM_CS1CDR_SAI3_CLK_PRED_MASK,
-								  CCM_NO_BUSY_WAIT), /*!< sai3 pre div name */
-	kCLOCK_Sai3Div = CCM_TUPLE(
-		CS1CDR, CCM_CS1CDR_SAI3_CLK_PODF_SHIFT, CCM_CS1CDR_SAI3_CLK_PODF_MASK, CCM_NO_BUSY_WAIT), /*!< sai3 div name */
-	kCLOCK_Flexio2PreDiv = CCM_TUPLE(CS1CDR,
-									 CCM_CS1CDR_FLEXIO2_CLK_PRED_SHIFT,
-									 CCM_CS1CDR_FLEXIO2_CLK_PRED_MASK,
-									 CCM_NO_BUSY_WAIT), /*!< sai3 pre div name */
-	kCLOCK_Sai1PreDiv = CCM_TUPLE(CS1CDR,
-								  CCM_CS1CDR_SAI1_CLK_PRED_SHIFT,
-								  CCM_CS1CDR_SAI1_CLK_PRED_MASK,
-								  CCM_NO_BUSY_WAIT), /*!< sai1 pre div name */
-	kCLOCK_Sai1Div = CCM_TUPLE(
-		CS1CDR, CCM_CS1CDR_SAI1_CLK_PODF_SHIFT, CCM_CS1CDR_SAI1_CLK_PODF_MASK, CCM_NO_BUSY_WAIT), /*!< sai1 div name */
-
-	kCLOCK_Sai2PreDiv = CCM_TUPLE(CS2CDR,
-								  CCM_CS2CDR_SAI2_CLK_PRED_SHIFT,
-								  CCM_CS2CDR_SAI2_CLK_PRED_MASK,
-								  CCM_NO_BUSY_WAIT), /*!< sai2 pre div name */
-	kCLOCK_Sai2Div = CCM_TUPLE(
-		CS2CDR, CCM_CS2CDR_SAI2_CLK_PODF_SHIFT, CCM_CS2CDR_SAI2_CLK_PODF_MASK, CCM_NO_BUSY_WAIT), /*!< sai2 div name */
-
-	kCLOCK_Spdif0PreDiv = CCM_TUPLE(CDCDR,
-									CCM_CDCDR_SPDIF0_CLK_PRED_SHIFT,
-									CCM_CDCDR_SPDIF0_CLK_PRED_MASK,
-									CCM_NO_BUSY_WAIT), /*!< spdif pre div name */
-	kCLOCK_Spdif0Div = CCM_TUPLE(CDCDR,
-								 CCM_CDCDR_SPDIF0_CLK_PODF_SHIFT,
-								 CCM_CDCDR_SPDIF0_CLK_PODF_MASK,
-								 CCM_NO_BUSY_WAIT), /*!< spdif div name */
-	kCLOCK_Flexio1PreDiv = CCM_TUPLE(CDCDR,
-									 CCM_CDCDR_FLEXIO1_CLK_PRED_SHIFT,
-									 CCM_CDCDR_FLEXIO1_CLK_PRED_MASK,
-									 CCM_NO_BUSY_WAIT), /*!< flexio1 pre div name */
-	kCLOCK_Flexio1Div = CCM_TUPLE(CDCDR,
-								  CCM_CDCDR_FLEXIO1_CLK_PODF_SHIFT,
-								  CCM_CDCDR_FLEXIO1_CLK_PODF_MASK,
-								  CCM_NO_BUSY_WAIT), /*!< flexio1 div name */
-
-	kCLOCK_Lpi2cDiv = CCM_TUPLE(CSCDR2,
-								CCM_CSCDR2_LPI2C_CLK_PODF_SHIFT,
-								CCM_CSCDR2_LPI2C_CLK_PODF_MASK,
-								CCM_NO_BUSY_WAIT), /*!< lpi2c div name */
-	kCLOCK_LcdifPreDiv = CCM_TUPLE(
-		CSCDR2, CCM_CSCDR2_LCDIF_PRED_SHIFT, CCM_CSCDR2_LCDIF_PRED_MASK, CCM_NO_BUSY_WAIT), /*!< lcdif pre div name */
-
-	kCLOCK_CsiDiv =
-		CCM_TUPLE(CSCDR3, CCM_CSCDR3_CSI_PODF_SHIFT, CCM_CSCDR3_CSI_PODF_MASK, CCM_NO_BUSY_WAIT), /*!< csi div name */
-} clock_div_t;
-#endif
-
-/*! @brief USB clock source definition. */
-typedef enum _clock_usb_src {
-	kCLOCK_Usb480M = 0,                     /*!< Use 480M.      */
-	kCLOCK_UsbSrcUnused = (int)0xFFFFFFFFU, /*!< Used when the function does not
-						 * care the clock source. */
-} clock_usb_src_t;
-
-/*! @brief Source of the USB HS PHY. */
-typedef enum _clock_usb_phy_src {
-	kCLOCK_Usbphy480M = 0, /*!< Use 480M.      */
-} clock_usb_phy_src_t;
-
-/*!@brief PLL clock source, bypass cloco source also */
-enum _clock_pll_clk_src {
-	kCLOCK_PllClkSrc24M = 0U, /*!< Pll clock source 24M */
-	kCLOCK_PllSrcClkPN = 1U,  /*!< Pll clock source CLK1_P and CLK1_N */
-};
-
-/*! @brief PLL configuration for ARM */
-typedef struct _clock_arm_pll_config {
-	uint32_t loopDivider; /*!< PLL loop divider. Valid range for divider value: 54-108. Fout=Fin*loopDivider/2. */
-	uint8_t src;          /*!< Pll clock source, reference _clock_pll_clk_src */
-} clock_arm_pll_config_t;
-
-/*! @brief PLL configuration for USB */
-typedef struct _clock_usb_pll_config {
-	uint8_t loopDivider; /*!< PLL loop divider.
-						  *   0 - Fout=Fref*20;
-						  *   1 - Fout=Fref*22 */
-	uint8_t src;         /*!< Pll clock source, reference _clock_pll_clk_src */
-
-} clock_usb_pll_config_t;
-
-/*! @brief PLL configuration for System */
-typedef struct _clock_sys_pll_config {
-	uint8_t loopDivider;  /*!< PLL loop divider. Intended to be 1 (528M).
-						   *   0 - Fout=Fref*20;
-						   *   1 - Fout=Fref*22 */
-	uint32_t numerator;   /*!< 30 bit numerator of fractional loop divider.*/
-	uint32_t denominator; /*!< 30 bit denominator of fractional loop divider */
-	uint8_t src;          /*!< Pll clock source, reference _clock_pll_clk_src */
-	uint16_t ss_stop;     /*!< Stop value to get frequency change. */
-	uint8_t ss_enable;    /*!< Enable spread spectrum modulation */
-	uint16_t ss_step;     /*!< Step value to get frequency change step. */
-
-} clock_sys_pll_config_t;
-
-/*! @brief PLL configuration for AUDIO and VIDEO */
-typedef struct _clock_audio_pll_config {
-	uint8_t loopDivider;  /*!< PLL loop divider. Valid range for DIV_SELECT divider value: 27~54. */
-	uint8_t postDivider;  /*!< Divider after the PLL, should only be 1, 2, 4, 8, 16. */
-	uint32_t numerator;   /*!< 30 bit numerator of fractional loop divider.*/
-	uint32_t denominator; /*!< 30 bit denominator of fractional loop divider */
-	uint8_t src;          /*!< Pll clock source, reference _clock_pll_clk_src */
-} clock_audio_pll_config_t;
-
-/*! @brief PLL configuration for AUDIO and VIDEO */
-typedef struct _clock_video_pll_config {
-	uint8_t loopDivider;  /*!< PLL loop divider. Valid range for DIV_SELECT divider value: 27~54. */
-	uint8_t postDivider;  /*!< Divider after the PLL, should only be 1, 2, 4, 8, 16. */
-	uint32_t numerator;   /*!< 30 bit numerator of fractional loop divider.*/
-	uint32_t denominator; /*!< 30 bit denominator of fractional loop divider */
-	uint8_t src;          /*!< Pll clock source, reference _clock_pll_clk_src */
-
-} clock_video_pll_config_t;
-
-/*! @brief PLL configuration for ENET */
-#if defined(CONFIG_ARCH_CHIP_FAMILY_IMXRT102x)
-typedef struct _clock_enet_pll_config {
-	bool enableClkOutput; /*!< Power on and enable PLL clock output for ENET0 (ref_enetpll0). */
-
-	bool enableClkOutput500M; /*!< Power on and enable PLL clock output for ENET (ref_enetpll500M). */
-
-	bool enableClkOutput25M; /*!< Power on and enable PLL clock output for ENET1 (ref_enetpll1). */
-	uint8_t loopDivider;     /*!< Controls the frequency of the ENET0 reference clock.
-							  *   b00 25MHz
-							  *   b01 50MHz
-							  *   b10 100MHz (not 50% duty cycle)
-							  *   b11 125MHz */
-	uint8_t src;             /*!< Pll clock source, reference _clock_pll_clk_src */
-
-} clock_enet_pll_config_t;
-#elif defined(CONFIG_ARCH_CHIP_FAMILY_IMXRT105x)
-typedef struct _clock_enet_pll_config {
-	bool enableClkOutput; /*!< Power on and enable PLL clock output for ENET0 (ref_enetpll0). */
-
-	bool enableClkOutput25M; /*!< Power on and enable PLL clock output for ENET1 (ref_enetpll1). */
-	uint8_t loopDivider;     /*!< Controls the frequency of the ENET0 reference clock.
-							  *   b00 25MHz
-							  *   b01 50MHz
-							  *   b10 100MHz (not 50% duty cycle)
-							  *   b11 125MHz */
-	uint8_t src;             /*!< Pll clock source, reference _clock_pll_clk_src */
-
-} clock_enet_pll_config_t;
-#endif
-
-/*! @brief PLL name */
-#if defined(CONFIG_ARCH_CHIP_FAMILY_IMXRT102x)
-typedef enum _clock_pll {
-	kCLOCK_PllSys = CCM_ANALOG_TUPLE(PLL_SYS, CCM_ANALOG_PLL_SYS_ENABLE_SHIFT),       /*!< PLL SYS */
-	kCLOCK_PllUsb1 = CCM_ANALOG_TUPLE(PLL_USB1, CCM_ANALOG_PLL_USB1_ENABLE_SHIFT),    /*!< PLL USB1 */
-	kCLOCK_PllAudio = CCM_ANALOG_TUPLE(PLL_AUDIO, CCM_ANALOG_PLL_AUDIO_ENABLE_SHIFT), /*!< PLL Audio */
-
-	kCLOCK_PllEnet = CCM_ANALOG_TUPLE(PLL_ENET, CCM_ANALOG_PLL_ENET_ENABLE_SHIFT), /*!< PLL Enet0 */
-
-	kCLOCK_PllEnet500M = CCM_ANALOG_TUPLE(PLL_ENET, CCM_ANALOG_PLL_ENET_ENET_500M_REF_EN_SHIFT), /*!< PLL ENET */
-
-	kCLOCK_PllEnet25M = CCM_ANALOG_TUPLE(PLL_ENET, CCM_ANALOG_PLL_ENET_ENET_25M_REF_EN_SHIFT), /*!< PLL Enet1 */
-
-} clock_pll_t;
-#elif defined(CONFIG_ARCH_CHIP_FAMILY_IMXRT105x)
-typedef enum _clock_pll {
-	kCLOCK_PllArm = CCM_ANALOG_TUPLE(PLL_ARM, CCM_ANALOG_PLL_ARM_ENABLE_SHIFT),       /*!< PLL ARM */
-	kCLOCK_PllSys = CCM_ANALOG_TUPLE(PLL_SYS, CCM_ANALOG_PLL_SYS_ENABLE_SHIFT),       /*!< PLL SYS */
-	kCLOCK_PllUsb1 = CCM_ANALOG_TUPLE(PLL_USB1, CCM_ANALOG_PLL_USB1_ENABLE_SHIFT),    /*!< PLL USB1 */
-	kCLOCK_PllAudio = CCM_ANALOG_TUPLE(PLL_AUDIO, CCM_ANALOG_PLL_AUDIO_ENABLE_SHIFT), /*!< PLL Audio */
-	kCLOCK_PllVideo = CCM_ANALOG_TUPLE(PLL_VIDEO, CCM_ANALOG_PLL_VIDEO_ENABLE_SHIFT), /*!< PLL Video */
-
-	kCLOCK_PllEnet = CCM_ANALOG_TUPLE(PLL_ENET, CCM_ANALOG_PLL_ENET_ENABLE_SHIFT), /*!< PLL Enet0 */
-
-	kCLOCK_PllEnet25M = CCM_ANALOG_TUPLE(PLL_ENET, CCM_ANALOG_PLL_ENET_ENET_25M_REF_EN_SHIFT), /*!< PLL Enet1 */
-
-	kCLOCK_PllUsb2 = CCM_ANALOG_TUPLE(PLL_USB2, CCM_ANALOG_PLL_USB2_ENABLE_SHIFT), /*!< PLL USB2 */
-
-} clock_pll_t;
-#endif
-
-/*! @brief PLL PFD name */
-typedef enum _clock_pfd {
-	kCLOCK_Pfd0 = 0U, /*!< PLL PFD0 */
-	kCLOCK_Pfd1 = 1U, /*!< PLL PFD1 */
-	kCLOCK_Pfd2 = 2U, /*!< PLL PFD2 */
-	kCLOCK_Pfd3 = 3U, /*!< PLL PFD3 */
-} clock_pfd_t;
-
-/*******************************************************************************
- * API
- ******************************************************************************/
-
-#if defined(__cplusplus)
-extern "C" {
-#endif /* __cplusplus */
-
-/*!
- * @brief Set CCM MUX node to certain value.
- *
- * @param mux   Which mux node to set, see \ref clock_mux_t.
- * @param value Clock mux value to set, different mux has different value range.
- */
-static inline void imxrt_clock_setmux(clock_mux_t mux, uint32_t value)
-{
-	uint32_t busyShift;
-
-	busyShift = CCM_TUPLE_BUSY_SHIFT(mux);
-	CCM_TUPLE_REG(CCM, mux) = (CCM_TUPLE_REG(CCM, mux) & (~CCM_TUPLE_MASK(mux))) |
-								(((uint32_t)((value) << CCM_TUPLE_SHIFT(mux))) & CCM_TUPLE_MASK(mux));
-
-	DEBUGASSERT(busyShift <= CCM_NO_BUSY_WAIT);
-
-<<<<<<< HEAD
-	/* Clock switch need Handshake? */
-	if (CCM_NO_BUSY_WAIT != busyShift) {
-		/* Wait until CCM internal handshake finish. */
-		while (CCM->CDHIPR & (1U << busyShift)) {
-=======
-    /* Clock switch need Handshake? */
-    if (CCM_NO_BUSY_WAIT != busyShift) {
-        /* Wait until CCM internal handshake finish. */
-        while (CCM->CDHIPR & (1U << busyShift)) {
->>>>>>> 1741f147
-		}
-	}
-}
-
-/*!
- * @brief Get CCM MUX value.
- *
- * @param mux   Which mux node to get, see \ref clock_mux_t.
- * @return Clock mux value.
- */
-static inline uint32_t imxrt_clock_getmux(clock_mux_t mux)
-{
-	return (CCM_TUPLE_REG(CCM, mux) & CCM_TUPLE_MASK(mux)) >> CCM_TUPLE_SHIFT(mux);
-}
-
-/*!
- * @brief Set CCM DIV node to certain value.
- *
- * @param divider Which div node to set, see \ref clock_div_t.
- * @param value   Clock div value to set, different divider has different value range.
- */
-static inline void imxrt_clock_setdiv(clock_div_t divider, uint32_t value)
-{
-    uint32_t busyShift;
-
-    busyShift = CCM_TUPLE_BUSY_SHIFT(divider);
-    CCM_TUPLE_REG(CCM, divider) = (CCM_TUPLE_REG(CCM, divider) & (~CCM_TUPLE_MASK(divider))) |
-                                  (((uint32_t)((value) << CCM_TUPLE_SHIFT(divider))) & CCM_TUPLE_MASK(divider));
-
-    DEBUGASSERT(busyShift <= CCM_NO_BUSY_WAIT);
-
-    /* Clock switch need Handshake? */
-    if (CCM_NO_BUSY_WAIT != busyShift) {
-        /* Wait until CCM internal handshake finish. */
-        while (CCM->CDHIPR & (1U << busyShift)) {
-		}
-	}
-}
-
-/*!
- * @brief Get CCM DIV node value.
- *
- * @param divider Which div node to get, see \ref clock_div_t.
- */
-static inline uint32_t imxrt_clock_getdiv(clock_div_t divider)
-{
-    return ((CCM_TUPLE_REG(CCM, divider) & CCM_TUPLE_MASK(divider)) >> CCM_TUPLE_SHIFT(divider));
-}
-
-/*!
- * @brief Control the clock gate for specific IP.
- *
- * @param name  Which clock to enable, see \ref clock_ip_name_t.
- * @param value Clock gate value to set, see \ref clock_gate_value_t.
- */
-static inline void imxrt_clock_controlgate(clock_ip_name_t name, clock_gate_value_t value)
-{
-    uint32_t index = ((uint32_t)name) >> 8U;
-    uint32_t shift = ((uint32_t)name) & 0x1FU;
-    volatile uint32_t *reg;
-
-    DEBUGASSERT(index <= 6);
-
-    reg = ((volatile uint32_t *)&CCM->CCGR0) + index;
-    *reg = ((*reg) & ~(3U << shift)) | (((uint32_t)value) << shift);
-}
-
-/*!
- * @brief Enable the clock for specific IP.
- *
- * @param name  Which clock to enable, see \ref clock_ip_name_t.
- */
-static inline void imxrt_clock_enableclock(clock_ip_name_t name)
-{
-    imxrt_clock_controlgate(name, kCLOCK_ClockNeededRunWait);
-}
-
-/*!
- * @brief Disable the clock for specific IP.
- *
- * @param name  Which clock to disable, see \ref clock_ip_name_t.
- */
-static inline void imxrt_clock_disableclock(clock_ip_name_t name)
-{
-    imxrt_clock_controlgate(name, kCLOCK_ClockNotNeeded);
-}
-
-/*!
- * @brief Setting the low power mode that system will enter on next assertion of dsm_request signal.
- *
- * @param mode  Which mode to enter, see \ref clock_mode_t.
- */
-static inline void imxrt_clock_setmode(clock_mode_t mode)
-{
-    CCM->CLPCR = (CCM->CLPCR & ~CCM_CLPCR_LPM_MASK) | CCM_CLPCR_LPM((uint32_t)mode);
-}
-
-/*!
- * @brief Gets the OSC clock frequency.
- *
- * This function will return the external XTAL OSC frequency if it is selected as the source of OSC,
- * otherwise internal 24MHz RC OSC frequency will be returned.
- *
- * @param osc   OSC type to get frequency.
- *
- * @return  Clock frequency; If the clock is invalid, returns 0.
- */
-static inline uint32_t imxrt_clock_getoscfreq(void)
-{
-    return (XTALOSC24M->LOWPWR_CTRL & XTALOSC24M_LOWPWR_CTRL_OSC_SEL_MASK) ? 24000000UL : g_xtalFreq;
-}
-
-/*!
- * @brief Gets the AHB clock frequency.
- *
- * @return  The AHB clock frequency value in hertz.
- */
-uint32_t imxrt_clock_getahbfreq(void);
-
-/*!
- * @brief Gets the SEMC clock frequency.
- *
- * @return  The SEMC clock frequency value in hertz.
- */
-uint32_t imxrt_clock_getsemcfreq(void);
-
-/*!
- * @brief Gets the IPG clock frequency.
- *
- * @return  The IPG clock frequency value in hertz.
- */
-uint32_t imxrt_clock_getipgfreq(void);
-
-/*!
- * @brief Gets the PER clock frequency.
- *
- * @return  The PER clock frequency value in hertz.
- */
-uint32_t imxrt_clock_getperclkfreq(void);
-
-/*!
- * @brief Gets the clock frequency for a specific clock name.
- *
- * This function checks the current clock configurations and then calculates
- * the clock frequency for a specific clock name defined in clock_name_t.
- *
- * @param clockName Clock names defined in clock_name_t
- * @return Clock frequency value in hertz
- */
-uint32_t imxrt_clock_getfreq(clock_name_t name);
-
-/*!
- * @brief Get the CCM CPU/core/system frequency.
- *
- * @return  Clock frequency; If the clock is invalid, returns 0.
- */
-static inline uint32_t imxrt_clock_getcpuclkfreq(void)
-{
-    return imxrt_clock_getfreq(kCLOCK_CpuClk);
-}
-
-/*!
- * @name OSC operations
- * @{
- */
-
-/*!
- * @brief Initialize the external 24MHz clock.
- *
- * This function supports two modes:
- * 1. Use external crystal oscillator.
- * 2. Bypass the external crystal oscillator, using input source clock directly.
- *
- * After this function, please call @ref CLOCK_SetXtal0Freq to inform clock driver
- * the external clock frequency.
- *
- * @param bypassXtalOsc Pass in true to bypass the external crystal oscillator.
- * @note This device does not support bypass external crystal oscillator, so
- * the input parameter should always be false.
- */
-void imxrt_clock_initexternalclk(bool bypassXtalOsc);
-
-/*!
- * @brief Deinitialize the external 24MHz clock.
- *
- * This function disables the external 24MHz clock.
- *
- * After this function, please call @ref CLOCK_SetXtal0Freq to set external clock
- * frequency to 0.
- */
-void imxrt_clock_deinitexternalclk(void);
-
-/*!
- * @brief Switch the OSC.
- *
- * This function switches the OSC source for SoC.
- *
- * @param osc   OSC source to switch to.
- */
-void imxrt_clock_switchosc(clock_osc_t osc);
-
-/*!
- * @brief Gets the RTC clock frequency.
- *
- * @return  Clock frequency; If the clock is invalid, returns 0.
- */
-static inline uint32_t imxrt_clock_getrtcfreq(void)
-{
-    return 32768U;
-}
-
-/*!
- * @brief Set the XTAL (24M OSC) frequency based on board setting.
- *
- * @param freq The XTAL input clock frequency in Hz.
- */
-static inline void imxrt_clock_setxtalfreq(uint32_t freq)
-{
-    g_xtalFreq = freq;
-}
-
-/*!
- * @brief Set the RTC XTAL (32K OSC) frequency based on board setting.
- *
- * @param freq The RTC XTAL input clock frequency in Hz.
- */
-static inline void imxrt_clock_setrtcxtalfreq(uint32_t freq)
-{
-    g_rtcXtalFreq = freq;
-}
-
-/*!
- * @brief Initialize the RC oscillator 24MHz clock.
- */
-void imxrt_clock_initrcosc24m(void);
-
-/*!
- * @brief Power down the RCOSC 24M clock.
- */
-void imxrt_clock_deinitrcosc24m(void);
-/* @} */
-
-/*! @brief Enable USB HS clock.
- *
- * This function only enables the access to USB HS prepheral, upper layer
- * should first call the @ref CLOCK_EnableUsbhs0PhyPllClock to enable the PHY
- * clock to use USB HS.
- *
- * @param src  USB HS does not care about the clock source, here must be @ref kCLOCK_UsbSrcUnused.
- * @param freq USB HS does not care about the clock source, so this parameter is ignored.
- * @retval true The clock is set successfully.
- * @retval false The clock source is invalid to get proper USB HS clock.
- */
-bool imxrt_clock_enableusbhs0clock(clock_usb_src_t src, uint32_t freq);
-
-/*! @brief Enable USB HS clock.
- *
- * This function only enables the access to USB HS prepheral, upper layer
- * should first call the @ref CLOCK_EnableUsbhs0PhyPllClock to enable the PHY
- * clock to use USB HS.
- *
- * @param src  USB HS does not care about the clock source, here must be @ref kCLOCK_UsbSrcUnused.
- * @param freq USB HS does not care about the clock source, so this parameter is ignored.
- * @retval true The clock is set successfully.
- * @retval false The clock source is invalid to get proper USB HS clock.
- */
-bool imxrt_clock_enableusbhs1clock(clock_usb_src_t src, uint32_t freq);
-
-/*! @brief Disable USB HS PHY PLL clock.
- *
- * This function disables USB HS PHY PLL clock.
- */
-void imxrt_clock_disableusbhs1phypllclock(void);
-
-/* @} */
-
-/*!
- * @name PLL/PFD operations
- * @{
- */
-/*!
- * @brief PLL bypass setting
- *
- * @param base CCM_ANALOG base pointer.
- * @param pll PLL control name (see @ref ccm_analog_pll_control_t enumeration)
- * @param bypass Bypass the PLL.
- *               - true: Bypass the PLL.
- *               - false:Not bypass the PLL.
- */
-static inline void imxrt_clock_setpllbypass(CCM_ANALOG_Type *base, clock_pll_t pll, bool bypass)
-{
-    if (bypass) {
-		CCM_ANALOG_TUPLE_REG_OFF(base, pll, 4U) = 1U << CCM_ANALOG_PLL_BYPASS_SHIFT;
-	} else {
-		CCM_ANALOG_TUPLE_REG_OFF(base, pll, 8U) = 1U << CCM_ANALOG_PLL_BYPASS_SHIFT;
-	}
-}
-
-/*!
- * @brief Check if PLL is bypassed
- *
- * @param base CCM_ANALOG base pointer.
- * @param pll PLL control name (see @ref ccm_analog_pll_control_t enumeration)
- * @return PLL bypass status.
- *         - true: The PLL is bypassed.
- *         - false: The PLL is not bypassed.
- */
-static inline bool imxrt_clock_ispllbypassed(CCM_ANALOG_Type *base, clock_pll_t pll)
-{
-    return (bool)(CCM_ANALOG_TUPLE_REG(base, pll) & (1U << CCM_ANALOG_PLL_BYPASS_SHIFT));
-}
-
-/*!
- * @brief Check if PLL is enabled
- *
- * @param base CCM_ANALOG base pointer.
- * @param pll PLL control name (see @ref ccm_analog_pll_control_t enumeration)
- * @return PLL bypass status.
- *         - true: The PLL is enabled.
- *         - false: The PLL is not enabled.
- */
-static inline bool imxrt_clock_ispllenabled(CCM_ANALOG_Type *base, clock_pll_t pll)
-{
-    return (bool)(CCM_ANALOG_TUPLE_REG(base, pll) & (1U << CCM_ANALOG_TUPLE_SHIFT(pll)));
-}
-
-/*!
- * @brief PLL bypass clock source setting.
- * Note: change the bypass clock source also change the pll reference clock source.
- *
- * @param base CCM_ANALOG base pointer.
- * @param pll PLL control name (see @ref ccm_analog_pll_control_t enumeration)
- * @param src Bypass clock source, reference _clock_pll_bypass_clk_src.
- */
-static inline void imxrt_clock_setpllbypassrefclksrc(CCM_ANALOG_Type *base, clock_pll_t pll, uint32_t src)
-{
-    CCM_ANALOG_TUPLE_REG(base, pll) |= (CCM_ANALOG_TUPLE_REG(base, pll) & (~CCM_ANALOG_PLL_BYPASS_CLK_SRC_MASK)) | src;
-}
-
-/*!
- * @brief Get PLL bypass clock value, it is PLL reference clock actually.
- * If CLOCK1_P,CLOCK1_N is choose as the pll bypass clock source, please implement the CLKPN_FREQ define, otherwise 0
- * will be returned.
- * @param base CCM_ANALOG base pointer.
- * @param pll PLL control name (see @ref ccm_analog_pll_control_t enumeration)
- * @retval bypass reference clock frequency value.
- */
-static inline uint32_t imxrt_clock_getpllbypassrefclk(CCM_ANALOG_Type *base, clock_pll_t pll)
-{
-	return (((CCM_ANALOG_TUPLE_REG(base, pll) & CCM_ANALOG_PLL_BYPASS_CLK_SRC_MASK) >>
-		CCM_ANALOG_PLL_BYPASS_CLK_SRC_SHIFT) == kCLOCK_PllClkSrc24M) ?
-		imxrt_clock_getoscfreq() :
-		CLKPN_FREQ;
-}
-
-/*!
- * @brief Initialize the ARM PLL.
- *
- * This function initialize the ARM PLL with specific settings
- *
- * @param config   configuration to set to PLL.
- */
-void imxrt_clock_initarmpll(const clock_arm_pll_config_t *config);
-
-/*!
- * @brief De-initialize the ARM PLL.
- */
-void imxrt_clock_deinitarmpll(void);
-
-/*!
- * @brief Initialize the System PLL.
- *
- * This function initializes the System PLL with specific settings
- *
- * @param config Configuration to set to PLL.
- */
-void imxrt_clock_initsyspll(const clock_sys_pll_config_t *config);
-
-/*!
- * @brief De-initialize the System PLL.
- */
-void imxrt_clock_deinitsyspll(void);
-
-/*!
- * @brief Initialize the USB1 PLL.
- *
- * This function initializes the USB1 PLL with specific settings
- *
- * @param config Configuration to set to PLL.
- */
-void imxrt_clock_initusb1pll(const clock_usb_pll_config_t *config);
-
-/*!
- * @brief Deinitialize the USB1 PLL.
- */
-void imxrt_clock_deinitusb1pll(void);
-
-/*!
- * @brief Initialize the USB2 PLL.
- *
- * This function initializes the USB2 PLL with specific settings
- *
- * @param config Configuration to set to PLL.
- */
-void imxrt_clock_initUsb2pll(const clock_usb_pll_config_t *config);
-
-/*!
- * @brief Deinitialize the USB2 PLL.
- */
-void imxrt_clock_deinitusb2pll(void);
-
-/*!
- * @brief Initializes the Audio PLL.
- *
- * This function initializes the Audio PLL with specific settings
- *
- * @param config Configuration to set to PLL.
- */
-void imxrt_clock_initaudiopll(const clock_audio_pll_config_t *config);
-
-/*!
- * @brief De-initialize the Audio PLL.
- */
-void imxrt_clock_deinitaudiopll(void);
-
-/*!
- * @brief Initialize the video PLL.
- *
- * This function configures the Video PLL with specific settings
- *
- * @param config   configuration to set to PLL.
- */
-void imxrt_clock_initvideopll(const clock_video_pll_config_t *config);
-
-/*!
- * @brief De-initialize the Video PLL.
- */
-void imxrt_clock_deinitvideopll(void);
-/*!
- * @brief Initialize the ENET PLL.
- *
- * This function initializes the ENET PLL with specific settings.
- *
- * @param config Configuration to set to PLL.
- */
-void imxrt_clock_initenetpll(const clock_enet_pll_config_t *config);
-
-/*!
- * @brief Deinitialize the ENET PLL.
- *
- * This function disables the ENET PLL.
- */
-void imxrt_clock_deinitenetpll(void);
-
-/*!
- * @brief Get current PLL output frequency.
- *
- * This function get current output frequency of specific PLL
- *
- * @param pll   pll name to get frequency.
- * @return The PLL output frequency in hertz.
- */
-uint32_t imxrt_clock_getpllfreq(clock_pll_t pll);
-
-/*!
- * @brief Initialize the System PLL PFD.
- *
- * This function initializes the System PLL PFD. During new value setting,
- * the clock output is disabled to prevent glitch.
- *
- * @param pfd Which PFD clock to enable.
- * @param pfdFrac The PFD FRAC value.
- * @note It is recommended that PFD settings are kept between 12-35.
- */
-void imxrt_clock_initsyspfd(clock_pfd_t pfd, uint8_t pfdFrac);
-
-/*!
- * @brief De-initialize the System PLL PFD.
- *
- * This function disables the System PLL PFD.
- *
- * @param pfd Which PFD clock to disable.
- */
-void imxrt_clock_deinitsyspfd(clock_pfd_t pfd);
-
-/*!
- * @brief Initialize the USB1 PLL PFD.
- *
- * This function initializes the USB1 PLL PFD. During new value setting,
- * the clock output is disabled to prevent glitch.
- *
- * @param pfd Which PFD clock to enable.
- * @param pfdFrac The PFD FRAC value.
- * @note It is recommended that PFD settings are kept between 12-35.
- */
-void imxrt_clock_initusb1pfd(clock_pfd_t pfd, uint8_t pfdFrac);
-
-/*!
- * @brief De-initialize the USB1 PLL PFD.
- *
- * This function disables the USB1 PLL PFD.
- *
- * @param pfd Which PFD clock to disable.
- */
-void imxrt_clock_deinitusb1pfd(clock_pfd_t pfd);
-
-/*!
- * @brief Get current System PLL PFD output frequency.
- *
- * This function get current output frequency of specific System PLL PFD
- *
- * @param pfd   pfd name to get frequency.
- * @return The PFD output frequency in hertz.
- */
-uint32_t imxrt_clock_getsyspfdfreq(clock_pfd_t pfd);
-
-/*!
- * @brief Get current USB1 PLL PFD output frequency.
- *
- * This function get current output frequency of specific USB1 PLL PFD
- *
- * @param pfd   pfd name to get frequency.
- * @return The PFD output frequency in hertz.
- */
-uint32_t imxrt_clock_getusb1pfdfreq(clock_pfd_t pfd);
-
-/*! @brief Enable USB HS PHY PLL clock.
- *
- * This function enables the internal 480MHz USB PHY PLL clock.
- *
- * @param src  USB HS PHY PLL clock source.
- * @param freq The frequency specified by src.
- * @retval true The clock is set successfully.
- * @retval false The clock source is invalid to get proper USB HS clock.
- */
-bool imxrt_clock_enableusbhs0phypllclock(clock_usb_phy_src_t src, uint32_t freq);
-
-/*! @brief Disable USB HS PHY PLL clock.
- *
- * This function disables USB HS PHY PLL clock.
- */
-void imxrt_clock_disableusbhs0phypllclock(void);
-
-/*! @brief Enable USB HS PHY PLL clock.
- *
- * This function enables the internal 480MHz USB PHY PLL clock.
- *
- * @param src  USB HS PHY PLL clock source.
- * @param freq The frequency specified by src.
- * @retval true The clock is set successfully.
- * @retval false The clock source is invalid to get proper USB HS clock.
- */
-bool imxrt_clock_enableusbhs1phypllclock(clock_usb_phy_src_t src, uint32_t freq);
-
-/*! @brief Disable USB HS PHY PLL clock.
- *
- * This function disables USB HS PHY PLL clock.
- */
-void imxrt_clock_disableusbhs1phypllclock(void);
-
-/* @} */
-
-#if defined(__cplusplus)
-}
-#endif /* __cplusplus */
-
-/*! @} */
-
-#endif /* _IMXRT_CLOCK_H_ */
+/****************************************************************************
+ *
+ * Copyright 2019 NXP Semiconductors All Rights Reserved.
+ *
+ * Licensed under the Apache License, Version 2.0 (the "License");
+ * you may not use this file except in compliance with the License.
+ * You may obtain a copy of the License at
+ *
+ * http://www.apache.org/licenses/LICENSE-2.0
+ *
+ * Unless required by applicable law or agreed to in writing,
+ * software distributed under the License is distributed on an
+ * "AS IS" BASIS, WITHOUT WARRANTIES OR CONDITIONS OF ANY KIND,
+ * either express or implied. See the License for the specific
+ * language governing permissions and limitations under the License.
+ *
+ ****************************************************************************/
+
+#ifndef _IMXRT_CLOCK_H_
+#define _IMXRT_CLOCK_H_
+
+#include <stdint.h>
+#include <stdbool.h>
+
+#include "imxrt_config.h"
+#if defined(CONFIG_ARCH_CHIP_FAMILY_IMXRT102x)
+#include "chip/imxrt102x_config.h"
+#elif defined(CONFIG_ARCH_CHIP_FAMILY_IMXRT105x)
+#include "chip/imxrt105x_config.h"
+#else
+#error Unrecognized i.MX RT architecture
+#endif
+
+/*! @addtogroup clock */
+/*! @{ */
+
+/*! @file */
+
+/*******************************************************************************
+ * Configurations
+ ******************************************************************************/
+
+/*! @brief Configure whether driver controls clock
+ *
+ * When set to 0, peripheral drivers will enable clock in initialize function
+ * and disable clock in de-initialize function. When set to 1, peripheral
+ * driver will not control the clock, application could control the clock out of
+ * the driver.
+ *
+ * @note All drivers share this feature switcher. If it is set to 1, application
+ * should handle clock enable and disable for all drivers.
+ */
+#if !(defined(FSL_SDK_DISABLE_DRIVER_CLOCK_CONTROL))
+#define FSL_SDK_DISABLE_DRIVER_CLOCK_CONTROL 0
+#endif
+
+/*******************************************************************************
+ * Definitions
+ ******************************************************************************/
+
+/*! @name Driver version */
+/*@{*/
+/*! @brief CLOCK driver version 2.1.5. */
+#define FSL_CLOCK_DRIVER_VERSION (MAKE_VERSION(2, 1, 5))
+
+/* analog pll definition */
+#define CCM_ANALOG_PLL_BYPASS_SHIFT (16U)
+#define CCM_ANALOG_PLL_BYPASS_CLK_SRC_MASK (0xC000U)
+#define CCM_ANALOG_PLL_BYPASS_CLK_SRC_SHIFT (14U)
+
+/*@}*/
+#define CCM_TUPLE(reg, shift, mask, busyShift)                               \
+	(int)((((uint32_t)(&((CCM_Type *)0U)->reg)) & 0xFFU) | ((shift) << 8U) | \
+	     ((((mask) >> (shift)) & 0x1FFFU) << 13U) | ((busyShift) << 26U))
+#define CCM_TUPLE_REG(base, tuple) (*((volatile uint32_t *)(((uint32_t)(base)) + ((tuple)&0xFFU))))
+#define CCM_TUPLE_SHIFT(tuple) (((tuple) >> 8U) & 0x1FU)
+#define CCM_TUPLE_MASK(tuple)  ((uint32_t)((((tuple) >> 13U) & 0x1FFFU) << ((((tuple) >> 8U) & 0x1FU))))
+#define CCM_TUPLE_BUSY_SHIFT(tuple) (((tuple) >> 26U) & 0x3FU)
+
+#define CCM_NO_BUSY_WAIT (0x20U)
+
+/*!
+ * @brief CCM ANALOG tuple macros to map corresponding registers and bit fields.
+ */
+#define CCM_ANALOG_TUPLE(reg, shift)  ((((uint32_t)(&((CCM_ANALOG_Type *)0U)->reg) & 0xFFFU) << 16U) | (shift))
+#define CCM_ANALOG_TUPLE_SHIFT(tuple) (((uint32_t)tuple) & 0x1FU)
+#define CCM_ANALOG_TUPLE_REG_OFF(base, tuple, off) \
+	(*((volatile uint32_t *)((uint32_t)base + (((uint32_t)tuple >> 16U) & 0xFFFU) + off)))
+#define CCM_ANALOG_TUPLE_REG(base, tuple) CCM_ANALOG_TUPLE_REG_OFF(base, tuple, 0U)
+
+/*!
+ * @brief clock1PN frequency.
+ */
+#define CLKPN_FREQ 0U
+
+/*! @brief External XTAL (24M OSC/SYSOSC) clock frequency.
+ *
+ * The XTAL (24M OSC/SYSOSC) clock frequency in Hz, when the clock is setup, use the
+ * function CLOCK_SetXtalFreq to set the value in to clock driver. For example,
+ * if XTAL is 24MHz,
+ * @code
+ * CLOCK_InitExternalClk(false); // Setup the 24M OSC/SYSOSC
+ * CLOCK_SetXtalFreq(240000000); // Set the XTAL value to clock driver.
+ * @endcode
+ */
+extern volatile uint32_t g_xtalFreq;
+
+/*! @brief External RTC XTAL (32K OSC) clock frequency.
+ *
+ * The RTC XTAL (32K OSC) clock frequency in Hz, when the clock is setup, use the
+ * function CLOCK_SetRtcXtalFreq to set the value in to clock driver.
+ */
+extern volatile uint32_t g_rtcXtalFreq;
+
+/* For compatible with other platforms */
+#define CLOCK_SetXtal0Freq CLOCK_SetXtalFreq
+#define CLOCK_SetXtal32Freq CLOCK_SetRtcXtalFreq
+
+/*! @brief Clock ip name array for ADC. */
+#define ADC_CLOCKS                                 \
+	{                                              \
+		kCLOCK_IpInvalid, kCLOCK_Adc1, kCLOCK_Adc2 \
+	}
+
+/*! @brief Clock ip name array for AOI. */
+#define AOI_CLOCKS                                 \
+	{                                              \
+		kCLOCK_IpInvalid, kCLOCK_Aoi1, kCLOCK_Aoi2 \
+	}
+
+/*! @brief Clock ip name array for BEE. */
+#define BEE_CLOCKS \
+	{              \
+		kCLOCK_Bee \
+	}
+
+/*! @brief Clock ip name array for CMP. */
+#define CMP_CLOCKS                                                               \
+	{                                                                            \
+		kCLOCK_IpInvalid, kCLOCK_Acmp1, kCLOCK_Acmp2, kCLOCK_Acmp3, kCLOCK_Acmp4 \
+	}
+
+/*! @brief Clock ip name array for CSI. */
+#define CSI_CLOCKS \
+	{              \
+		kCLOCK_Csi \
+	}
+
+/*! @brief Clock ip name array for DCDC. */
+#define DCDC_CLOCKS \
+	{               \
+		kCLOCK_Dcdc \
+	}
+
+/*! @brief Clock ip name array for DCP. */
+#define DCP_CLOCKS \
+	{              \
+		kCLOCK_Dcp \
+	}
+
+/*! @brief Clock ip name array for DMAMUX_CLOCKS. */
+#define DMAMUX_CLOCKS \
+	{                 \
+		kCLOCK_Dma    \
+	}
+
+/*! @brief Clock ip name array for DMA. */
+#define EDMA_CLOCKS \
+	{               \
+		kCLOCK_Dma  \
+	}
+
+/*! @brief Clock ip name array for ENC. */
+#define ENC_CLOCKS                                                           \
+	{                                                                        \
+		kCLOCK_IpInvalid, kCLOCK_Enc1, kCLOCK_Enc2, kCLOCK_Enc3, kCLOCK_Enc4 \
+	}
+
+/*! @brief Clock ip name array for ENET. */
+#define ENET_CLOCKS \
+	{               \
+		kCLOCK_Enet \
+	}
+
+/*! @brief Clock ip name array for EWM. */
+#define EWM_CLOCKS  \
+	{               \
+		kCLOCK_Ewm0 \
+	}
+
+/*! @brief Clock ip name array for FLEXCAN. */
+#define FLEXCAN_CLOCKS                             \
+	{                                              \
+		kCLOCK_IpInvalid, kCLOCK_Can1, kCLOCK_Can2 \
+	}
+
+/*! @brief Clock ip name array for FLEXCAN Peripheral clock. */
+#define FLEXCAN_PERIPH_CLOCKS                        \
+	{                                                \
+		kCLOCK_IpInvalid, kCLOCK_Can1S, kCLOCK_Can2S \
+	}
+
+/*! @brief Clock ip name array for FLEXIO. */
+#define FLEXIO_CLOCKS                                    \
+	{                                                    \
+		kCLOCK_IpInvalid, kCLOCK_Flexio1, kCLOCK_Flexio2 \
+	}
+
+/*! @brief Clock ip name array for FLEXRAM. */
+#define FLEXRAM_CLOCKS \
+	{                  \
+		kCLOCK_FlexRam \
+	}
+
+/*! @brief Clock ip name array for FLEXSPI. */
+#define FLEXSPI_CLOCKS \
+	{                  \
+		kCLOCK_FlexSpi \
+	}
+
+/*! @brief Clock ip name array for FLEXSPI EXSC. */
+#define FLEXSPI_EXSC_CLOCKS \
+	{                       \
+		kCLOCK_FlexSpiExsc  \
+	}
+
+/*! @brief Clock ip name array for GPIO. */
+#define GPIO_CLOCKS                                                                            \
+	{                                                                                          \
+		kCLOCK_IpInvalid, kCLOCK_Gpio1, kCLOCK_Gpio2, kCLOCK_Gpio3, kCLOCK_Gpio4, kCLOCK_Gpio5 \
+	}
+
+/*! @brief Clock ip name array for GPT. */
+#define GPT_CLOCKS                                 \
+	{                                              \
+		kCLOCK_IpInvalid, kCLOCK_Gpt1, kCLOCK_Gpt2 \
+	}
+
+/*! @brief Clock ip name array for KPP. */
+#define KPP_CLOCKS \
+	{              \
+		kCLOCK_Kpp \
+	}
+
+/*! @brief Clock ip name array for LCDIF. */
+#define LCDIF_CLOCKS \
+	{                \
+		kCLOCK_Lcd   \
+	}
+
+/*! @brief Clock ip name array for LCDIF PIXEL. */
+#define LCDIF_PERIPH_CLOCKS \
+	{                       \
+		kCLOCK_LcdPixel     \
+	}
+
+/*! @brief Clock ip name array for LPI2C. */
+#define LPI2C_CLOCKS                                                                 \
+	{                                                                                \
+		kCLOCK_IpInvalid, kCLOCK_Lpi2c1, kCLOCK_Lpi2c2, kCLOCK_Lpi2c3, kCLOCK_Lpi2c4 \
+	}
+
+/*! @brief Clock ip name array for LPSPI. */
+#define LPSPI_CLOCKS                                                                 \
+	{                                                                                \
+		kCLOCK_IpInvalid, kCLOCK_Lpspi1, kCLOCK_Lpspi2, kCLOCK_Lpspi3, kCLOCK_Lpspi4 \
+	}
+
+/*! @brief Clock ip name array for LPUART. */
+#define LPUART_CLOCKS                                                                                     \
+	{                                                                                                     \
+		kCLOCK_IpInvalid, kCLOCK_Lpuart1, kCLOCK_Lpuart2, kCLOCK_Lpuart3, kCLOCK_Lpuart4, kCLOCK_Lpuart5, \
+		kCLOCK_Lpuart6, kCLOCK_Lpuart7, kCLOCK_Lpuart8                                                \
+	}
+
+/*! @brief Clock ip name array for MQS. */
+#define MQS_CLOCKS \
+	{              \
+		kCLOCK_Mqs \
+	}
+
+/*! @brief Clock ip name array for OCRAM EXSC. */
+#define OCRAM_EXSC_CLOCKS \
+	{                     \
+		kCLOCK_OcramExsc  \
+	}
+
+/*! @brief Clock ip name array for PIT. */
+#define PIT_CLOCKS \
+	{              \
+		kCLOCK_Pit \
+	}
+
+/*! @brief Clock ip name array for PWM. */
+#define PWM_CLOCKS                                                                                                    \
+	{                                                                                                                 \
+		{                                                                                                             \
+			kCLOCK_IpInvalid, kCLOCK_IpInvalid, kCLOCK_IpInvalid, kCLOCK_IpInvalid                                    \
+		}                                                                                                             \
+		, {kCLOCK_Pwm1, kCLOCK_Pwm1, kCLOCK_Pwm1, kCLOCK_Pwm1}, {kCLOCK_Pwm2, kCLOCK_Pwm2, kCLOCK_Pwm2, kCLOCK_Pwm2}, \
+		{kCLOCK_Pwm3, kCLOCK_Pwm3, kCLOCK_Pwm3, kCLOCK_Pwm3},                                                     \
+		{                                                                                                             \
+			kCLOCK_Pwm4, kCLOCK_Pwm4, kCLOCK_Pwm4, kCLOCK_Pwm4                                                        \
+		}                                                                                                             \
+	}
+
+/*! @brief Clock ip name array for PXP. */
+#define PXP_CLOCKS \
+	{              \
+		kCLOCK_Pxp \
+	}
+
+/*! @brief Clock ip name array for RTWDOG. */
+#define RTWDOG_CLOCKS \
+	{                 \
+		kCLOCK_Wdog3  \
+	}
+
+/*! @brief Clock ip name array for SAI. */
+#define SAI_CLOCKS                                              \
+	{                                                           \
+		kCLOCK_IpInvalid, kCLOCK_Sai1, kCLOCK_Sai2, kCLOCK_Sai3 \
+	}
+
+/*! @brief Clock ip name array for SEMC. */
+#define SEMC_CLOCKS \
+	{               \
+		kCLOCK_Semc \
+	}
+
+/*! @brief Clock ip name array for SEMC EXSC. */
+#define SEMC_EXSC_CLOCKS \
+	{                    \
+		kCLOCK_SemcExsc  \
+	}
+
+/*! @brief Clock ip name array for QTIMER. */
+#define TMR_CLOCKS                                                                   \
+	{                                                                                \
+		kCLOCK_IpInvalid, kCLOCK_Timer1, kCLOCK_Timer2, kCLOCK_Timer3, kCLOCK_Timer4 \
+	}
+
+/*! @brief Clock ip name array for TRNG. */
+#define TRNG_CLOCKS \
+	{               \
+		kCLOCK_Trng \
+	}
+
+/*! @brief Clock ip name array for TSC. */
+#define TSC_CLOCKS \
+	{              \
+		kCLOCK_Tsc \
+	}
+
+/*! @brief Clock ip name array for WDOG. */
+#define WDOG_CLOCKS                                  \
+	{                                                \
+		kCLOCK_IpInvalid, kCLOCK_Wdog1, kCLOCK_Wdog2 \
+	}
+
+/*! @brief Clock ip name array for USDHC. */
+#define USDHC_CLOCKS                                   \
+	{                                                  \
+		kCLOCK_IpInvalid, kCLOCK_Usdhc1, kCLOCK_Usdhc2 \
+	}
+
+/*! @brief Clock ip name array for SPDIF. */
+#define SPDIF_CLOCKS \
+	{                \
+		kCLOCK_Spdif \
+	}
+
+/*! @brief Clock ip name array for XBARA. */
+#define XBARA_CLOCKS \
+	{                \
+		kCLOCK_Xbar1 \
+	}
+
+/*! @brief Clock ip name array for XBARB. */
+#define XBARB_CLOCKS                                                   \
+	{                                                                  \
+		kCLOCK_IpInvalid, kCLOCK_IpInvalid, kCLOCK_Xbar2, kCLOCK_Xbar3 \
+	}
+
+/*! @brief Clock name used to get clock frequency. */
+#if defined(CONFIG_ARCH_CHIP_FAMILY_IMXRT102x)
+typedef enum _clock_name {
+	kCLOCK_CpuClk = 0x0U,  /*!< CPU clock */
+	kCLOCK_AhbClk = 0x1U,  /*!< AHB clock */
+	kCLOCK_SemcClk = 0x2U, /*!< SEMC clock */
+	kCLOCK_IpgClk = 0x3U,  /*!< IPG clock */
+	kCLOCK_PerClk = 0x4U,  /*!< PER clock */
+
+	kCLOCK_OscClk = 0x5U, /*!< OSC clock selected by PMU_LOWPWR_CTRL[OSC_SEL]. */
+	kCLOCK_RtcClk = 0x6U, /*!< RTC clock. (RTCCLK) */
+
+	kCLOCK_Usb1PllClk = 0x7U,     /*!< USB1PLLCLK. */
+	kCLOCK_Usb1PllPfd0Clk = 0x8U, /*!< USB1PLLPDF0CLK. */
+	kCLOCK_Usb1PllPfd1Clk = 0x9U, /*!< USB1PLLPFD1CLK. */
+	kCLOCK_Usb1PllPfd2Clk = 0xAU, /*!< USB1PLLPFD2CLK. */
+	kCLOCK_Usb1PllPfd3Clk = 0xBU, /*!< USB1PLLPFD3CLK. */
+
+	kCLOCK_SysPllClk = 0xCU,      /*!< SYSPLLCLK. */
+	kCLOCK_SysPllPfd0Clk = 0xDU,  /*!< SYSPLLPDF0CLK. */
+	kCLOCK_SysPllPfd1Clk = 0xEU,  /*!< SYSPLLPFD1CLK. */
+	kCLOCK_SysPllPfd2Clk = 0xFU,  /*!< SYSPLLPFD2CLK. */
+	kCLOCK_SysPllPfd3Clk = 0x10U, /*!< SYSPLLPFD3CLK. */
+
+	kCLOCK_EnetPllClk = 0x11U,     /*!< Enet PLLCLK ref_enetpll. */
+	kCLOCK_EnetPll25MClk = 0x12U,  /*!< Enet PLLCLK ref_enetpll25M. */
+	kCLOCK_EnetPll500MClk = 0x13U, /*!< Enet PLLCLK ref_enetpll500M. */
+
+	kCLOCK_AudioPllClk = 0x14U, /*!< Audio PLLCLK. */
+} clock_name_t;
+#elif defined(CONFIG_ARCH_CHIP_FAMILY_IMXRT105x)
+typedef enum _clock_name {
+	kCLOCK_CpuClk = 0x0U,  /*!< CPU clock */
+	kCLOCK_AhbClk = 0x1U,  /*!< AHB clock */
+	kCLOCK_SemcClk = 0x2U, /*!< SEMC clock */
+	kCLOCK_IpgClk = 0x3U,  /*!< IPG clock */
+	kCLOCK_PerClk = 0x4U,  /*!< PER clock */
+
+	kCLOCK_OscClk = 0x5U, /*!< OSC clock selected by PMU_LOWPWR_CTRL[OSC_SEL]. */
+	kCLOCK_RtcClk = 0x6U, /*!< RTC clock. (RTCCLK) */
+
+	kCLOCK_ArmPllClk = 0x7U, /*!< ARMPLLCLK. */
+
+	kCLOCK_Usb1PllClk = 0x8U,     /*!< USB1PLLCLK. */
+	kCLOCK_Usb1PllPfd0Clk = 0x9U, /*!< USB1PLLPDF0CLK. */
+	kCLOCK_Usb1PllPfd1Clk = 0xAU, /*!< USB1PLLPFD1CLK. */
+	kCLOCK_Usb1PllPfd2Clk = 0xBU, /*!< USB1PLLPFD2CLK. */
+	kCLOCK_Usb1PllPfd3Clk = 0xCU, /*!< USB1PLLPFD3CLK. */
+
+	kCLOCK_Usb2PllClk = 0xDU, /*!< USB2PLLCLK. */
+
+	kCLOCK_SysPllClk = 0xEU,      /*!< SYSPLLCLK. */
+	kCLOCK_SysPllPfd0Clk = 0xFU,  /*!< SYSPLLPDF0CLK. */
+	kCLOCK_SysPllPfd1Clk = 0x10U, /*!< SYSPLLPFD1CLK. */
+	kCLOCK_SysPllPfd2Clk = 0x11U, /*!< SYSPLLPFD2CLK. */
+	kCLOCK_SysPllPfd3Clk = 0x12U, /*!< SYSPLLPFD3CLK. */
+
+	kCLOCK_EnetPll0Clk = 0x13U, /*!< Enet PLLCLK ref_enetpll0. */
+	kCLOCK_EnetPll1Clk = 0x14U, /*!< Enet PLLCLK ref_enetpll1. */
+
+	kCLOCK_AudioPllClk = 0x15U, /*!< Audio PLLCLK. */
+	kCLOCK_VideoPllClk = 0x16U, /*!< Video PLLCLK. */
+} clock_name_t;
+#endif
+
+#define kCLOCK_CoreSysClk kCLOCK_CpuClk             /*!< For compatible with other platforms without CCM. */
+#define CLOCK_GetCoreSysClkFreq CLOCK_GetCpuClkFreq /*!< For compatible with other platforms without CCM. */
+
+/*!
+ * @brief CCM CCGR gate control for each module independently.
+ */
+typedef enum _clock_ip_name {
+	kCLOCK_IpInvalid = -1,
+
+	/* CCM CCGR0 */
+	kCLOCK_Aips_tz1 = (0U << 8U) | CCM_CCGR0_CG0_SHIFT,    /*!< CCGR0, CG0   */
+	kCLOCK_Aips_tz2 = (0U << 8U) | CCM_CCGR0_CG1_SHIFT,    /*!< CCGR0, CG1   */
+	kCLOCK_Mqs = (0U << 8U) | CCM_CCGR0_CG2_SHIFT,         /*!< CCGR0, CG2   */
+	kCLOCK_FlexSpiExsc = (0U << 8U) | CCM_CCGR0_CG3_SHIFT, /*!< CCGR0, CG3   */
+	kCLOCK_Sim_M_Main = (0U << 8U) | CCM_CCGR0_CG4_SHIFT,  /*!< CCGR0, CG4   */
+	kCLOCK_Dcp = (0U << 8U) | CCM_CCGR0_CG5_SHIFT,         /*!< CCGR0, CG5   */
+	kCLOCK_Lpuart3 = (0U << 8U) | CCM_CCGR0_CG6_SHIFT,     /*!< CCGR0, CG6   */
+	kCLOCK_Can1 = (0U << 8U) | CCM_CCGR0_CG7_SHIFT,        /*!< CCGR0, CG7   */
+	kCLOCK_Can1S = (0U << 8U) | CCM_CCGR0_CG8_SHIFT,       /*!< CCGR0, CG8   */
+	kCLOCK_Can2 = (0U << 8U) | CCM_CCGR0_CG9_SHIFT,        /*!< CCGR0, CG9   */
+	kCLOCK_Can2S = (0U << 8U) | CCM_CCGR0_CG10_SHIFT,      /*!< CCGR0, CG10  */
+	kCLOCK_Trace = (0U << 8U) | CCM_CCGR0_CG11_SHIFT,      /*!< CCGR0, CG11  */
+	kCLOCK_Gpt2 = (0U << 8U) | CCM_CCGR0_CG12_SHIFT,       /*!< CCGR0, CG12  */
+	kCLOCK_Gpt2S = (0U << 8U) | CCM_CCGR0_CG13_SHIFT,      /*!< CCGR0, CG13  */
+	kCLOCK_Lpuart2 = (0U << 8U) | CCM_CCGR0_CG14_SHIFT,    /*!< CCGR0, CG14  */
+	kCLOCK_Gpio2 = (0U << 8U) | CCM_CCGR0_CG15_SHIFT,      /*!< CCGR0, CG15  */
+
+	/* CCM CCGR1 */
+	kCLOCK_Lpspi1 = (1U << 8U) | CCM_CCGR1_CG0_SHIFT,   /*!< CCGR1, CG0   */
+	kCLOCK_Lpspi2 = (1U << 8U) | CCM_CCGR1_CG1_SHIFT,   /*!< CCGR1, CG1   */
+	kCLOCK_Lpspi3 = (1U << 8U) | CCM_CCGR1_CG2_SHIFT,   /*!< CCGR1, CG2   */
+	kCLOCK_Lpspi4 = (1U << 8U) | CCM_CCGR1_CG3_SHIFT,   /*!< CCGR1, CG3   */
+	kCLOCK_Adc2 = (1U << 8U) | CCM_CCGR1_CG4_SHIFT,     /*!< CCGR1, CG4   */
+	kCLOCK_Enet = (1U << 8U) | CCM_CCGR1_CG5_SHIFT,     /*!< CCGR1, CG5   */
+	kCLOCK_Pit = (1U << 8U) | CCM_CCGR1_CG6_SHIFT,      /*!< CCGR1, CG6   */
+	kCLOCK_Aoi2 = (1U << 8U) | CCM_CCGR1_CG7_SHIFT,     /*!< CCGR1, CG7   */
+	kCLOCK_Adc1 = (1U << 8U) | CCM_CCGR1_CG8_SHIFT,     /*!< CCGR1, CG8   */
+	kCLOCK_SemcExsc = (1U << 8U) | CCM_CCGR1_CG9_SHIFT, /*!< CCGR1, CG9   */
+	kCLOCK_Gpt1 = (1U << 8U) | CCM_CCGR1_CG10_SHIFT,    /*!< CCGR1, CG10  */
+	kCLOCK_Gpt1S = (1U << 8U) | CCM_CCGR1_CG11_SHIFT,   /*!< CCGR1, CG11  */
+	kCLOCK_Lpuart4 = (1U << 8U) | CCM_CCGR1_CG12_SHIFT, /*!< CCGR1, CG12  */
+	kCLOCK_Gpio1 = (1U << 8U) | CCM_CCGR1_CG13_SHIFT,   /*!< CCGR1, CG13  */
+	kCLOCK_Csu = (1U << 8U) | CCM_CCGR1_CG14_SHIFT,     /*!< CCGR1, CG14  */
+	kCLOCK_Gpio5 = (1U << 8U) | CCM_CCGR1_CG15_SHIFT,   /*!< CCGR1, CG15  */
+
+	/* CCM CCGR2 */
+	kCLOCK_OcramExsc = (2U << 8U) | CCM_CCGR2_CG0_SHIFT,  /*!< CCGR2, CG0   */
+	kCLOCK_Csi = (2U << 8U) | CCM_CCGR2_CG1_SHIFT,        /*!< CCGR2, CG1   */
+	kCLOCK_IomuxcSnvs = (2U << 8U) | CCM_CCGR2_CG2_SHIFT, /*!< CCGR2, CG2   */
+	kCLOCK_Lpi2c1 = (2U << 8U) | CCM_CCGR2_CG3_SHIFT,     /*!< CCGR2, CG3   */
+	kCLOCK_Lpi2c2 = (2U << 8U) | CCM_CCGR2_CG4_SHIFT,     /*!< CCGR2, CG4   */
+	kCLOCK_Lpi2c3 = (2U << 8U) | CCM_CCGR2_CG5_SHIFT,     /*!< CCGR2, CG5   */
+	kCLOCK_Ocotp = (2U << 8U) | CCM_CCGR2_CG6_SHIFT,      /*!< CCGR2, CG6   */
+	kCLOCK_Xbar3 = (2U << 8U) | CCM_CCGR2_CG7_SHIFT,      /*!< CCGR2, CG7   */
+	kCLOCK_Ipmux1 = (2U << 8U) | CCM_CCGR2_CG8_SHIFT,     /*!< CCGR2, CG8   */
+	kCLOCK_Ipmux2 = (2U << 8U) | CCM_CCGR2_CG9_SHIFT,     /*!< CCGR2, CG9   */
+	kCLOCK_Ipmux3 = (2U << 8U) | CCM_CCGR2_CG10_SHIFT,    /*!< CCGR2, CG10  */
+	kCLOCK_Xbar1 = (2U << 8U) | CCM_CCGR2_CG11_SHIFT,     /*!< CCGR2, CG11  */
+	kCLOCK_Xbar2 = (2U << 8U) | CCM_CCGR2_CG12_SHIFT,     /*!< CCGR2, CG12  */
+	kCLOCK_Gpio3 = (2U << 8U) | CCM_CCGR2_CG13_SHIFT,     /*!< CCGR2, CG13  */
+	kCLOCK_Lcd = (2U << 8U) | CCM_CCGR2_CG14_SHIFT,       /*!< CCGR2, CG14  */
+	kCLOCK_Pxp = (2U << 8U) | CCM_CCGR2_CG15_SHIFT,       /*!< CCGR2, CG15  */
+
+	/* CCM CCGR3 */
+	kCLOCK_Flexio2 = (3U << 8U) | CCM_CCGR3_CG0_SHIFT,        /*!< CCGR3, CG0   */
+	kCLOCK_Lpuart5 = (3U << 8U) | CCM_CCGR3_CG1_SHIFT,        /*!< CCGR3, CG1   */
+	kCLOCK_Semc = (3U << 8U) | CCM_CCGR3_CG2_SHIFT,           /*!< CCGR3, CG2   */
+	kCLOCK_Lpuart6 = (3U << 8U) | CCM_CCGR3_CG3_SHIFT,        /*!< CCGR3, CG3   */
+	kCLOCK_Aoi1 = (3U << 8U) | CCM_CCGR3_CG4_SHIFT,           /*!< CCGR3, CG4   */
+	kCLOCK_LcdPixel = (3U << 8U) | CCM_CCGR3_CG5_SHIFT,       /*!< CCGR3, CG5   */
+	kCLOCK_Gpio4 = (3U << 8U) | CCM_CCGR3_CG6_SHIFT,          /*!< CCGR3, CG6   */
+	kCLOCK_Ewm0 = (3U << 8U) | CCM_CCGR3_CG7_SHIFT,           /*!< CCGR3, CG7   */
+	kCLOCK_Wdog1 = (3U << 8U) | CCM_CCGR3_CG8_SHIFT,          /*!< CCGR3, CG8   */
+	kCLOCK_FlexRam = (3U << 8U) | CCM_CCGR3_CG9_SHIFT,        /*!< CCGR3, CG9   */
+	kCLOCK_Acmp1 = (3U << 8U) | CCM_CCGR3_CG10_SHIFT,         /*!< CCGR3, CG10  */
+	kCLOCK_Acmp2 = (3U << 8U) | CCM_CCGR3_CG11_SHIFT,         /*!< CCGR3, CG11  */
+	kCLOCK_Acmp3 = (3U << 8U) | CCM_CCGR3_CG12_SHIFT,         /*!< CCGR3, CG12  */
+	kCLOCK_Acmp4 = (3U << 8U) | CCM_CCGR3_CG13_SHIFT,         /*!< CCGR3, CG13  */
+	kCLOCK_Ocram = (3U << 8U) | CCM_CCGR3_CG14_SHIFT,         /*!< CCGR3, CG14  */
+	kCLOCK_IomuxcSnvsGpr = (3U << 8U) | CCM_CCGR3_CG15_SHIFT, /*!< CCGR3, CG15  */
+
+	/* CCM CCGR4 */
+	kCLOCK_Iomuxc = (4U << 8U) | CCM_CCGR4_CG1_SHIFT,    /*!< CCGR4, CG1   */
+	kCLOCK_IomuxcGpr = (4U << 8U) | CCM_CCGR4_CG2_SHIFT, /*!< CCGR4, CG2   */
+	kCLOCK_Bee = (4U << 8U) | CCM_CCGR4_CG3_SHIFT,       /*!< CCGR4, CG3   */
+	kCLOCK_SimM7 = (4U << 8U) | CCM_CCGR4_CG4_SHIFT,     /*!< CCGR4, CG4   */
+	kCLOCK_Tsc = (4U << 8U) | CCM_CCGR4_CG5_SHIFT,       /*!< CCGR4, CG5   */
+	kCLOCK_SimM = (4U << 8U) | CCM_CCGR4_CG6_SHIFT,      /*!< CCGR4, CG6   */
+	kCLOCK_SimEms = (4U << 8U) | CCM_CCGR4_CG7_SHIFT,    /*!< CCGR4, CG7   */
+	kCLOCK_Pwm1 = (4U << 8U) | CCM_CCGR4_CG8_SHIFT,      /*!< CCGR4, CG8   */
+	kCLOCK_Pwm2 = (4U << 8U) | CCM_CCGR4_CG9_SHIFT,      /*!< CCGR4, CG9   */
+	kCLOCK_Pwm3 = (4U << 8U) | CCM_CCGR4_CG10_SHIFT,     /*!< CCGR4, CG10  */
+	kCLOCK_Pwm4 = (4U << 8U) | CCM_CCGR4_CG11_SHIFT,     /*!< CCGR4, CG11  */
+	kCLOCK_Enc1 = (4U << 8U) | CCM_CCGR4_CG12_SHIFT,     /*!< CCGR4, CG12  */
+	kCLOCK_Enc2 = (4U << 8U) | CCM_CCGR4_CG13_SHIFT,     /*!< CCGR4, CG13  */
+	kCLOCK_Enc3 = (4U << 8U) | CCM_CCGR4_CG14_SHIFT,     /*!< CCGR4, CG14  */
+	kCLOCK_Enc4 = (4U << 8U) | CCM_CCGR4_CG15_SHIFT,     /*!< CCGR4, CG15  */
+
+	/* CCM CCGR5 */
+	kCLOCK_Rom = (5U << 8U) | CCM_CCGR5_CG0_SHIFT,      /*!< CCGR5, CG0   */
+	kCLOCK_Flexio1 = (5U << 8U) | CCM_CCGR5_CG1_SHIFT,  /*!< CCGR5, CG1   */
+	kCLOCK_Wdog3 = (5U << 8U) | CCM_CCGR5_CG2_SHIFT,    /*!< CCGR5, CG2   */
+	kCLOCK_Dma = (5U << 8U) | CCM_CCGR5_CG3_SHIFT,      /*!< CCGR5, CG3   */
+	kCLOCK_Kpp = (5U << 8U) | CCM_CCGR5_CG4_SHIFT,      /*!< CCGR5, CG4   */
+	kCLOCK_Wdog2 = (5U << 8U) | CCM_CCGR5_CG5_SHIFT,    /*!< CCGR5, CG5   */
+	kCLOCK_Aips_tz4 = (5U << 8U) | CCM_CCGR5_CG6_SHIFT, /*!< CCGR5, CG6   */
+	kCLOCK_Spdif = (5U << 8U) | CCM_CCGR5_CG7_SHIFT,    /*!< CCGR5, CG7   */
+	kCLOCK_SimMain = (5U << 8U) | CCM_CCGR5_CG8_SHIFT,  /*!< CCGR5, CG8   */
+	kCLOCK_Sai1 = (5U << 8U) | CCM_CCGR5_CG9_SHIFT,     /*!< CCGR5, CG9   */
+	kCLOCK_Sai2 = (5U << 8U) | CCM_CCGR5_CG10_SHIFT,    /*!< CCGR5, CG10  */
+	kCLOCK_Sai3 = (5U << 8U) | CCM_CCGR5_CG11_SHIFT,    /*!< CCGR5, CG11  */
+	kCLOCK_Lpuart1 = (5U << 8U) | CCM_CCGR5_CG12_SHIFT, /*!< CCGR5, CG12  */
+	kCLOCK_Lpuart7 = (5U << 8U) | CCM_CCGR5_CG13_SHIFT, /*!< CCGR5, CG13  */
+	kCLOCK_SnvsHp = (5U << 8U) | CCM_CCGR5_CG14_SHIFT,  /*!< CCGR5, CG14  */
+	kCLOCK_SnvsLp = (5U << 8U) | CCM_CCGR5_CG15_SHIFT,  /*!< CCGR5, CG15  */
+
+	/* CCM CCGR6 */
+	kCLOCK_UsbOh3 = (6U << 8U) | CCM_CCGR6_CG0_SHIFT,   /*!< CCGR6, CG0   */
+	kCLOCK_Usdhc1 = (6U << 8U) | CCM_CCGR6_CG1_SHIFT,   /*!< CCGR6, CG1   */
+	kCLOCK_Usdhc2 = (6U << 8U) | CCM_CCGR6_CG2_SHIFT,   /*!< CCGR6, CG2   */
+	kCLOCK_Dcdc = (6U << 8U) | CCM_CCGR6_CG3_SHIFT,     /*!< CCGR6, CG3   */
+	kCLOCK_Ipmux4 = (6U << 8U) | CCM_CCGR6_CG4_SHIFT,   /*!< CCGR6, CG4   */
+	kCLOCK_FlexSpi = (6U << 8U) | CCM_CCGR6_CG5_SHIFT,  /*!< CCGR6, CG5   */
+	kCLOCK_Trng = (6U << 8U) | CCM_CCGR6_CG6_SHIFT,     /*!< CCGR6, CG6   */
+	kCLOCK_Lpuart8 = (6U << 8U) | CCM_CCGR6_CG7_SHIFT,  /*!< CCGR6, CG7   */
+	kCLOCK_Timer4 = (6U << 8U) | CCM_CCGR6_CG8_SHIFT,   /*!< CCGR6, CG8   */
+	kCLOCK_Aips_tz3 = (6U << 8U) | CCM_CCGR6_CG9_SHIFT, /*!< CCGR6, CG9   */
+	kCLOCK_SimPer = (6U << 8U) | CCM_CCGR6_CG10_SHIFT,  /*!< CCGR6, CG10  */
+	kCLOCK_Anadig = (6U << 8U) | CCM_CCGR6_CG11_SHIFT,  /*!< CCGR6, CG11  */
+	kCLOCK_Lpi2c4 = (6U << 8U) | CCM_CCGR6_CG12_SHIFT,  /*!< CCGR6, CG12  */
+	kCLOCK_Timer1 = (6U << 8U) | CCM_CCGR6_CG13_SHIFT,  /*!< CCGR6, CG13  */
+	kCLOCK_Timer2 = (6U << 8U) | CCM_CCGR6_CG14_SHIFT,  /*!< CCGR6, CG14  */
+	kCLOCK_Timer3 = (6U << 8U) | CCM_CCGR6_CG15_SHIFT,  /*!< CCGR6, CG15  */
+
+} clock_ip_name_t;
+
+/*! @brief OSC 24M sorce select */
+typedef enum _clock_osc {
+	kCLOCK_RcOsc = 0U,   /*!< On chip OSC. */
+	kCLOCK_XtalOsc = 1U, /*!< 24M Xtal OSC */
+} clock_osc_t;
+
+/*! @brief Clock gate value */
+typedef enum _clock_gate_value {
+	kCLOCK_ClockNotNeeded = 0U,     /*!< Clock is off during all modes. */
+	kCLOCK_ClockNeededRun = 1U,     /*!< Clock is on in run mode, but off in WAIT and STOP modes */
+	kCLOCK_ClockNeededRunWait = 3U, /*!< Clock is on during all modes, except STOP mode */
+} clock_gate_value_t;
+
+/*! @brief System clock mode */
+typedef enum _clock_mode_t {
+	kCLOCK_ModeRun = 0U,  /*!< Remain in run mode. */
+	kCLOCK_ModeWait = 1U, /*!< Transfer to wait mode. */
+	kCLOCK_ModeStop = 2U, /*!< Transfer to stop mode. */
+} clock_mode_t;
+
+#if defined(CONFIG_ARCH_CHIP_FAMILY_IMXRT102x)
+/*!
+ * @brief MUX control names for clock mux setting.
+ *
+ * These constants define the mux control names for clock mux setting.\n
+ * - 0:7: REG offset to CCM_BASE in bytes.
+ * - 8:15: Root clock setting bit field shift.
+ * - 16:31: Root clock setting bit field width.
+ */
+typedef enum _clock_mux {
+	kCLOCK_Pll3SwMux = CCM_TUPLE(CCSR,
+								 CCM_CCSR_PLL3_SW_CLK_SEL_SHIFT,
+								 CCM_CCSR_PLL3_SW_CLK_SEL_MASK,
+								 CCM_NO_BUSY_WAIT), /*!< pll3_sw_clk mux name */
+
+	kCLOCK_PeriphMux = CCM_TUPLE(CBCDR,
+								 CCM_CBCDR_PERIPH_CLK_SEL_SHIFT,
+								 CCM_CBCDR_PERIPH_CLK_SEL_MASK,
+								 CCM_CDHIPR_PERIPH_CLK_SEL_BUSY_SHIFT), /*!< periph mux name */
+	kCLOCK_SemcAltMux = CCM_TUPLE(CBCDR,
+								  CCM_CBCDR_SEMC_ALT_CLK_SEL_SHIFT,
+								  CCM_CBCDR_SEMC_ALT_CLK_SEL_MASK,
+								  CCM_NO_BUSY_WAIT), /*!< semc mux name */
+	kCLOCK_SemcMux = CCM_TUPLE(
+		CBCDR, CCM_CBCDR_SEMC_CLK_SEL_SHIFT, CCM_CBCDR_SEMC_CLK_SEL_MASK, CCM_NO_BUSY_WAIT), /*!< semc mux name */
+
+	kCLOCK_PrePeriphMux = CCM_TUPLE(CBCMR,
+									CCM_CBCMR_PRE_PERIPH_CLK_SEL_SHIFT,
+									CCM_CBCMR_PRE_PERIPH_CLK_SEL_MASK,
+									CCM_NO_BUSY_WAIT), /*!< pre-periph mux name */
+	kCLOCK_TraceMux = CCM_TUPLE(
+		CBCMR, CCM_CBCMR_TRACE_CLK_SEL_SHIFT, CCM_CBCMR_TRACE_CLK_SEL_MASK, CCM_NO_BUSY_WAIT), /*!< trace mux name */
+	kCLOCK_PeriphClk2Mux = CCM_TUPLE(CBCMR,
+									 CCM_CBCMR_PERIPH_CLK2_SEL_SHIFT,
+									 CCM_CBCMR_PERIPH_CLK2_SEL_MASK,
+									 CCM_NO_BUSY_WAIT), /*!< periph clock2 mux name */
+	kCLOCK_LpspiMux = CCM_TUPLE(
+		CBCMR, CCM_CBCMR_LPSPI_CLK_SEL_SHIFT, CCM_CBCMR_LPSPI_CLK_SEL_MASK, CCM_NO_BUSY_WAIT), /*!< lpspi mux name */
+
+	kCLOCK_FlexspiMux = CCM_TUPLE(CSCMR1,
+								 CCM_CSCMR1_FLEXSPI_CLK_SEL_SHIFT,
+								 CCM_CSCMR1_FLEXSPI_CLK_SEL_MASK,
+								 CCM_NO_BUSY_WAIT), /*!< flexspi mux name */
+	kCLOCK_Usdhc2Mux = CCM_TUPLE(CSCMR1,
+								 CCM_CSCMR1_USDHC2_CLK_SEL_SHIFT,
+								 CCM_CSCMR1_USDHC2_CLK_SEL_MASK,
+								 CCM_NO_BUSY_WAIT), /*!< usdhc2 mux name */
+	kCLOCK_Usdhc1Mux = CCM_TUPLE(CSCMR1,
+								 CCM_CSCMR1_USDHC1_CLK_SEL_SHIFT,
+								 CCM_CSCMR1_USDHC1_CLK_SEL_MASK,
+								 CCM_NO_BUSY_WAIT), /*!< usdhc1 mux name */
+	kCLOCK_Sai3Mux = CCM_TUPLE(
+		CSCMR1, CCM_CSCMR1_SAI3_CLK_SEL_SHIFT, CCM_CSCMR1_SAI3_CLK_SEL_MASK, CCM_NO_BUSY_WAIT), /*!< sai3 mux name */
+	kCLOCK_Sai2Mux = CCM_TUPLE(
+		CSCMR1, CCM_CSCMR1_SAI2_CLK_SEL_SHIFT, CCM_CSCMR1_SAI2_CLK_SEL_MASK, CCM_NO_BUSY_WAIT), /*!< sai2 mux name */
+	kCLOCK_Sai1Mux = CCM_TUPLE(
+		CSCMR1, CCM_CSCMR1_SAI1_CLK_SEL_SHIFT, CCM_CSCMR1_SAI1_CLK_SEL_MASK, CCM_NO_BUSY_WAIT), /*!< sai1 mux name */
+	kCLOCK_PerclkMux = CCM_TUPLE(CSCMR1,
+								 CCM_CSCMR1_PERCLK_CLK_SEL_SHIFT,
+								 CCM_CSCMR1_PERCLK_CLK_SEL_MASK,
+								 CCM_NO_BUSY_WAIT), /*!< perclk mux name */
+
+	kCLOCK_Flexio1Mux = CCM_TUPLE(CSCMR2,
+								  CCM_CSCMR2_FLEXIO1_CLK_SEL_SHIFT,
+								  CCM_CSCMR2_FLEXIO1_CLK_SEL_MASK,
+								  CCM_NO_BUSY_WAIT), /*!< flexio1 mux name */
+	kCLOCK_CanMux = CCM_TUPLE(
+		CSCMR2, CCM_CSCMR2_CAN_CLK_SEL_SHIFT, CCM_CSCMR2_CAN_CLK_SEL_MASK, CCM_NO_BUSY_WAIT), /*!< can mux name */
+
+	kCLOCK_UartMux = CCM_TUPLE(
+		CSCDR1, CCM_CSCDR1_UART_CLK_SEL_SHIFT, CCM_CSCDR1_UART_CLK_SEL_MASK, CCM_NO_BUSY_WAIT), /*!< uart mux name */
+
+	kCLOCK_SpdifMux = CCM_TUPLE(
+		CDCDR, CCM_CDCDR_SPDIF0_CLK_SEL_SHIFT, CCM_CDCDR_SPDIF0_CLK_SEL_MASK, CCM_NO_BUSY_WAIT), /*!< spdif mux name */
+
+	kCLOCK_Lpi2cMux = CCM_TUPLE(
+		CSCDR2, CCM_CSCDR2_LPI2C_CLK_SEL_SHIFT, CCM_CSCDR2_LPI2C_CLK_SEL_MASK, CCM_NO_BUSY_WAIT), /*!< lpi2c mux name */
+} clock_mux_t;
+
+/*!
+ * @brief DIV control names for clock div setting.
+ *
+ * These constants define div control names for clock div setting.\n
+ * - 0:7: REG offset to CCM_BASE in bytes.
+ * - 8:15: Root clock setting bit field shift.
+ * - 16:31: Root clock setting bit field width.
+ */
+typedef enum _clock_div {
+	kCLOCK_ArmDiv = CCM_TUPLE(
+		CACRR, CCM_CACRR_ARM_PODF_SHIFT, CCM_CACRR_ARM_PODF_MASK, CCM_CDHIPR_ARM_PODF_BUSY_SHIFT), /*!< core div name */
+
+	kCLOCK_PeriphClk2Div = CCM_TUPLE(CBCDR,
+									 CCM_CBCDR_PERIPH_CLK2_PODF_SHIFT,
+									 CCM_CBCDR_PERIPH_CLK2_PODF_MASK,
+									 CCM_NO_BUSY_WAIT), /*!< periph clock2 div name */
+	kCLOCK_SemcDiv = CCM_TUPLE(CBCDR,
+							   CCM_CBCDR_SEMC_PODF_SHIFT,
+							   CCM_CBCDR_SEMC_PODF_MASK,
+							   CCM_CDHIPR_SEMC_PODF_BUSY_SHIFT), /*!< semc div name */
+	kCLOCK_AhbDiv = CCM_TUPLE(
+		CBCDR, CCM_CBCDR_AHB_PODF_SHIFT, CCM_CBCDR_AHB_PODF_MASK, CCM_CDHIPR_AHB_PODF_BUSY_SHIFT), /*!< ahb div name */
+	kCLOCK_IpgDiv =
+		CCM_TUPLE(CBCDR, CCM_CBCDR_IPG_PODF_SHIFT, CCM_CBCDR_IPG_PODF_MASK, CCM_NO_BUSY_WAIT), /*!< ipg div name */
+
+	kCLOCK_LpspiDiv = CCM_TUPLE(
+		CBCMR, CCM_CBCMR_LPSPI_PODF_SHIFT, CCM_CBCMR_LPSPI_PODF_MASK, CCM_NO_BUSY_WAIT), /*!< lpspi div name */
+
+	kCLOCK_FlexspiDiv = CCM_TUPLE(
+		CSCMR1, CCM_CSCMR1_FLEXSPI_PODF_SHIFT, CCM_CSCMR1_FLEXSPI_PODF_MASK, CCM_NO_BUSY_WAIT), /*!< flexspi div name */
+	kCLOCK_PerclkDiv = CCM_TUPLE(
+		CSCMR1, CCM_CSCMR1_PERCLK_PODF_SHIFT, CCM_CSCMR1_PERCLK_PODF_MASK, CCM_NO_BUSY_WAIT), /*!< perclk div name */
+
+	kCLOCK_CanDiv = CCM_TUPLE(
+		CSCMR2, CCM_CSCMR2_CAN_CLK_PODF_SHIFT, CCM_CSCMR2_CAN_CLK_PODF_MASK, CCM_NO_BUSY_WAIT), /*!< can div name */
+
+	kCLOCK_TraceDiv = CCM_TUPLE(
+		CSCDR1, CCM_CSCDR1_TRACE_PODF_SHIFT, CCM_CSCDR1_TRACE_PODF_MASK, CCM_NO_BUSY_WAIT), /*!< trace div name */
+	kCLOCK_Usdhc2Div = CCM_TUPLE(
+		CSCDR1, CCM_CSCDR1_USDHC2_PODF_SHIFT, CCM_CSCDR1_USDHC2_PODF_MASK, CCM_NO_BUSY_WAIT), /*!< usdhc2 div name */
+	kCLOCK_Usdhc1Div = CCM_TUPLE(
+		CSCDR1, CCM_CSCDR1_USDHC1_PODF_SHIFT, CCM_CSCDR1_USDHC1_PODF_MASK, CCM_NO_BUSY_WAIT), /*!< usdhc1 div name */
+	kCLOCK_UartDiv = CCM_TUPLE(
+		CSCDR1, CCM_CSCDR1_UART_CLK_PODF_SHIFT, CCM_CSCDR1_UART_CLK_PODF_MASK, CCM_NO_BUSY_WAIT), /*!< uart div name */
+
+	kCLOCK_Flexio1Div = CCM_TUPLE(CS1CDR,
+								  CCM_CS1CDR_FLEXIO1_CLK_PODF_SHIFT,
+								  CCM_CS1CDR_FLEXIO1_CLK_PODF_MASK,
+								  CCM_NO_BUSY_WAIT), /*!< flexio1 pre div name */
+	kCLOCK_Sai3PreDiv = CCM_TUPLE(CS1CDR,
+								  CCM_CS1CDR_SAI3_CLK_PRED_SHIFT,
+								  CCM_CS1CDR_SAI3_CLK_PRED_MASK,
+								  CCM_NO_BUSY_WAIT), /*!< sai3 pre div name */
+	kCLOCK_Sai3Div = CCM_TUPLE(
+		CS1CDR, CCM_CS1CDR_SAI3_CLK_PODF_SHIFT, CCM_CS1CDR_SAI3_CLK_PODF_MASK, CCM_NO_BUSY_WAIT), /*!< sai3 div name */
+	kCLOCK_Flexio1PreDiv = CCM_TUPLE(CS1CDR,
+									 CCM_CS1CDR_FLEXIO1_CLK_PRED_SHIFT,
+									 CCM_CS1CDR_FLEXIO1_CLK_PRED_MASK,
+									 CCM_NO_BUSY_WAIT), /*!< flexio1 pre div name */
+	kCLOCK_Sai1PreDiv = CCM_TUPLE(CS1CDR,
+								  CCM_CS1CDR_SAI1_CLK_PRED_SHIFT,
+								  CCM_CS1CDR_SAI1_CLK_PRED_MASK,
+								  CCM_NO_BUSY_WAIT), /*!< sai1 pre div name */
+	kCLOCK_Sai1Div = CCM_TUPLE(
+		CS1CDR, CCM_CS1CDR_SAI1_CLK_PODF_SHIFT, CCM_CS1CDR_SAI1_CLK_PODF_MASK, CCM_NO_BUSY_WAIT), /*!< sai1 div name */
+
+	kCLOCK_Sai2PreDiv = CCM_TUPLE(CS2CDR,
+								  CCM_CS2CDR_SAI2_CLK_PRED_SHIFT,
+								  CCM_CS2CDR_SAI2_CLK_PRED_MASK,
+								  CCM_NO_BUSY_WAIT), /*!< sai2 pre div name */
+	kCLOCK_Sai2Div = CCM_TUPLE(
+		CS2CDR, CCM_CS2CDR_SAI2_CLK_PODF_SHIFT, CCM_CS2CDR_SAI2_CLK_PODF_MASK, CCM_NO_BUSY_WAIT), /*!< sai2 div name */
+
+	kCLOCK_Spdif0PreDiv = CCM_TUPLE(CDCDR,
+									CCM_CDCDR_SPDIF0_CLK_PRED_SHIFT,
+									CCM_CDCDR_SPDIF0_CLK_PRED_MASK,
+									CCM_NO_BUSY_WAIT), /*!< spdif pre div name */
+	kCLOCK_Spdif0Div = CCM_TUPLE(CDCDR,
+								 CCM_CDCDR_SPDIF0_CLK_PODF_SHIFT,
+								 CCM_CDCDR_SPDIF0_CLK_PODF_MASK,
+								 CCM_NO_BUSY_WAIT), /*!< spdif div name */
+
+	kCLOCK_Lpi2cDiv = CCM_TUPLE(CSCDR2,
+								CCM_CSCDR2_LPI2C_CLK_PODF_SHIFT,
+								CCM_CSCDR2_LPI2C_CLK_PODF_MASK,
+								CCM_NO_BUSY_WAIT), /*!< lpi2c div name */
+} clock_div_t;
+
+#elif defined(CONFIG_ARCH_CHIP_FAMILY_IMXRT105x)
+/*!
+ * @brief MUX control names for clock mux setting.
+ *
+ * These constants define the mux control names for clock mux setting.\n
+ * - 0:7: REG offset to CCM_BASE in bytes.
+ * - 8:15: Root clock setting bit field shift.
+ * - 16:31: Root clock setting bit field width.
+ */
+typedef enum _clock_mux {
+	kCLOCK_Pll3SwMux = CCM_TUPLE(CCSR,
+								 CCM_CCSR_PLL3_SW_CLK_SEL_SHIFT,
+								 CCM_CCSR_PLL3_SW_CLK_SEL_MASK,
+								 CCM_NO_BUSY_WAIT), /*!< pll3_sw_clk mux name */
+
+	kCLOCK_PeriphMux = CCM_TUPLE(CBCDR,
+								 CCM_CBCDR_PERIPH_CLK_SEL_SHIFT,
+								 CCM_CBCDR_PERIPH_CLK_SEL_MASK,
+								 CCM_CDHIPR_PERIPH_CLK_SEL_BUSY_SHIFT), /*!< periph mux name */
+	kCLOCK_SemcAltMux = CCM_TUPLE(CBCDR,
+								  CCM_CBCDR_SEMC_ALT_CLK_SEL_SHIFT,
+								  CCM_CBCDR_SEMC_ALT_CLK_SEL_MASK,
+								  CCM_NO_BUSY_WAIT), /*!< semc mux name */
+	kCLOCK_SemcMux = CCM_TUPLE(
+		CBCDR, CCM_CBCDR_SEMC_CLK_SEL_SHIFT, CCM_CBCDR_SEMC_CLK_SEL_MASK, CCM_NO_BUSY_WAIT), /*!< semc mux name */
+
+	kCLOCK_PrePeriphMux = CCM_TUPLE(CBCMR,
+									CCM_CBCMR_PRE_PERIPH_CLK_SEL_SHIFT,
+									CCM_CBCMR_PRE_PERIPH_CLK_SEL_MASK,
+									CCM_NO_BUSY_WAIT), /*!< pre-periph mux name */
+	kCLOCK_TraceMux = CCM_TUPLE(
+		CBCMR, CCM_CBCMR_TRACE_CLK_SEL_SHIFT, CCM_CBCMR_TRACE_CLK_SEL_MASK, CCM_NO_BUSY_WAIT), /*!< trace mux name */
+	kCLOCK_PeriphClk2Mux = CCM_TUPLE(CBCMR,
+									 CCM_CBCMR_PERIPH_CLK2_SEL_SHIFT,
+									 CCM_CBCMR_PERIPH_CLK2_SEL_MASK,
+									 CCM_NO_BUSY_WAIT), /*!< periph clock2 mux name */
+	kCLOCK_LpspiMux = CCM_TUPLE(
+		CBCMR, CCM_CBCMR_LPSPI_CLK_SEL_SHIFT, CCM_CBCMR_LPSPI_CLK_SEL_MASK, CCM_NO_BUSY_WAIT), /*!< lpspi mux name */
+
+	kCLOCK_FlexspiMux = CCM_TUPLE(CSCMR1,
+								  CCM_CSCMR1_FLEXSPI_CLK_SEL_SHIFT,
+								  CCM_CSCMR1_FLEXSPI_CLK_SEL_MASK,
+								  CCM_NO_BUSY_WAIT), /*!< flexspi mux name */
+	kCLOCK_Usdhc2Mux = CCM_TUPLE(CSCMR1,
+								 CCM_CSCMR1_USDHC2_CLK_SEL_SHIFT,
+								 CCM_CSCMR1_USDHC2_CLK_SEL_MASK,
+								 CCM_NO_BUSY_WAIT), /*!< usdhc2 mux name */
+	kCLOCK_Usdhc1Mux = CCM_TUPLE(CSCMR1,
+								 CCM_CSCMR1_USDHC1_CLK_SEL_SHIFT,
+								 CCM_CSCMR1_USDHC1_CLK_SEL_MASK,
+								 CCM_NO_BUSY_WAIT), /*!< usdhc1 mux name */
+	kCLOCK_Sai3Mux = CCM_TUPLE(
+		CSCMR1, CCM_CSCMR1_SAI3_CLK_SEL_SHIFT, CCM_CSCMR1_SAI3_CLK_SEL_MASK, CCM_NO_BUSY_WAIT), /*!< sai3 mux name */
+	kCLOCK_Sai2Mux = CCM_TUPLE(
+		CSCMR1, CCM_CSCMR1_SAI2_CLK_SEL_SHIFT, CCM_CSCMR1_SAI2_CLK_SEL_MASK, CCM_NO_BUSY_WAIT), /*!< sai2 mux name */
+	kCLOCK_Sai1Mux = CCM_TUPLE(
+		CSCMR1, CCM_CSCMR1_SAI1_CLK_SEL_SHIFT, CCM_CSCMR1_SAI1_CLK_SEL_MASK, CCM_NO_BUSY_WAIT), /*!< sai1 mux name */
+	kCLOCK_PerclkMux = CCM_TUPLE(CSCMR1,
+								 CCM_CSCMR1_PERCLK_CLK_SEL_SHIFT,
+								 CCM_CSCMR1_PERCLK_CLK_SEL_MASK,
+								 CCM_NO_BUSY_WAIT), /*!< perclk mux name */
+
+	kCLOCK_Flexio2Mux = CCM_TUPLE(CSCMR2,
+								  CCM_CSCMR2_FLEXIO2_CLK_SEL_SHIFT,
+								  CCM_CSCMR2_FLEXIO2_CLK_SEL_MASK,
+								  CCM_NO_BUSY_WAIT), /*!< flexio2 mux name */
+	kCLOCK_CanMux = CCM_TUPLE(
+		CSCMR2, CCM_CSCMR2_CAN_CLK_SEL_SHIFT, CCM_CSCMR2_CAN_CLK_SEL_MASK, CCM_NO_BUSY_WAIT), /*!< can mux name */
+
+	kCLOCK_UartMux = CCM_TUPLE(
+		CSCDR1, CCM_CSCDR1_UART_CLK_SEL_SHIFT, CCM_CSCDR1_UART_CLK_SEL_MASK, CCM_NO_BUSY_WAIT), /*!< uart mux name */
+
+	kCLOCK_SpdifMux = CCM_TUPLE(
+		CDCDR, CCM_CDCDR_SPDIF0_CLK_SEL_SHIFT, CCM_CDCDR_SPDIF0_CLK_SEL_MASK, CCM_NO_BUSY_WAIT), /*!< spdif mux name */
+	kCLOCK_Flexio1Mux = CCM_TUPLE(CDCDR,
+								  CCM_CDCDR_FLEXIO1_CLK_SEL_SHIFT,
+								  CCM_CDCDR_FLEXIO1_CLK_SEL_MASK,
+								  CCM_NO_BUSY_WAIT), /*!< flexio1 mux name */
+
+	kCLOCK_Lpi2cMux = CCM_TUPLE(
+		CSCDR2, CCM_CSCDR2_LPI2C_CLK_SEL_SHIFT, CCM_CSCDR2_LPI2C_CLK_SEL_MASK, CCM_NO_BUSY_WAIT), /*!< lpi2c mux name */
+	kCLOCK_LcdifPreMux = CCM_TUPLE(CSCDR2,
+								   CCM_CSCDR2_LCDIF_PRE_CLK_SEL_SHIFT,
+								   CCM_CSCDR2_LCDIF_PRE_CLK_SEL_MASK,
+								   CCM_NO_BUSY_WAIT), /*!< lcdif pre mux name */
+
+	kCLOCK_CsiMux = CCM_TUPLE(
+		CSCDR3, CCM_CSCDR3_CSI_CLK_SEL_SHIFT, CCM_CSCDR3_CSI_CLK_SEL_MASK, CCM_NO_BUSY_WAIT), /*!< csi mux name */
+} clock_mux_t;
+
+/*!
+ * @brief DIV control names for clock div setting.
+ *
+ * These constants define div control names for clock div setting.\n
+ * - 0:7: REG offset to CCM_BASE in bytes.
+ * - 8:15: Root clock setting bit field shift.
+ * - 16:31: Root clock setting bit field width.
+ */
+typedef enum _clock_div {
+	kCLOCK_ArmDiv = CCM_TUPLE(
+		CACRR, CCM_CACRR_ARM_PODF_SHIFT, CCM_CACRR_ARM_PODF_MASK, CCM_CDHIPR_ARM_PODF_BUSY_SHIFT), /*!< core div name */
+
+	kCLOCK_PeriphClk2Div = CCM_TUPLE(CBCDR,
+									 CCM_CBCDR_PERIPH_CLK2_PODF_SHIFT,
+									 CCM_CBCDR_PERIPH_CLK2_PODF_MASK,
+									 CCM_NO_BUSY_WAIT), /*!< periph clock2 div name */
+	kCLOCK_SemcDiv = CCM_TUPLE(CBCDR,
+							   CCM_CBCDR_SEMC_PODF_SHIFT,
+							   CCM_CBCDR_SEMC_PODF_MASK,
+							   CCM_CDHIPR_SEMC_PODF_BUSY_SHIFT), /*!< semc div name */
+	kCLOCK_AhbDiv = CCM_TUPLE(
+		CBCDR, CCM_CBCDR_AHB_PODF_SHIFT, CCM_CBCDR_AHB_PODF_MASK, CCM_CDHIPR_AHB_PODF_BUSY_SHIFT), /*!< ahb div name */
+	kCLOCK_IpgDiv =
+		CCM_TUPLE(CBCDR, CCM_CBCDR_IPG_PODF_SHIFT, CCM_CBCDR_IPG_PODF_MASK, CCM_NO_BUSY_WAIT), /*!< ipg div name */
+
+	kCLOCK_LpspiDiv = CCM_TUPLE(
+		CBCMR, CCM_CBCMR_LPSPI_PODF_SHIFT, CCM_CBCMR_LPSPI_PODF_MASK, CCM_NO_BUSY_WAIT), /*!< lpspi div name */
+	kCLOCK_LcdifDiv = CCM_TUPLE(
+		CBCMR, CCM_CBCMR_LCDIF_PODF_SHIFT, CCM_CBCMR_LCDIF_PODF_MASK, CCM_NO_BUSY_WAIT), /*!< lcdif div name */
+
+	kCLOCK_FlexspiDiv = CCM_TUPLE(
+		CSCMR1, CCM_CSCMR1_FLEXSPI_PODF_SHIFT, CCM_CSCMR1_FLEXSPI_PODF_MASK, CCM_NO_BUSY_WAIT), /*!< flexspi div name */
+	kCLOCK_PerclkDiv = CCM_TUPLE(
+		CSCMR1, CCM_CSCMR1_PERCLK_PODF_SHIFT, CCM_CSCMR1_PERCLK_PODF_MASK, CCM_NO_BUSY_WAIT), /*!< perclk div name */
+
+	kCLOCK_CanDiv = CCM_TUPLE(
+		CSCMR2, CCM_CSCMR2_CAN_CLK_PODF_SHIFT, CCM_CSCMR2_CAN_CLK_PODF_MASK, CCM_NO_BUSY_WAIT), /*!< can div name */
+
+	kCLOCK_TraceDiv = CCM_TUPLE(
+		CSCDR1, CCM_CSCDR1_TRACE_PODF_SHIFT, CCM_CSCDR1_TRACE_PODF_MASK, CCM_NO_BUSY_WAIT), /*!< trace div name */
+	kCLOCK_Usdhc2Div = CCM_TUPLE(
+		CSCDR1, CCM_CSCDR1_USDHC2_PODF_SHIFT, CCM_CSCDR1_USDHC2_PODF_MASK, CCM_NO_BUSY_WAIT), /*!< usdhc2 div name */
+	kCLOCK_Usdhc1Div = CCM_TUPLE(
+		CSCDR1, CCM_CSCDR1_USDHC1_PODF_SHIFT, CCM_CSCDR1_USDHC1_PODF_MASK, CCM_NO_BUSY_WAIT), /*!< usdhc1 div name */
+	kCLOCK_UartDiv = CCM_TUPLE(
+		CSCDR1, CCM_CSCDR1_UART_CLK_PODF_SHIFT, CCM_CSCDR1_UART_CLK_PODF_MASK, CCM_NO_BUSY_WAIT), /*!< uart div name */
+
+	kCLOCK_Flexio2Div = CCM_TUPLE(CS1CDR,
+								  CCM_CS1CDR_FLEXIO2_CLK_PODF_SHIFT,
+								  CCM_CS1CDR_FLEXIO2_CLK_PODF_MASK,
+								  CCM_NO_BUSY_WAIT), /*!< flexio2 pre div name */
+	kCLOCK_Sai3PreDiv = CCM_TUPLE(CS1CDR,
+								  CCM_CS1CDR_SAI3_CLK_PRED_SHIFT,
+								  CCM_CS1CDR_SAI3_CLK_PRED_MASK,
+								  CCM_NO_BUSY_WAIT), /*!< sai3 pre div name */
+	kCLOCK_Sai3Div = CCM_TUPLE(
+		CS1CDR, CCM_CS1CDR_SAI3_CLK_PODF_SHIFT, CCM_CS1CDR_SAI3_CLK_PODF_MASK, CCM_NO_BUSY_WAIT), /*!< sai3 div name */
+	kCLOCK_Flexio2PreDiv = CCM_TUPLE(CS1CDR,
+									 CCM_CS1CDR_FLEXIO2_CLK_PRED_SHIFT,
+									 CCM_CS1CDR_FLEXIO2_CLK_PRED_MASK,
+									 CCM_NO_BUSY_WAIT), /*!< sai3 pre div name */
+	kCLOCK_Sai1PreDiv = CCM_TUPLE(CS1CDR,
+								  CCM_CS1CDR_SAI1_CLK_PRED_SHIFT,
+								  CCM_CS1CDR_SAI1_CLK_PRED_MASK,
+								  CCM_NO_BUSY_WAIT), /*!< sai1 pre div name */
+	kCLOCK_Sai1Div = CCM_TUPLE(
+		CS1CDR, CCM_CS1CDR_SAI1_CLK_PODF_SHIFT, CCM_CS1CDR_SAI1_CLK_PODF_MASK, CCM_NO_BUSY_WAIT), /*!< sai1 div name */
+
+	kCLOCK_Sai2PreDiv = CCM_TUPLE(CS2CDR,
+								  CCM_CS2CDR_SAI2_CLK_PRED_SHIFT,
+								  CCM_CS2CDR_SAI2_CLK_PRED_MASK,
+								  CCM_NO_BUSY_WAIT), /*!< sai2 pre div name */
+	kCLOCK_Sai2Div = CCM_TUPLE(
+		CS2CDR, CCM_CS2CDR_SAI2_CLK_PODF_SHIFT, CCM_CS2CDR_SAI2_CLK_PODF_MASK, CCM_NO_BUSY_WAIT), /*!< sai2 div name */
+
+	kCLOCK_Spdif0PreDiv = CCM_TUPLE(CDCDR,
+									CCM_CDCDR_SPDIF0_CLK_PRED_SHIFT,
+									CCM_CDCDR_SPDIF0_CLK_PRED_MASK,
+									CCM_NO_BUSY_WAIT), /*!< spdif pre div name */
+	kCLOCK_Spdif0Div = CCM_TUPLE(CDCDR,
+								 CCM_CDCDR_SPDIF0_CLK_PODF_SHIFT,
+								 CCM_CDCDR_SPDIF0_CLK_PODF_MASK,
+								 CCM_NO_BUSY_WAIT), /*!< spdif div name */
+	kCLOCK_Flexio1PreDiv = CCM_TUPLE(CDCDR,
+									 CCM_CDCDR_FLEXIO1_CLK_PRED_SHIFT,
+									 CCM_CDCDR_FLEXIO1_CLK_PRED_MASK,
+									 CCM_NO_BUSY_WAIT), /*!< flexio1 pre div name */
+	kCLOCK_Flexio1Div = CCM_TUPLE(CDCDR,
+								  CCM_CDCDR_FLEXIO1_CLK_PODF_SHIFT,
+								  CCM_CDCDR_FLEXIO1_CLK_PODF_MASK,
+								  CCM_NO_BUSY_WAIT), /*!< flexio1 div name */
+
+	kCLOCK_Lpi2cDiv = CCM_TUPLE(CSCDR2,
+								CCM_CSCDR2_LPI2C_CLK_PODF_SHIFT,
+								CCM_CSCDR2_LPI2C_CLK_PODF_MASK,
+								CCM_NO_BUSY_WAIT), /*!< lpi2c div name */
+	kCLOCK_LcdifPreDiv = CCM_TUPLE(
+		CSCDR2, CCM_CSCDR2_LCDIF_PRED_SHIFT, CCM_CSCDR2_LCDIF_PRED_MASK, CCM_NO_BUSY_WAIT), /*!< lcdif pre div name */
+
+	kCLOCK_CsiDiv =
+		CCM_TUPLE(CSCDR3, CCM_CSCDR3_CSI_PODF_SHIFT, CCM_CSCDR3_CSI_PODF_MASK, CCM_NO_BUSY_WAIT), /*!< csi div name */
+} clock_div_t;
+#endif
+
+/*! @brief USB clock source definition. */
+typedef enum _clock_usb_src {
+	kCLOCK_Usb480M = 0,                     /*!< Use 480M.      */
+	kCLOCK_UsbSrcUnused = (int)0xFFFFFFFFU, /*!< Used when the function does not
+						 * care the clock source. */
+} clock_usb_src_t;
+
+/*! @brief Source of the USB HS PHY. */
+typedef enum _clock_usb_phy_src {
+	kCLOCK_Usbphy480M = 0, /*!< Use 480M.      */
+} clock_usb_phy_src_t;
+
+/*!@brief PLL clock source, bypass cloco source also */
+enum _clock_pll_clk_src {
+	kCLOCK_PllClkSrc24M = 0U, /*!< Pll clock source 24M */
+	kCLOCK_PllSrcClkPN = 1U,  /*!< Pll clock source CLK1_P and CLK1_N */
+};
+
+/*! @brief PLL configuration for ARM */
+typedef struct _clock_arm_pll_config {
+	uint32_t loopDivider; /*!< PLL loop divider. Valid range for divider value: 54-108. Fout=Fin*loopDivider/2. */
+	uint8_t src;          /*!< Pll clock source, reference _clock_pll_clk_src */
+} clock_arm_pll_config_t;
+
+/*! @brief PLL configuration for USB */
+typedef struct _clock_usb_pll_config {
+	uint8_t loopDivider; /*!< PLL loop divider.
+						  *   0 - Fout=Fref*20;
+						  *   1 - Fout=Fref*22 */
+	uint8_t src;         /*!< Pll clock source, reference _clock_pll_clk_src */
+
+} clock_usb_pll_config_t;
+
+/*! @brief PLL configuration for System */
+typedef struct _clock_sys_pll_config {
+	uint8_t loopDivider;  /*!< PLL loop divider. Intended to be 1 (528M).
+						   *   0 - Fout=Fref*20;
+						   *   1 - Fout=Fref*22 */
+	uint32_t numerator;   /*!< 30 bit numerator of fractional loop divider.*/
+	uint32_t denominator; /*!< 30 bit denominator of fractional loop divider */
+	uint8_t src;          /*!< Pll clock source, reference _clock_pll_clk_src */
+	uint16_t ss_stop;     /*!< Stop value to get frequency change. */
+	uint8_t ss_enable;    /*!< Enable spread spectrum modulation */
+	uint16_t ss_step;     /*!< Step value to get frequency change step. */
+
+} clock_sys_pll_config_t;
+
+/*! @brief PLL configuration for AUDIO and VIDEO */
+typedef struct _clock_audio_pll_config {
+	uint8_t loopDivider;  /*!< PLL loop divider. Valid range for DIV_SELECT divider value: 27~54. */
+	uint8_t postDivider;  /*!< Divider after the PLL, should only be 1, 2, 4, 8, 16. */
+	uint32_t numerator;   /*!< 30 bit numerator of fractional loop divider.*/
+	uint32_t denominator; /*!< 30 bit denominator of fractional loop divider */
+	uint8_t src;          /*!< Pll clock source, reference _clock_pll_clk_src */
+} clock_audio_pll_config_t;
+
+/*! @brief PLL configuration for AUDIO and VIDEO */
+typedef struct _clock_video_pll_config {
+	uint8_t loopDivider;  /*!< PLL loop divider. Valid range for DIV_SELECT divider value: 27~54. */
+	uint8_t postDivider;  /*!< Divider after the PLL, should only be 1, 2, 4, 8, 16. */
+	uint32_t numerator;   /*!< 30 bit numerator of fractional loop divider.*/
+	uint32_t denominator; /*!< 30 bit denominator of fractional loop divider */
+	uint8_t src;          /*!< Pll clock source, reference _clock_pll_clk_src */
+
+} clock_video_pll_config_t;
+
+/*! @brief PLL configuration for ENET */
+#if defined(CONFIG_ARCH_CHIP_FAMILY_IMXRT102x)
+typedef struct _clock_enet_pll_config {
+	bool enableClkOutput; /*!< Power on and enable PLL clock output for ENET0 (ref_enetpll0). */
+
+	bool enableClkOutput500M; /*!< Power on and enable PLL clock output for ENET (ref_enetpll500M). */
+
+	bool enableClkOutput25M; /*!< Power on and enable PLL clock output for ENET1 (ref_enetpll1). */
+	uint8_t loopDivider;     /*!< Controls the frequency of the ENET0 reference clock.
+							  *   b00 25MHz
+							  *   b01 50MHz
+							  *   b10 100MHz (not 50% duty cycle)
+							  *   b11 125MHz */
+	uint8_t src;             /*!< Pll clock source, reference _clock_pll_clk_src */
+
+} clock_enet_pll_config_t;
+#elif defined(CONFIG_ARCH_CHIP_FAMILY_IMXRT105x)
+typedef struct _clock_enet_pll_config {
+	bool enableClkOutput; /*!< Power on and enable PLL clock output for ENET0 (ref_enetpll0). */
+
+	bool enableClkOutput25M; /*!< Power on and enable PLL clock output for ENET1 (ref_enetpll1). */
+	uint8_t loopDivider;     /*!< Controls the frequency of the ENET0 reference clock.
+							  *   b00 25MHz
+							  *   b01 50MHz
+							  *   b10 100MHz (not 50% duty cycle)
+							  *   b11 125MHz */
+	uint8_t src;             /*!< Pll clock source, reference _clock_pll_clk_src */
+
+} clock_enet_pll_config_t;
+#endif
+
+/*! @brief PLL name */
+#if defined(CONFIG_ARCH_CHIP_FAMILY_IMXRT102x)
+typedef enum _clock_pll {
+	kCLOCK_PllSys = CCM_ANALOG_TUPLE(PLL_SYS, CCM_ANALOG_PLL_SYS_ENABLE_SHIFT),       /*!< PLL SYS */
+	kCLOCK_PllUsb1 = CCM_ANALOG_TUPLE(PLL_USB1, CCM_ANALOG_PLL_USB1_ENABLE_SHIFT),    /*!< PLL USB1 */
+	kCLOCK_PllAudio = CCM_ANALOG_TUPLE(PLL_AUDIO, CCM_ANALOG_PLL_AUDIO_ENABLE_SHIFT), /*!< PLL Audio */
+
+	kCLOCK_PllEnet = CCM_ANALOG_TUPLE(PLL_ENET, CCM_ANALOG_PLL_ENET_ENABLE_SHIFT), /*!< PLL Enet0 */
+
+	kCLOCK_PllEnet500M = CCM_ANALOG_TUPLE(PLL_ENET, CCM_ANALOG_PLL_ENET_ENET_500M_REF_EN_SHIFT), /*!< PLL ENET */
+
+	kCLOCK_PllEnet25M = CCM_ANALOG_TUPLE(PLL_ENET, CCM_ANALOG_PLL_ENET_ENET_25M_REF_EN_SHIFT), /*!< PLL Enet1 */
+
+} clock_pll_t;
+#elif defined(CONFIG_ARCH_CHIP_FAMILY_IMXRT105x)
+typedef enum _clock_pll {
+	kCLOCK_PllArm = CCM_ANALOG_TUPLE(PLL_ARM, CCM_ANALOG_PLL_ARM_ENABLE_SHIFT),       /*!< PLL ARM */
+	kCLOCK_PllSys = CCM_ANALOG_TUPLE(PLL_SYS, CCM_ANALOG_PLL_SYS_ENABLE_SHIFT),       /*!< PLL SYS */
+	kCLOCK_PllUsb1 = CCM_ANALOG_TUPLE(PLL_USB1, CCM_ANALOG_PLL_USB1_ENABLE_SHIFT),    /*!< PLL USB1 */
+	kCLOCK_PllAudio = CCM_ANALOG_TUPLE(PLL_AUDIO, CCM_ANALOG_PLL_AUDIO_ENABLE_SHIFT), /*!< PLL Audio */
+	kCLOCK_PllVideo = CCM_ANALOG_TUPLE(PLL_VIDEO, CCM_ANALOG_PLL_VIDEO_ENABLE_SHIFT), /*!< PLL Video */
+
+	kCLOCK_PllEnet = CCM_ANALOG_TUPLE(PLL_ENET, CCM_ANALOG_PLL_ENET_ENABLE_SHIFT), /*!< PLL Enet0 */
+
+	kCLOCK_PllEnet25M = CCM_ANALOG_TUPLE(PLL_ENET, CCM_ANALOG_PLL_ENET_ENET_25M_REF_EN_SHIFT), /*!< PLL Enet1 */
+
+	kCLOCK_PllUsb2 = CCM_ANALOG_TUPLE(PLL_USB2, CCM_ANALOG_PLL_USB2_ENABLE_SHIFT), /*!< PLL USB2 */
+
+} clock_pll_t;
+#endif
+
+/*! @brief PLL PFD name */
+typedef enum _clock_pfd {
+	kCLOCK_Pfd0 = 0U, /*!< PLL PFD0 */
+	kCLOCK_Pfd1 = 1U, /*!< PLL PFD1 */
+	kCLOCK_Pfd2 = 2U, /*!< PLL PFD2 */
+	kCLOCK_Pfd3 = 3U, /*!< PLL PFD3 */
+} clock_pfd_t;
+
+/*******************************************************************************
+ * API
+ ******************************************************************************/
+
+#if defined(__cplusplus)
+extern "C" {
+#endif /* __cplusplus */
+
+/*!
+ * @brief Set CCM MUX node to certain value.
+ *
+ * @param mux   Which mux node to set, see \ref clock_mux_t.
+ * @param value Clock mux value to set, different mux has different value range.
+ */
+static inline void imxrt_clock_setmux(clock_mux_t mux, uint32_t value)
+{
+	uint32_t busyShift;
+
+	busyShift = CCM_TUPLE_BUSY_SHIFT(mux);
+	CCM_TUPLE_REG(CCM, mux) = (CCM_TUPLE_REG(CCM, mux) & (~CCM_TUPLE_MASK(mux))) |
+								(((uint32_t)((value) << CCM_TUPLE_SHIFT(mux))) & CCM_TUPLE_MASK(mux));
+
+	DEBUGASSERT(busyShift <= CCM_NO_BUSY_WAIT);
+
+    /* Clock switch need Handshake? */
+    if (CCM_NO_BUSY_WAIT != busyShift) {
+        /* Wait until CCM internal handshake finish. */
+        while (CCM->CDHIPR & (1U << busyShift)) {
+		}
+	}
+}
+
+/*!
+ * @brief Get CCM MUX value.
+ *
+ * @param mux   Which mux node to get, see \ref clock_mux_t.
+ * @return Clock mux value.
+ */
+static inline uint32_t imxrt_clock_getmux(clock_mux_t mux)
+{
+	return (CCM_TUPLE_REG(CCM, mux) & CCM_TUPLE_MASK(mux)) >> CCM_TUPLE_SHIFT(mux);
+}
+
+/*!
+ * @brief Set CCM DIV node to certain value.
+ *
+ * @param divider Which div node to set, see \ref clock_div_t.
+ * @param value   Clock div value to set, different divider has different value range.
+ */
+static inline void imxrt_clock_setdiv(clock_div_t divider, uint32_t value)
+{
+    uint32_t busyShift;
+
+    busyShift = CCM_TUPLE_BUSY_SHIFT(divider);
+    CCM_TUPLE_REG(CCM, divider) = (CCM_TUPLE_REG(CCM, divider) & (~CCM_TUPLE_MASK(divider))) |
+                                  (((uint32_t)((value) << CCM_TUPLE_SHIFT(divider))) & CCM_TUPLE_MASK(divider));
+
+    DEBUGASSERT(busyShift <= CCM_NO_BUSY_WAIT);
+
+    /* Clock switch need Handshake? */
+    if (CCM_NO_BUSY_WAIT != busyShift) {
+        /* Wait until CCM internal handshake finish. */
+        while (CCM->CDHIPR & (1U << busyShift)) {
+		}
+	}
+}
+
+/*!
+ * @brief Get CCM DIV node value.
+ *
+ * @param divider Which div node to get, see \ref clock_div_t.
+ */
+static inline uint32_t imxrt_clock_getdiv(clock_div_t divider)
+{
+    return ((CCM_TUPLE_REG(CCM, divider) & CCM_TUPLE_MASK(divider)) >> CCM_TUPLE_SHIFT(divider));
+}
+
+/*!
+ * @brief Control the clock gate for specific IP.
+ *
+ * @param name  Which clock to enable, see \ref clock_ip_name_t.
+ * @param value Clock gate value to set, see \ref clock_gate_value_t.
+ */
+static inline void imxrt_clock_controlgate(clock_ip_name_t name, clock_gate_value_t value)
+{
+    uint32_t index = ((uint32_t)name) >> 8U;
+    uint32_t shift = ((uint32_t)name) & 0x1FU;
+    volatile uint32_t *reg;
+
+    DEBUGASSERT(index <= 6);
+
+    reg = ((volatile uint32_t *)&CCM->CCGR0) + index;
+    *reg = ((*reg) & ~(3U << shift)) | (((uint32_t)value) << shift);
+}
+
+/*!
+ * @brief Enable the clock for specific IP.
+ *
+ * @param name  Which clock to enable, see \ref clock_ip_name_t.
+ */
+static inline void imxrt_clock_enableclock(clock_ip_name_t name)
+{
+    imxrt_clock_controlgate(name, kCLOCK_ClockNeededRunWait);
+}
+
+/*!
+ * @brief Disable the clock for specific IP.
+ *
+ * @param name  Which clock to disable, see \ref clock_ip_name_t.
+ */
+static inline void imxrt_clock_disableclock(clock_ip_name_t name)
+{
+    imxrt_clock_controlgate(name, kCLOCK_ClockNotNeeded);
+}
+
+/*!
+ * @brief Setting the low power mode that system will enter on next assertion of dsm_request signal.
+ *
+ * @param mode  Which mode to enter, see \ref clock_mode_t.
+ */
+static inline void imxrt_clock_setmode(clock_mode_t mode)
+{
+    CCM->CLPCR = (CCM->CLPCR & ~CCM_CLPCR_LPM_MASK) | CCM_CLPCR_LPM((uint32_t)mode);
+}
+
+/*!
+ * @brief Gets the OSC clock frequency.
+ *
+ * This function will return the external XTAL OSC frequency if it is selected as the source of OSC,
+ * otherwise internal 24MHz RC OSC frequency will be returned.
+ *
+ * @param osc   OSC type to get frequency.
+ *
+ * @return  Clock frequency; If the clock is invalid, returns 0.
+ */
+static inline uint32_t imxrt_clock_getoscfreq(void)
+{
+    return (XTALOSC24M->LOWPWR_CTRL & XTALOSC24M_LOWPWR_CTRL_OSC_SEL_MASK) ? 24000000UL : g_xtalFreq;
+}
+
+/*!
+ * @brief Gets the AHB clock frequency.
+ *
+ * @return  The AHB clock frequency value in hertz.
+ */
+uint32_t imxrt_clock_getahbfreq(void);
+
+/*!
+ * @brief Gets the SEMC clock frequency.
+ *
+ * @return  The SEMC clock frequency value in hertz.
+ */
+uint32_t imxrt_clock_getsemcfreq(void);
+
+/*!
+ * @brief Gets the IPG clock frequency.
+ *
+ * @return  The IPG clock frequency value in hertz.
+ */
+uint32_t imxrt_clock_getipgfreq(void);
+
+/*!
+ * @brief Gets the PER clock frequency.
+ *
+ * @return  The PER clock frequency value in hertz.
+ */
+uint32_t imxrt_clock_getperclkfreq(void);
+
+/*!
+ * @brief Gets the clock frequency for a specific clock name.
+ *
+ * This function checks the current clock configurations and then calculates
+ * the clock frequency for a specific clock name defined in clock_name_t.
+ *
+ * @param clockName Clock names defined in clock_name_t
+ * @return Clock frequency value in hertz
+ */
+uint32_t imxrt_clock_getfreq(clock_name_t name);
+
+/*!
+ * @brief Get the CCM CPU/core/system frequency.
+ *
+ * @return  Clock frequency; If the clock is invalid, returns 0.
+ */
+static inline uint32_t imxrt_clock_getcpuclkfreq(void)
+{
+    return imxrt_clock_getfreq(kCLOCK_CpuClk);
+}
+
+/*!
+ * @name OSC operations
+ * @{
+ */
+
+/*!
+ * @brief Initialize the external 24MHz clock.
+ *
+ * This function supports two modes:
+ * 1. Use external crystal oscillator.
+ * 2. Bypass the external crystal oscillator, using input source clock directly.
+ *
+ * After this function, please call @ref CLOCK_SetXtal0Freq to inform clock driver
+ * the external clock frequency.
+ *
+ * @param bypassXtalOsc Pass in true to bypass the external crystal oscillator.
+ * @note This device does not support bypass external crystal oscillator, so
+ * the input parameter should always be false.
+ */
+void imxrt_clock_initexternalclk(bool bypassXtalOsc);
+
+/*!
+ * @brief Deinitialize the external 24MHz clock.
+ *
+ * This function disables the external 24MHz clock.
+ *
+ * After this function, please call @ref CLOCK_SetXtal0Freq to set external clock
+ * frequency to 0.
+ */
+void imxrt_clock_deinitexternalclk(void);
+
+/*!
+ * @brief Switch the OSC.
+ *
+ * This function switches the OSC source for SoC.
+ *
+ * @param osc   OSC source to switch to.
+ */
+void imxrt_clock_switchosc(clock_osc_t osc);
+
+/*!
+ * @brief Gets the RTC clock frequency.
+ *
+ * @return  Clock frequency; If the clock is invalid, returns 0.
+ */
+static inline uint32_t imxrt_clock_getrtcfreq(void)
+{
+    return 32768U;
+}
+
+/*!
+ * @brief Set the XTAL (24M OSC) frequency based on board setting.
+ *
+ * @param freq The XTAL input clock frequency in Hz.
+ */
+static inline void imxrt_clock_setxtalfreq(uint32_t freq)
+{
+    g_xtalFreq = freq;
+}
+
+/*!
+ * @brief Set the RTC XTAL (32K OSC) frequency based on board setting.
+ *
+ * @param freq The RTC XTAL input clock frequency in Hz.
+ */
+static inline void imxrt_clock_setrtcxtalfreq(uint32_t freq)
+{
+    g_rtcXtalFreq = freq;
+}
+
+/*!
+ * @brief Initialize the RC oscillator 24MHz clock.
+ */
+void imxrt_clock_initrcosc24m(void);
+
+/*!
+ * @brief Power down the RCOSC 24M clock.
+ */
+void imxrt_clock_deinitrcosc24m(void);
+/* @} */
+
+/*! @brief Enable USB HS clock.
+ *
+ * This function only enables the access to USB HS prepheral, upper layer
+ * should first call the @ref CLOCK_EnableUsbhs0PhyPllClock to enable the PHY
+ * clock to use USB HS.
+ *
+ * @param src  USB HS does not care about the clock source, here must be @ref kCLOCK_UsbSrcUnused.
+ * @param freq USB HS does not care about the clock source, so this parameter is ignored.
+ * @retval true The clock is set successfully.
+ * @retval false The clock source is invalid to get proper USB HS clock.
+ */
+bool imxrt_clock_enableusbhs0clock(clock_usb_src_t src, uint32_t freq);
+
+/*! @brief Enable USB HS clock.
+ *
+ * This function only enables the access to USB HS prepheral, upper layer
+ * should first call the @ref CLOCK_EnableUsbhs0PhyPllClock to enable the PHY
+ * clock to use USB HS.
+ *
+ * @param src  USB HS does not care about the clock source, here must be @ref kCLOCK_UsbSrcUnused.
+ * @param freq USB HS does not care about the clock source, so this parameter is ignored.
+ * @retval true The clock is set successfully.
+ * @retval false The clock source is invalid to get proper USB HS clock.
+ */
+bool imxrt_clock_enableusbhs1clock(clock_usb_src_t src, uint32_t freq);
+
+/*! @brief Disable USB HS PHY PLL clock.
+ *
+ * This function disables USB HS PHY PLL clock.
+ */
+void imxrt_clock_disableusbhs1phypllclock(void);
+
+/* @} */
+
+/*!
+ * @name PLL/PFD operations
+ * @{
+ */
+/*!
+ * @brief PLL bypass setting
+ *
+ * @param base CCM_ANALOG base pointer.
+ * @param pll PLL control name (see @ref ccm_analog_pll_control_t enumeration)
+ * @param bypass Bypass the PLL.
+ *               - true: Bypass the PLL.
+ *               - false:Not bypass the PLL.
+ */
+static inline void imxrt_clock_setpllbypass(CCM_ANALOG_Type *base, clock_pll_t pll, bool bypass)
+{
+    if (bypass) {
+		CCM_ANALOG_TUPLE_REG_OFF(base, pll, 4U) = 1U << CCM_ANALOG_PLL_BYPASS_SHIFT;
+	} else {
+		CCM_ANALOG_TUPLE_REG_OFF(base, pll, 8U) = 1U << CCM_ANALOG_PLL_BYPASS_SHIFT;
+	}
+}
+
+/*!
+ * @brief Check if PLL is bypassed
+ *
+ * @param base CCM_ANALOG base pointer.
+ * @param pll PLL control name (see @ref ccm_analog_pll_control_t enumeration)
+ * @return PLL bypass status.
+ *         - true: The PLL is bypassed.
+ *         - false: The PLL is not bypassed.
+ */
+static inline bool imxrt_clock_ispllbypassed(CCM_ANALOG_Type *base, clock_pll_t pll)
+{
+    return (bool)(CCM_ANALOG_TUPLE_REG(base, pll) & (1U << CCM_ANALOG_PLL_BYPASS_SHIFT));
+}
+
+/*!
+ * @brief Check if PLL is enabled
+ *
+ * @param base CCM_ANALOG base pointer.
+ * @param pll PLL control name (see @ref ccm_analog_pll_control_t enumeration)
+ * @return PLL bypass status.
+ *         - true: The PLL is enabled.
+ *         - false: The PLL is not enabled.
+ */
+static inline bool imxrt_clock_ispllenabled(CCM_ANALOG_Type *base, clock_pll_t pll)
+{
+    return (bool)(CCM_ANALOG_TUPLE_REG(base, pll) & (1U << CCM_ANALOG_TUPLE_SHIFT(pll)));
+}
+
+/*!
+ * @brief PLL bypass clock source setting.
+ * Note: change the bypass clock source also change the pll reference clock source.
+ *
+ * @param base CCM_ANALOG base pointer.
+ * @param pll PLL control name (see @ref ccm_analog_pll_control_t enumeration)
+ * @param src Bypass clock source, reference _clock_pll_bypass_clk_src.
+ */
+static inline void imxrt_clock_setpllbypassrefclksrc(CCM_ANALOG_Type *base, clock_pll_t pll, uint32_t src)
+{
+    CCM_ANALOG_TUPLE_REG(base, pll) |= (CCM_ANALOG_TUPLE_REG(base, pll) & (~CCM_ANALOG_PLL_BYPASS_CLK_SRC_MASK)) | src;
+}
+
+/*!
+ * @brief Get PLL bypass clock value, it is PLL reference clock actually.
+ * If CLOCK1_P,CLOCK1_N is choose as the pll bypass clock source, please implement the CLKPN_FREQ define, otherwise 0
+ * will be returned.
+ * @param base CCM_ANALOG base pointer.
+ * @param pll PLL control name (see @ref ccm_analog_pll_control_t enumeration)
+ * @retval bypass reference clock frequency value.
+ */
+static inline uint32_t imxrt_clock_getpllbypassrefclk(CCM_ANALOG_Type *base, clock_pll_t pll)
+{
+	return (((CCM_ANALOG_TUPLE_REG(base, pll) & CCM_ANALOG_PLL_BYPASS_CLK_SRC_MASK) >>
+		CCM_ANALOG_PLL_BYPASS_CLK_SRC_SHIFT) == kCLOCK_PllClkSrc24M) ?
+		imxrt_clock_getoscfreq() :
+		CLKPN_FREQ;
+}
+
+/*!
+ * @brief Initialize the ARM PLL.
+ *
+ * This function initialize the ARM PLL with specific settings
+ *
+ * @param config   configuration to set to PLL.
+ */
+void imxrt_clock_initarmpll(const clock_arm_pll_config_t *config);
+
+/*!
+ * @brief De-initialize the ARM PLL.
+ */
+void imxrt_clock_deinitarmpll(void);
+
+/*!
+ * @brief Initialize the System PLL.
+ *
+ * This function initializes the System PLL with specific settings
+ *
+ * @param config Configuration to set to PLL.
+ */
+void imxrt_clock_initsyspll(const clock_sys_pll_config_t *config);
+
+/*!
+ * @brief De-initialize the System PLL.
+ */
+void imxrt_clock_deinitsyspll(void);
+
+/*!
+ * @brief Initialize the USB1 PLL.
+ *
+ * This function initializes the USB1 PLL with specific settings
+ *
+ * @param config Configuration to set to PLL.
+ */
+void imxrt_clock_initusb1pll(const clock_usb_pll_config_t *config);
+
+/*!
+ * @brief Deinitialize the USB1 PLL.
+ */
+void imxrt_clock_deinitusb1pll(void);
+
+/*!
+ * @brief Initialize the USB2 PLL.
+ *
+ * This function initializes the USB2 PLL with specific settings
+ *
+ * @param config Configuration to set to PLL.
+ */
+void imxrt_clock_initUsb2pll(const clock_usb_pll_config_t *config);
+
+/*!
+ * @brief Deinitialize the USB2 PLL.
+ */
+void imxrt_clock_deinitusb2pll(void);
+
+/*!
+ * @brief Initializes the Audio PLL.
+ *
+ * This function initializes the Audio PLL with specific settings
+ *
+ * @param config Configuration to set to PLL.
+ */
+void imxrt_clock_initaudiopll(const clock_audio_pll_config_t *config);
+
+/*!
+ * @brief De-initialize the Audio PLL.
+ */
+void imxrt_clock_deinitaudiopll(void);
+
+/*!
+ * @brief Initialize the video PLL.
+ *
+ * This function configures the Video PLL with specific settings
+ *
+ * @param config   configuration to set to PLL.
+ */
+void imxrt_clock_initvideopll(const clock_video_pll_config_t *config);
+
+/*!
+ * @brief De-initialize the Video PLL.
+ */
+void imxrt_clock_deinitvideopll(void);
+/*!
+ * @brief Initialize the ENET PLL.
+ *
+ * This function initializes the ENET PLL with specific settings.
+ *
+ * @param config Configuration to set to PLL.
+ */
+void imxrt_clock_initenetpll(const clock_enet_pll_config_t *config);
+
+/*!
+ * @brief Deinitialize the ENET PLL.
+ *
+ * This function disables the ENET PLL.
+ */
+void imxrt_clock_deinitenetpll(void);
+
+/*!
+ * @brief Get current PLL output frequency.
+ *
+ * This function get current output frequency of specific PLL
+ *
+ * @param pll   pll name to get frequency.
+ * @return The PLL output frequency in hertz.
+ */
+uint32_t imxrt_clock_getpllfreq(clock_pll_t pll);
+
+/*!
+ * @brief Initialize the System PLL PFD.
+ *
+ * This function initializes the System PLL PFD. During new value setting,
+ * the clock output is disabled to prevent glitch.
+ *
+ * @param pfd Which PFD clock to enable.
+ * @param pfdFrac The PFD FRAC value.
+ * @note It is recommended that PFD settings are kept between 12-35.
+ */
+void imxrt_clock_initsyspfd(clock_pfd_t pfd, uint8_t pfdFrac);
+
+/*!
+ * @brief De-initialize the System PLL PFD.
+ *
+ * This function disables the System PLL PFD.
+ *
+ * @param pfd Which PFD clock to disable.
+ */
+void imxrt_clock_deinitsyspfd(clock_pfd_t pfd);
+
+/*!
+ * @brief Initialize the USB1 PLL PFD.
+ *
+ * This function initializes the USB1 PLL PFD. During new value setting,
+ * the clock output is disabled to prevent glitch.
+ *
+ * @param pfd Which PFD clock to enable.
+ * @param pfdFrac The PFD FRAC value.
+ * @note It is recommended that PFD settings are kept between 12-35.
+ */
+void imxrt_clock_initusb1pfd(clock_pfd_t pfd, uint8_t pfdFrac);
+
+/*!
+ * @brief De-initialize the USB1 PLL PFD.
+ *
+ * This function disables the USB1 PLL PFD.
+ *
+ * @param pfd Which PFD clock to disable.
+ */
+void imxrt_clock_deinitusb1pfd(clock_pfd_t pfd);
+
+/*!
+ * @brief Get current System PLL PFD output frequency.
+ *
+ * This function get current output frequency of specific System PLL PFD
+ *
+ * @param pfd   pfd name to get frequency.
+ * @return The PFD output frequency in hertz.
+ */
+uint32_t imxrt_clock_getsyspfdfreq(clock_pfd_t pfd);
+
+/*!
+ * @brief Get current USB1 PLL PFD output frequency.
+ *
+ * This function get current output frequency of specific USB1 PLL PFD
+ *
+ * @param pfd   pfd name to get frequency.
+ * @return The PFD output frequency in hertz.
+ */
+uint32_t imxrt_clock_getusb1pfdfreq(clock_pfd_t pfd);
+
+/*! @brief Enable USB HS PHY PLL clock.
+ *
+ * This function enables the internal 480MHz USB PHY PLL clock.
+ *
+ * @param src  USB HS PHY PLL clock source.
+ * @param freq The frequency specified by src.
+ * @retval true The clock is set successfully.
+ * @retval false The clock source is invalid to get proper USB HS clock.
+ */
+bool imxrt_clock_enableusbhs0phypllclock(clock_usb_phy_src_t src, uint32_t freq);
+
+/*! @brief Disable USB HS PHY PLL clock.
+ *
+ * This function disables USB HS PHY PLL clock.
+ */
+void imxrt_clock_disableusbhs0phypllclock(void);
+
+/*! @brief Enable USB HS PHY PLL clock.
+ *
+ * This function enables the internal 480MHz USB PHY PLL clock.
+ *
+ * @param src  USB HS PHY PLL clock source.
+ * @param freq The frequency specified by src.
+ * @retval true The clock is set successfully.
+ * @retval false The clock source is invalid to get proper USB HS clock.
+ */
+bool imxrt_clock_enableusbhs1phypllclock(clock_usb_phy_src_t src, uint32_t freq);
+
+/*! @brief Disable USB HS PHY PLL clock.
+ *
+ * This function disables USB HS PHY PLL clock.
+ */
+void imxrt_clock_disableusbhs1phypllclock(void);
+
+/* @} */
+
+#if defined(__cplusplus)
+}
+#endif /* __cplusplus */
+
+/*! @} */
+
+#endif /* _IMXRT_CLOCK_H_ */