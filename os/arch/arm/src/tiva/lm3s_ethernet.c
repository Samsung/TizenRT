--- conflicted
+++ resolved
@@ -67,24 +67,11 @@
 #include <arpa/inet.h>
 
 #include <tinyara/arch.h>
-#include <tinyara/net/ethernet.h>
 #include <tinyara/wdog.h>
 #include <tinyara/irq.h>
 #include <arch/board/board.h>
-<<<<<<< HEAD
-#include <netinet/arp.h>
 #include <tinyara/net/netdev.h>
 
-#include <net/lwip/netif/etharp.h>
-
-#ifdef CONFIG_NET_PKT
-#include <tinyara/net/pkt.h>
-#endif
-
-=======
-#include <tinyara/net/netdev.h>
-
->>>>>>> 316bdca6
 #include "chip.h"
 #include "up_arch.h"
 
@@ -245,8 +232,7 @@
 
 	/* This holds the information visible to uIP/NuttX */
 
-	//struct net_driver_s ld_dev;   /* Interface understood by uIP */
-	struct netif ld_dev;		/* Interface understood by uIP */
+	struct net_driver_s ld_dev;	/* Interface understood by uIP */
 };
 
 /****************************************************************************
@@ -272,12 +258,12 @@
 #if 0							/* Not used */
 static void tiva_phywrite(struct tiva_driver_s *priv, int regaddr, uint16_t value);
 #endif
-//static uint16_t tiva_phyread(struct tiva_driver_s *priv, int regaddr);
+static uint16_t tiva_phyread(struct tiva_driver_s *priv, int regaddr);
 
 /* Common TX logic */
 
 static int tiva_transmit(struct tiva_driver_s *priv);
-//static int tiva_txpoll(struct netif *dev);
+static int tiva_txpoll(struct net_driver_s *dev);
 
 /* Interrupt handling */
 
@@ -292,19 +278,9 @@
 
 /* NuttX callback functions */
 
-<<<<<<< HEAD
-static int tiva_ifup(struct netif *dev);
-static int tiva_ifdown(struct netif *dev);
-//static int tiva_txavail(struct netif *dev);
-#ifdef CONFIG_NET_IGMP
-static int tiva_addmac(struct netif *dev, FAR const uint8_t *mac);
-//static int tiva_rmmac(struct netif *dev, FAR const uint8_t *mac);
-#endif
-=======
 static int tiva_ifup(struct net_driver_s *dev);
 static int tiva_ifdown(struct net_driver_s *dev);
 static int tiva_txavail(struct net_driver_s *dev);
->>>>>>> 316bdca6
 
 /****************************************************************************
  * Private Functions
@@ -398,6 +374,16 @@
 	putreg32(regval, TIVA_SYSCON_RCGC2);
 	nllvdbg("RCGC2: %08x\n", regval);
 
+	/* Put the Ethernet controller into the reset state */
+
+	regval = getreg32(TIVA_SYSCON_SRCR2);
+	regval |= (SYSCON_SRCR2_EMAC0 | SYSCON_SRCR2_EPHY0);
+	putreg32(regval, TIVA_SYSCON_SRCR2);
+
+	/* Wait just a bit.  This is a much longer delay than necessary */
+
+	up_mdelay(2);
+
 	/* Then take the Ethernet controller out of the reset state */
 
 	regval &= ~(SYSCON_SRCR2_EMAC0 | SYSCON_SRCR2_EPHY0);
@@ -485,7 +471,7 @@
  *   None
  *
  ****************************************************************************/
-#if 0
+
 static uint16_t tiva_phyread(struct tiva_driver_s *priv, int regaddr)
 {
 	/* Wait for any MII transactions in progress to complete */
@@ -506,7 +492,7 @@
 
 	return (uint16_t)(tiva_ethin(priv, TIVA_MAC_MRXD_OFFSET) & MAC_MTRD_MASK);
 }
-#endif
+
 /****************************************************************************
  * Function: tiva_transmit
  *
@@ -623,8 +609,8 @@
  * Assumptions:
  *
  ****************************************************************************/
-#if 0
-static int tiva_txpoll(struct netif *dev)
+
+static int tiva_txpoll(struct net_driver_s *dev)
 {
 	struct tiva_driver_s *priv = (struct tiva_driver_s *)dev->d_private;
 	int ret = OK;
@@ -644,6 +630,9 @@
 #ifdef CONFIG_NET_IPv6
 		if (IFF_IS_IPv4(priv->ld_dev.d_flags))
 #endif
+		{
+			arp_out(&priv->ld_dev);
+		}
 #endif							/* CONFIG_NET_IPv4 */
 
 #ifdef CONFIG_NET_IPv6
@@ -668,7 +657,7 @@
 
 	return ret;
 }
-#endif
+
 /****************************************************************************
  * Function: tiva_receive
  *
@@ -808,6 +797,8 @@
 			 */
 
 			EMAC_STAT(priv, rx_ip);
+			arp_ipin(&priv->ld_dev);
+			ipv4_input(&priv->ld_dev);
 
 			/* If the above function invocation resulted in data that should be
 			 * sent out on the network, the field  d_len will set to a value > 0.
@@ -819,6 +810,9 @@
 #ifdef CONFIG_NET_IPv6
 				if (IFF_IS_IPv4(priv->ld_dev.d_flags))
 #endif
+				{
+					arp_out(&priv->ld_dev);
+				}
 #ifdef CONFIG_NET_IPv6
 				else {
 					neighbor_out(&priv->ld_dev);
@@ -850,7 +844,7 @@
 
 #ifdef CONFIG_NET_IPv4
 					if (IFF_IS_IPv4(priv->ld_dev.d_flags)) {
-						//etharp_output(&priv->ld_dev);
+						arp_out(&priv->ld_dev);
 					} else
 #endif
 #ifdef CONFIG_NET_IPv6
@@ -919,6 +913,9 @@
 	 */
 
 	DEBUGASSERT((tiva_ethin(priv, TIVA_MAC_TR_OFFSET) & MAC_TR_NEWTX) == 0)
+
+	/* Then poll uIP for new XMIT data */
+	(void)devif_poll(&priv->ld_dev, tiva_txpoll);
 }
 
 /****************************************************************************
@@ -1034,6 +1031,10 @@
 	DEBUGASSERT(priv->ld_bifup);
 	tiva_ifdown(&priv->ld_dev);
 	tiva_ifup(&priv->ld_dev);
+
+	/* Then poll uIP for new XMIT data */
+
+	(void)devif_poll(&priv->ld_dev, tiva_txpoll);
 }
 
 /****************************************************************************
@@ -1068,6 +1069,7 @@
 	if ((tiva_ethin(priv, TIVA_MAC_TR_OFFSET) & MAC_TR_NEWTX) == 0) {
 		/* If so, update TCP timing states and poll uIP for new XMIT data */
 
+		(void)devif_timer(&priv->ld_dev, tiva_txpoll, TIVA_POLLHSEC);
 
 		/* Setup the watchdog poll timer again */
 
@@ -1092,12 +1094,13 @@
  *
  ****************************************************************************/
 
-static int tiva_ifup(struct netif *dev)
+static int tiva_ifup(struct net_driver_s *dev)
 {
 	struct tiva_driver_s *priv = (struct tiva_driver_s *)dev->d_private;
 	irqstate_t flags;
 	uint32_t regval;
 	uint32_t div;
+	uint16_t phyreg;
 
 	nlldbg("Bringing up: %d.%d.%d.%d\n", dev->d_ipaddr & 0xff, (dev->d_ipaddr >> 8) & 0xff, (dev->d_ipaddr >> 16) & 0xff, dev->d_ipaddr >> 24);
 
@@ -1162,7 +1165,9 @@
 	 */
 
 	nlldbg("Waiting for link\n");
-
+	do {
+		phyreg = tiva_phyread(priv, MII_MSR);
+	} while ((phyreg & MII_MSR_LINKSTATUS) == 0);
 	nlldbg("Link established\n");
 
 	/* Reset the receive FIFO */
@@ -1205,17 +1210,10 @@
 
 	/* Program the hardware with it's MAC address (for filtering) */
 
-<<<<<<< HEAD
-	regval = (uint32_t)priv->ld_dev.d_mac.ether_addr_octet[3] << 24 | (uint32_t) priv->ld_dev.d_mac.ether_addr_octet[2] << 16 | (uint32_t) priv->ld_dev.d_mac.ether_addr_octet[1] << 8 | (uint32_t) priv->ld_dev.d_mac.ether_addr_octet[0];
-	tiva_ethout(priv, TIVA_MAC_IA0_OFFSET, regval);
-
-	regval = (uint32_t)priv->ld_dev.d_mac.ether_addr_octet[5] << 8 | (uint32_t) priv->ld_dev.d_mac.ether_addr_octet[4];
-=======
 	regval = (uint32_t)priv->ld_dev.d_mac.ether_addr_octet[3] << 24 | (uint32_t)priv->ld_dev.d_mac.ether_addr_octet[2] << 16 | (uint32_t)priv->ld_dev.d_mac.ether_addr_octet[1] << 8 | (uint32_t)priv->ld_dev.d_mac.ether_addr_octet[0];
 	tiva_ethout(priv, TIVA_MAC_IA0_OFFSET, regval);
 
 	regval = (uint32_t)priv->ld_dev.d_mac.ether_addr_octet[5] << 8 | (uint32_t)priv->ld_dev.d_mac.ether_addr_octet[4];
->>>>>>> 316bdca6
 	tiva_ethout(priv, TIVA_MAC_IA1_OFFSET, regval);
 
 	/* Set and activate a timer process */
@@ -1244,7 +1242,7 @@
  *
  ****************************************************************************/
 
-static int tiva_ifdown(struct netif *dev)
+static int tiva_ifdown(struct net_driver_s *dev)
 {
 	struct tiva_driver_s *priv = (struct tiva_driver_s *)dev->d_private;
 	irqstate_t flags;
@@ -1326,8 +1324,8 @@
  *   Called in normal user mode
  *
  ****************************************************************************/
-#if 0
-static int tiva_txavail(struct netif *dev)
+
+static int tiva_txavail(struct net_driver_s *dev)
 {
 	struct tiva_driver_s *priv = (struct tiva_driver_s *)dev->d_private;
 	irqstate_t flags;
@@ -1341,12 +1339,17 @@
 	 */
 
 	flags = irqsave();
+	if (priv->ld_bifup && (tiva_ethin(priv, TIVA_MAC_TR_OFFSET) & MAC_TR_NEWTX) == 0) {
+		/* If the interface is up and we can use the Tx FIFO, then poll uIP
+		 * for new Tx data
+		 */
+
+		(void)devif_poll(&priv->ld_dev, tiva_txpoll);
+	}
+
 	irqrestore(flags);
 	return OK;
 }
-<<<<<<< HEAD
-#endif
-=======
 
 /****************************************************************************
  * Function: tiva_addmac
@@ -1386,7 +1389,6 @@
  ****************************************************************************/
 
 
->>>>>>> 316bdca6
 /****************************************************************************
  * Public Functions
  ****************************************************************************/
@@ -1432,19 +1434,15 @@
 	memset(priv, 0, sizeof(struct tiva_driver_s));
 	priv->ld_dev.d_ifup = tiva_ifup;	/* I/F down callback */
 	priv->ld_dev.d_ifdown = tiva_ifdown;	/* I/F up (new IP address) callback */
-<<<<<<< HEAD
-	//priv->ld_dev.d_txavail = tiva_txavail;	/* New TX data callback */
-=======
 	priv->ld_dev.d_txavail = tiva_txavail;	/* New TX data callback */
->>>>>>> 316bdca6
 	priv->ld_dev.d_private = (void *)priv;	/* Used to recover private state from dev */
 
 	/* Create a watchdog for timing polling for and timing of transmissions */
 
 #if TIVA_NETHCONTROLLERS > 1
 #error "A mechanism to associate base address an IRQ with an interface is needed"
-	priv->ld_base = ? ?;		/* Ethernet controller base address */
-	priv->ld_irq = ? ?;			/* Ethernet controller IRQ number */
+//	priv->ld_base = ? ?;		/* Ethernet controller base address */
+//	priv->ld_irq = ? ?;			/* Ethernet controller IRQ number */
 #endif
 	priv->ld_txpoll = wd_create();	/* Create periodic poll timer */
 	priv->ld_txtimeout = wd_create();	/* Create TX timeout timer */
@@ -1481,7 +1479,7 @@
 
 	/* Register the device with the OS so that socket IOCTLs can be performed */
 
-	netif_register_with_initial_ip(&priv->ld_dev, ethernetif_init);
+	(void)netdev_register(&priv->ld_dev, NET_LL_ETHERNET);
 	return OK;
 }
 
