--- conflicted
+++ resolved
@@ -478,14 +478,11 @@
 			 * awakened by the receipt of a signal.
 			 * Restart If signal is EINTR else break if ETIMEDOUT
 			 */
-<<<<<<< HEAD
 			status = get_errno();
 			if (status == ECANCELED) {
 				return SYS_ARCH_CANCELED;
-			} else if (status == ETIMEDOUT) {
-=======
+			}
 			if (status == -ETIMEDOUT) {
->>>>>>> a71f3172
 				break;
 			} else {
 				/* calculate remaining timeout */
