--- conflicted
+++ resolved
@@ -454,18 +454,10 @@
 
 	tv.tv_sec = 1;
 	tv.tv_usec = 0;
-<<<<<<< HEAD
+
 	if (setsockopt(s, SOL_SOCKET, SO_RCVTIMEO, (struct timeval *)&tv, sizeof(struct timeval)) != ERR_OK) {
 		printf("ping_process: setsockopt error\n");
 		goto err_out;
-=======
-
-	if (setsockopt(s, SOL_SOCKET, SO_RCVTIMEO, (struct timeval *)&tv,
-			   sizeof(struct timeval)) != ERR_OK) {
-		printf("nu_ping_process: setsockopt error\n");
-		close(s);
-		return -1;
->>>>>>> aeebd5d2
 	}
 
 	while (1) {
