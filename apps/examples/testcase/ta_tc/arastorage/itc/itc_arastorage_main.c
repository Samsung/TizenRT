--- conflicted
+++ resolved
@@ -1780,16 +1780,13 @@
 
 int itc_arastorage_launcher(int argc, FAR char *argv[])
 {
-<<<<<<< HEAD
 	sem_wait(&tc_sem);
-=======
+
 	printf("\n########## Arastorage ITC Start ##########\n");
 
->>>>>>> 5d60ba44
 	total_fail = 0;
 	total_pass = 0;
 
-	printf("=== TINYARA Arastorage ITC START! ===\n");
 	itc_arastorage_db_init_deinit_p();
 	itc_arastorage_db_init_deinit_multi_time_p();
 	itc_arastorage_db_print_header_after_deinit_n();
@@ -1853,17 +1850,10 @@
 	deinit_db();
 	db_cleanup(RELATION_NAME);
 
-<<<<<<< HEAD
-	printf("\n#########################################\n");
-	printf("         Arastorage ITC Result            \n");
-	printf("         Total TC : %d              \n", (total_pass + total_fail));
-	printf("         PASS : %d FAIL : %d        \n", total_pass, total_fail);
-	printf("#########################################\n");
-
 	sem_post(&tc_sem);
-=======
+
 	printf("\n########## Arastorage ITC End [PASS : %d, FAIL : %d] ##########\n", total_pass, total_fail);
->>>>>>> 5d60ba44
+
 	return 0;
 }
 
