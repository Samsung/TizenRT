/****************************************************************************
 *
 * Copyright 2017 Samsung Electronics All Rights Reserved.
 *
 * Licensed under the Apache License, Version 2.0 (the "License");
 * you may not use this file except in compliance with the License.
 * You may obtain a copy of the License at
 *
 * http://www.apache.org/licenses/LICENSE-2.0
 *
 * Unless required by applicable law or agreed to in writing,
 * software distributed under the License is distributed on an
 * "AS IS" BASIS, WITHOUT WARRANTIES OR CONDITIONS OF ANY KIND,
 * either express or implied. See the License for the specific
 * language governing permissions and limitations under the License.
 *
 ****************************************************************************/

/****************************************************************************
 * Included Files
 ****************************************************************************/

#include <tinyara/config.h>
#include <stdio.h>
#include <netdb.h>
#include <network/mqtt/mqtt_api.h>
#include "tc_common.h"

#define ITC_MQTT_TOPIC "topic_itc"
#define ITC_SUB_PUB_ID "itc_mqtt_pub/02"
#define ITC_MQTT_MESSAGE "itc hello mqtt"
#define ITC_MQTT_LOGE printf("%s:%d\n", __FUNCTION__, __LINE__)
#define ITC_MQTT_DEBUG
#ifdef ITC_MQTT_DEBUG
#define ITC_MQTT_LOGD printf
#else
#define ITC_MQTT_LOGD
#endif
#define ITC_MQTT_LOOP_SIZE 10

#define ITC_MQTT_WAIT_SIGNAL \
	do {\
		pthread_mutex_lock(&g_ocfmutex);\
		pthread_cond_wait(&g_ocfcond, &g_ocfmutex);\
		pthread_mutex_unlock(&g_ocfmutex);\
	} while (0)

#define ITC_MQTT_SEND_SIGNAL\
	do {\
		pthread_mutex_lock(&g_ocfmutex);\
		pthread_cond_signal(&g_ocfcond);\
		pthread_mutex_unlock(&g_ocfmutex);\
	} while (0)

static mqtt_client_t *g_mqtt_client_handle;
static pthread_mutex_t g_ocfmutex = PTHREAD_MUTEX_INITIALIZER;;
static pthread_cond_t g_ocfcond;
extern int working_tc;
extern sem_t tc_sem;
static char g_mqtt_msg[] = ITC_MQTT_MESSAGE;

/****************************************************************************************
 *Private Functions
 ****************************************************************************************/

static int _itc_mqtt_init(void)
{
	g_mqtt_client_handle = NULL;

	int res = pthread_mutex_init(&g_ocfmutex, NULL);
	if (res != 0) {
		ITC_MQTT_LOGE;
		return -1;
	}
	res = pthread_cond_init(&g_ocfcond, NULL);
	if (res != 0) {
		ITC_MQTT_LOGE;
		return -1;
	}
	return 0;
}

static void _itc_mqtt_deinit(void)
{
	int res = pthread_mutex_destroy(&g_ocfmutex);
	if (res != 0) {
		ITC_MQTT_LOGE;
	}
	res = pthread_cond_destroy(&g_ocfcond);
	if (res != 0) {
		ITC_MQTT_LOGE;
	}
	return;
}

static void on_connect(void *client, int result)
{
	mqtt_client_t *id = (mqtt_client_t *)client;
	if (id && id->config) {
		ITC_MQTT_LOGD("%s: %s, %d\n", __FUNCTION__, id->config->client_id, result);
	}
	ITC_MQTT_SEND_SIGNAL;
}

static void on_disconnect(void *client, int result)
{
	mqtt_client_t *id = (mqtt_client_t *)client;
	if (id && id->config) {
		ITC_MQTT_LOGD("%s: %s, %d\n", __FUNCTION__, id->config->client_id, result);
	}
	ITC_MQTT_SEND_SIGNAL;
}

static void on_publish(void *client, int msg_id)
{
	mqtt_client_t *id = (mqtt_client_t *)client;
	if (id && id->config) {
		ITC_MQTT_LOGD("%s: %s, %d\n", __FUNCTION__, id->config->client_id, msg_id);
	}
	ITC_MQTT_SEND_SIGNAL;
}

static void on_message(void *client, mqtt_msg_t *msg)
{
	mqtt_client_t *id = (mqtt_client_t *)client;
	if (!id || !id->config) {
		return;
	}
	ITC_MQTT_LOGD("%s: %s, %p\n", __FUNCTION__, id->config->client_id, msg);
}

static void on_subscribe(void *client, int msg_id, int qos_count, const int *granted_qos)
{
	mqtt_client_t *id = (mqtt_client_t *)client;
	if (!id || !id->config) {
		return;
	}
	ITC_MQTT_LOGD("%s: %s, %d\n", __FUNCTION__, id->config->client_id, msg_id);
}

static void on_unsubscribe(void *client, int msg_id)
{
	mqtt_client_t *id = (mqtt_client_t *)client;
	if (!id || !id->config) {
		return;
	}
	ITC_MQTT_LOGD("%s: %s, %d\n", __FUNCTION__, id->config->client_id, msg_id);
}

static double diff_time(struct timeval *x, struct timeval *y)
{
	double x_ms;
	double y_ms;
	double diff;
	x_ms = ((double)x->tv_sec * 1000000) + ((double)x->tv_usec);
	y_ms = ((double)y->tv_sec * 1000000) + ((double)y->tv_usec);
	diff = (double) y_ms - (double) x_ms;
	return diff;
}

static mqtt_client_config_t g_mqtt_client_config = {
	ITC_SUB_PUB_ID,
	"", "", 1, 3, 0, 0,
	on_connect,
	on_disconnect,
	on_publish,
	on_message,
	on_subscribe,
	on_unsubscribe
};

/****************************************************************************************
* testcase functions
****************************************************************************************/

/**
 * @testcase             itc_mqtt_init_deinit_client_p
 * @brief                To check  initialize mqtt and de-initialize mqtt
 * @scenario             If used api returns not NULL and 0
 * @apicovered           mqtt_init_client & mqtt_deinit_client
 * @precondition         initialize g_mqt_client_config
 * @postcondition        NA
*/

void itc_mqtt_init_deinit_client_p(void)
{
	int res;
	g_mqtt_client_handle = mqtt_init_client(&g_mqtt_client_config);
	TC_ASSERT_NEQ("mqtt_init_client", g_mqtt_client_handle, NULL);
	res = mqtt_deinit_client(g_mqtt_client_handle);
	TC_ASSERT_EQ("mqtt_deinit_client", res, 0);
	TC_SUCCESS_RESULT();
}

/**
 * @testcase             itc_mqtt_init_deinit_client_n
 * @brief                To check initialize mqtt and de-initialize mqtt
 * @scenario             If used api returns NULL and not 0
 * @apicovered           mqtt_init_client & mqtt_deinit_client
 * @precondition         initialize g_mqt_client_config
 * @postcondition        NA
*/

void itc_mqtt_init_deinit_client_n(void)
{
	int res;
	static mqtt_client_config_t mqtt_client_config = {
		"", NULL, NULL,
		0, 0, 0, 0,
		on_connect,
		on_disconnect,
		on_publish,
		on_message,
		on_subscribe,
		on_unsubscribe
	};

	mqtt_client_t *mqtt_client_handle;

	mqtt_client_handle = mqtt_init_client(&mqtt_client_config);
	TC_ASSERT_EQ("mqtt_init_client", mqtt_client_handle, NULL);

	res = mqtt_deinit_client(mqtt_client_handle);
	TC_ASSERT_NEQ("mqtt_deinit_client", res, 0);

	TC_SUCCESS_RESULT();
}


/*
 * @testcase             itc_mqtt_connect_disconnect_p
 * @brief                To check mqtt_connect
 * @scenario             If used api returns not 0
 * @apicovered           mqtt_connect & mqtt_disconnect
 * @precondition         initialize g_mqt_client_config and initialize
 * @postcondition        freeResources
*/

void itc_mqtt_connect_disconnect_p(void)
{
	int res;
	g_mqtt_client_handle = mqtt_init_client(&g_mqtt_client_config);
	TC_ASSERT_NEQ("mqtt_init_client", g_mqtt_client_handle, NULL);

	// MQTT Connect
	res = mqtt_connect(g_mqtt_client_handle, CONFIG_EXAMPLES_TESTCASE_ITC_MQTT_BROKER_ADDR, CONFIG_EXAMPLES_TESTCASE_ITC_MQTT_BROKER_PORT, 0);
	TC_ASSERT_EQ("mqtt_connect", res, 0);
	ITC_MQTT_WAIT_SIGNAL;

	//MQTT Disconnect
	res = mqtt_disconnect(g_mqtt_client_handle);
	TC_ASSERT_EQ("mqtt_disconnect", res, 0);
	ITC_MQTT_WAIT_SIGNAL;

	res = mqtt_deinit_client(g_mqtt_client_handle);
	TC_ASSERT_EQ("mqtt_deinit_client", res, 0);
	TC_SUCCESS_RESULT();
}

/**
 * @testcase             itc_mqtt_connect_disconnect_n
 * @brief                To check mqtt_disconnect when connect fails
 * @scenario             If mqtt_connect returns not 0 and mqtt_disconnect return 0
 * @apicovered           mqtt_connect & mqtt_disconnect
 * @precondition         initialize g_mqt_client_config and initialize
 * @postcondition        freeResources
*/

void itc_mqtt_connect_disconnect_n(void)
{
	int res;
	g_mqtt_client_handle = mqtt_init_client(&g_mqtt_client_config);
	TC_ASSERT_NEQ("mqtt_init_client", g_mqtt_client_handle, NULL);

	// MQTT Connect
	res = mqtt_connect(g_mqtt_client_handle, NULL, CONFIG_EXAMPLES_TESTCASE_ITC_MQTT_BROKER_PORT, 0);
	TC_ASSERT_EQ("mqtt_connect", res, -1);

	//MQTT Disconnect
	res = mqtt_disconnect(g_mqtt_client_handle);
	TC_ASSERT_EQ_CLEANUP("mqtt_disconnect", res, 0, mqtt_deinit_client(g_mqtt_client_handle));

	res = mqtt_deinit_client(g_mqtt_client_handle);
	TC_ASSERT_EQ("mqtt_deinit_client", res, 0);
	TC_SUCCESS_RESULT();
}


/**
 * @testcase             itc_mqtt_publish_p
 * @brief                To check mqtt_connect
 * @scenario             If used api returns 0
 * @apicovered           mqtt_publish
 * @precondition         mqtt_init_client and mqtt_connect
 * @postcondition        freeResources
*/

void itc_mqtt_publish_p(void)
{
	int res;
	g_mqtt_client_handle = mqtt_init_client(&g_mqtt_client_config);
	TC_ASSERT_NEQ("mqtt_init_client", g_mqtt_client_handle, NULL);
	res = mqtt_connect(g_mqtt_client_handle, CONFIG_EXAMPLES_TESTCASE_ITC_MQTT_BROKER_ADDR, CONFIG_EXAMPLES_TESTCASE_ITC_MQTT_BROKER_PORT, 0);
	TC_ASSERT_EQ_CLEANUP("mqtt_connect", res, 0, mqtt_deinit_client(g_mqtt_client_handle));
	ITC_MQTT_WAIT_SIGNAL;

	res = mqtt_publish(g_mqtt_client_handle, ITC_MQTT_TOPIC, g_mqtt_msg, sizeof(g_mqtt_msg), 0, 0);
	TC_ASSERT_EQ_CLEANUP("mqtt_publish", res, 0,
		mqtt_disconnect(g_mqtt_client_handle); mqtt_deinit_client(g_mqtt_client_handle));
	ITC_MQTT_WAIT_SIGNAL;

	res = mqtt_disconnect(g_mqtt_client_handle);
	TC_ASSERT_EQ_CLEANUP("mqtt_disconnect", res, 0, mqtt_deinit_client(g_mqtt_client_handle));
	ITC_MQTT_WAIT_SIGNAL;

	res = mqtt_deinit_client(g_mqtt_client_handle);
	TC_ASSERT_EQ("mqtt_deinit_client", res, 0);
	TC_SUCCESS_RESULT();
}

/**
 * @testcase             itc_mqtt_publish_n
 * @brief                To check mqtt_connect
 * @scenario             If used api returns not 0
 * @apicovered           mqtt_publish
 * @precondition         mqtt_init_client and mqtt_connect
 * @postcondition        freeResources
*/

void itc_mqtt_publish_n(void)
{
	int res;
	g_mqtt_client_handle = mqtt_init_client(&g_mqtt_client_config);
	TC_ASSERT_NEQ("mqtt_init_client", g_mqtt_client_handle, NULL);
	res = mqtt_connect(g_mqtt_client_handle,
			CONFIG_EXAMPLES_TESTCASE_ITC_MQTT_BROKER_ADDR,
			CONFIG_EXAMPLES_TESTCASE_ITC_MQTT_BROKER_PORT, 0);
	TC_ASSERT_EQ_CLEANUP("mqtt_connect", res, 0,
			mqtt_deinit_client(g_mqtt_client_handle));
	ITC_MQTT_WAIT_SIGNAL;

	res = mqtt_publish(g_mqtt_client_handle, NULL, g_mqtt_msg, sizeof(g_mqtt_msg), 0, 0);
	TC_ASSERT_EQ_CLEANUP("mqtt_publish", res, -1,
		mqtt_disconnect(g_mqtt_client_handle); mqtt_deinit_client(g_mqtt_client_handle));

	res = mqtt_disconnect(g_mqtt_client_handle);
	TC_ASSERT_EQ_CLEANUP("mqtt_disconnect", res, 0, mqtt_deinit_client(g_mqtt_client_handle));
	ITC_MQTT_WAIT_SIGNAL;

	res = mqtt_deinit_client(g_mqtt_client_handle);
	TC_ASSERT_EQ("mqtt_deinit_client", res, 0);
	TC_SUCCESS_RESULT();
}

/**
 * @testcase         itc_mqtt_subscribe_unsubscribe_p
 * @brief            stop subscribing from a broker
 * @scenario         call mqtt_subscribe, mqtt_unsubscribe return 0
 * @apicovered       mqtt_unsubscribe, mqtt_subscribe
 * @precondition     none
 * @postcondition    none
*/

void itc_mqtt_subscribe_unsubscribe_p(void)
{
	int res;
	g_mqtt_client_handle = mqtt_init_client(&g_mqtt_client_config);
	TC_ASSERT_NEQ("mqtt_init_client", g_mqtt_client_handle, NULL);
	res = mqtt_connect(g_mqtt_client_handle, CONFIG_EXAMPLES_TESTCASE_ITC_MQTT_BROKER_ADDR, CONFIG_EXAMPLES_TESTCASE_ITC_MQTT_BROKER_PORT, 0);
	TC_ASSERT_EQ_CLEANUP("mqtt_connect", res, 0, mqtt_deinit_client(g_mqtt_client_handle));
	ITC_MQTT_WAIT_SIGNAL;

	res = mqtt_subscribe(g_mqtt_client_handle, ITC_MQTT_TOPIC, 0);
	TC_ASSERT_EQ_CLEANUP("mqtt_subscribe", res, 0,
		mqtt_disconnect(g_mqtt_client_handle); mqtt_deinit_client(g_mqtt_client_handle));

	res = mqtt_unsubscribe(g_mqtt_client_handle, ITC_MQTT_TOPIC);
	TC_ASSERT_EQ_CLEANUP("mqtt_unsubscribe", res, 0,
		mqtt_disconnect(g_mqtt_client_handle); mqtt_deinit_client(g_mqtt_client_handle));

	res = mqtt_disconnect(g_mqtt_client_handle);
	TC_ASSERT_EQ("mqtt_disconnect", res, 0);
	ITC_MQTT_WAIT_SIGNAL;

	res = mqtt_deinit_client(g_mqtt_client_handle);
	TC_ASSERT_EQ("mqtt_deinit_client", res, 0);
	TC_SUCCESS_RESULT();
}

<<<<<<< HEAD
/**
 * @testcase             itc_mqtt_deinit_n_redeinit_client
 * @brief                de-initialize mqtt when it's already deinit
 * @scenario             de-initialize mqtt when it's already deinit
 * @apicovered           none
 * @precondition         mqtt_deinit_client
 * @postcondition        none
*/

void itc_mqtt_deinit_n_redeinit_client(void)
{
	int res;
	g_mqtt_client_handle = mqtt_init_client(&g_mqtt_client_config);
	TC_ASSERT_NEQ("mqtt_init_client", g_mqtt_client_handle, NULL);

	res = mqtt_deinit_client(g_mqtt_client_handle);
	TC_ASSERT_EQ("mqtt_deinit_client", res, 0);

	//MQTT re-deinit
	res = mqtt_deinit_client(g_mqtt_client_handle);
	TC_ASSERT_EQ("mqtt_deinit_client", res, -1);
	TC_SUCCESS_RESULT();
}

/**
 * @testcase             itc_mqtt_connect_n_reconnect
 * @brief                check mqtt_connect if already connected
 * @scenario             re-connect to server
 * @apicovered           none
 * @precondition         mqtt_connect
 * @postcondition        none
*/

void itc_mqtt_connect_n_reconnect(void)
{
	int res;
	g_mqtt_client_handle = mqtt_init_client(&g_mqtt_client_config);
	TC_ASSERT_NEQ("mqtt_init_client", g_mqtt_client_handle, NULL);

	// MQTT Connect
	res = mqtt_connect(g_mqtt_client_handle, CONFIG_EXAMPLES_TESTCASE_ITC_MQTT_BROKER_ADDR,	CONFIG_EXAMPLES_TESTCASE_ITC_MQTT_BROKER_PORT, 0);
	TC_ASSERT_EQ_CLEANUP("mqtt_connect", res, 0, mqtt_deinit_client(g_mqtt_client_handle));
	ITC_MQTT_WAIT_SIGNAL;

	// MQTT re-Connect
	res = mqtt_connect(g_mqtt_client_handle, CONFIG_EXAMPLES_TESTCASE_ITC_MQTT_BROKER_ADDR,	CONFIG_EXAMPLES_TESTCASE_ITC_MQTT_BROKER_PORT, 0);
	TC_ASSERT_EQ_CLEANUP("mqtt_connect", res, 0, mqtt_deinit_client(g_mqtt_client_handle));
	if (g_mqtt_client_handle != NULL) {
		TC_ASSERT_EQ_CLEANUP("mqtt_connect", g_mqtt_client_handle->state, MQTT_CLIENT_STATE_CONNECTED,
			mqtt_disconnect(g_mqtt_client_handle); mqtt_deinit_client(g_mqtt_client_handle));
	}
	//MQTT Disconnect
	res = mqtt_disconnect(g_mqtt_client_handle);
	TC_ASSERT_EQ_CLEANUP("mqtt_disconnect", res, 0, mqtt_deinit_client(g_mqtt_client_handle));
	ITC_MQTT_WAIT_SIGNAL;

	res = mqtt_deinit_client(g_mqtt_client_handle);
	TC_ASSERT_EQ("mqtt_deinit_client", res, 0);
	TC_SUCCESS_RESULT();
}

/**
 * @testcase             itc_mqtt_disconnect_n_redisconnect
 * @brief                already disconnected from server
 * @scenario             already disconnected from server
 * @apicovered           none
 * @precondition         mqtt_disconnect
 * @postcondition        none
*/

void itc_mqtt_disconnect_n_redisconnect(void)
{
	int res;
	g_mqtt_client_handle = mqtt_init_client(&g_mqtt_client_config);
	TC_ASSERT_NEQ("mqtt_init_client", g_mqtt_client_handle, NULL);

	// MQTT Connect
	res = mqtt_connect(g_mqtt_client_handle, CONFIG_EXAMPLES_TESTCASE_ITC_MQTT_BROKER_ADDR,	CONFIG_EXAMPLES_TESTCASE_ITC_MQTT_BROKER_PORT, 0);
	TC_ASSERT_EQ_CLEANUP("mqtt_connect", res, 0, mqtt_deinit_client(g_mqtt_client_handle));
	ITC_MQTT_WAIT_SIGNAL;

	//MQTT Disconnect
	res = mqtt_disconnect(g_mqtt_client_handle);
	TC_ASSERT_EQ_CLEANUP("mqtt_disconnect", res, 0, mqtt_deinit_client(g_mqtt_client_handle));
	ITC_MQTT_WAIT_SIGNAL;

	//MQTT re-disconnect
	res = mqtt_disconnect(g_mqtt_client_handle);
	TC_ASSERT_EQ_CLEANUP("mqtt_disconnect", res, 0, mqtt_deinit_client(g_mqtt_client_handle));
	if (g_mqtt_client_handle != NULL) {
		TC_ASSERT_EQ("mqtt_disconnect", g_mqtt_client_handle->state, MQTT_CLIENT_STATE_NOT_CONNECTED);
	}
	res = mqtt_deinit_client(g_mqtt_client_handle);
	TC_ASSERT_EQ("mqtt_deinit_client", res, 0);
	TC_SUCCESS_RESULT();
}

/**
 * @testcase         itc_mqtt_subscribe_p_resubscribe
 * @brief            already subscribe from a broker
 * @scenario         already subscribe from a broker
 * @apicovered       none
 * @precondition     mqtt_subscribe
 * @postcondition    none
*/

void itc_mqtt_subscribe_p_resubscribe(void)
{
	int res;
	g_mqtt_client_handle = mqtt_init_client(&g_mqtt_client_config);
	TC_ASSERT_NEQ("mqtt_init_client", g_mqtt_client_handle, NULL);
	res = mqtt_connect(g_mqtt_client_handle, CONFIG_EXAMPLES_TESTCASE_ITC_MQTT_BROKER_ADDR, CONFIG_EXAMPLES_TESTCASE_ITC_MQTT_BROKER_PORT, 0);
	TC_ASSERT_EQ_CLEANUP("mqtt_connect", res, 0, mqtt_deinit_client(g_mqtt_client_handle));
	ITC_MQTT_WAIT_SIGNAL;

	res = mqtt_subscribe(g_mqtt_client_handle, ITC_MQTT_TOPIC, 0);
	TC_ASSERT_EQ_CLEANUP("mqtt_subscribe", res, 0,
		mqtt_disconnect(g_mqtt_client_handle); mqtt_deinit_client(g_mqtt_client_handle));

	//MQTT re-subscribe
	res = mqtt_subscribe(g_mqtt_client_handle, ITC_MQTT_TOPIC, 0);
	TC_ASSERT_EQ_CLEANUP("mqtt_subscribe", res, 0,
		mqtt_disconnect(g_mqtt_client_handle); mqtt_deinit_client(g_mqtt_client_handle));

	res = mqtt_unsubscribe(g_mqtt_client_handle, ITC_MQTT_TOPIC);
	TC_ASSERT_EQ_CLEANUP("mqtt_unsubscribe", res, 0,
		mqtt_disconnect(g_mqtt_client_handle); mqtt_deinit_client(g_mqtt_client_handle));

	res = mqtt_disconnect(g_mqtt_client_handle);
	TC_ASSERT_EQ_CLEANUP("mqtt_disconnect", res, 0, mqtt_deinit_client(g_mqtt_client_handle));
	ITC_MQTT_WAIT_SIGNAL;

	res = mqtt_deinit_client(g_mqtt_client_handle);
	TC_ASSERT_EQ("mqtt_deinit_client", res, 0);
	TC_SUCCESS_RESULT();
}

/**
 * @testcase         itc_mqtt_unsubscribe_p_reunsubscribe
 * @brief            already un-subscribing from a broker
 * @scenario         already un-subscribing from a broker
 * @apicovered       none
 * @precondition     mqtt_subscribe
 * @postcondition    none
*/

void itc_mqtt_unsubscribe_p_reunsubscribe(void)
{
	int res;
	g_mqtt_client_handle = mqtt_init_client(&g_mqtt_client_config);
	TC_ASSERT_NEQ("mqtt_init_client", g_mqtt_client_handle, NULL);
	res = mqtt_connect(g_mqtt_client_handle, CONFIG_EXAMPLES_TESTCASE_ITC_MQTT_BROKER_ADDR, CONFIG_EXAMPLES_TESTCASE_ITC_MQTT_BROKER_PORT, 0);
	TC_ASSERT_EQ_CLEANUP("mqtt_connect", res, 0, mqtt_deinit_client(g_mqtt_client_handle));
	ITC_MQTT_WAIT_SIGNAL;

	res = mqtt_subscribe(g_mqtt_client_handle, ITC_MQTT_TOPIC, 0);
	TC_ASSERT_EQ_CLEANUP("mqtt_subscribe", res, 0,
		mqtt_disconnect(g_mqtt_client_handle); mqtt_deinit_client(g_mqtt_client_handle));

	res = mqtt_unsubscribe(g_mqtt_client_handle, ITC_MQTT_TOPIC);
	TC_ASSERT_EQ_CLEANUP("mqtt_unsubscribe", res, 0,
		mqtt_disconnect(g_mqtt_client_handle); mqtt_deinit_client(g_mqtt_client_handle));

	//MQTT re-unsubscribe
	res = mqtt_unsubscribe(g_mqtt_client_handle, ITC_MQTT_TOPIC);
	TC_ASSERT_EQ_CLEANUP("mqtt_unsubscribe", res, 0,
		mqtt_disconnect(g_mqtt_client_handle); mqtt_deinit_client(g_mqtt_client_handle));

	res = mqtt_disconnect(g_mqtt_client_handle);
	TC_ASSERT_EQ_CLEANUP("mqtt_disconnect", res, 0, mqtt_deinit_client(g_mqtt_client_handle));
	ITC_MQTT_WAIT_SIGNAL;

	res = mqtt_deinit_client(g_mqtt_client_handle);
	TC_ASSERT_EQ("mqtt_deinit_client", res, 0);
	TC_SUCCESS_RESULT();
}

/**
 * @testcase         itc_mqtt_api_success_ratio_p
 * @brief            success ratio for all mqtt api
 * @scenario         success ratio for all mqtt api
 * @apicovered       none
 * @precondition     none
 * @postcondition    none
*/

void itc_mqtt_api_success_ratio_p(void)
{
	int res;
	int i;
	float init_cnt = 0.0f;
	float s_init_cnt = 0.0f;
	float deinit_cnt = 0.0f;
	float s_deinit_cnt = 0.0f;
	float conn_cnt = 0.0f;
	float s_conn_cnt = 0.0f;
	float disconn_cnt = 0.0f;
	float s_disconn_cnt = 0.0f;
	float subs_cnt = 0.0f;
	float s_subs_cnt = 0.0f;
	float unsubs_cnt = 0.0f;
	float s_unsubs_cnt = 0.0f;
	float publish_cnt = 0.0f;
	float s_publish_cnt = 0.0f;

	for (i = 0; i < ITC_MQTT_LOOP_SIZE; i++) {
		g_mqtt_client_handle = mqtt_init_client(&g_mqtt_client_config);
		if (g_mqtt_client_handle != NULL) {
			s_init_cnt++;
		} else {
			init_cnt++;
			continue;
		}
		init_cnt++;

		res = mqtt_connect(g_mqtt_client_handle, CONFIG_EXAMPLES_TESTCASE_ITC_MQTT_BROKER_ADDR,	CONFIG_EXAMPLES_TESTCASE_ITC_MQTT_BROKER_PORT, 0);
		if (res == 0) {
			s_conn_cnt++;
		} else {
			conn_cnt++;
			res = mqtt_deinit_client(g_mqtt_client_handle);
			if (res != 0) {
				printf("mqtt_deinit_client failed\n");
			}
			continue;
		}
		conn_cnt++;
		ITC_MQTT_WAIT_SIGNAL;

		res = mqtt_subscribe(g_mqtt_client_handle, ITC_MQTT_TOPIC, 0);
		if (res == 0) {
			s_subs_cnt++;
		}
		subs_cnt++;

		res = mqtt_publish(g_mqtt_client_handle, ITC_MQTT_TOPIC, g_mqtt_msg,
				sizeof(g_mqtt_msg), 0, 0);
		if (res == 0) {
			s_publish_cnt++;
		}
		publish_cnt++;
		ITC_MQTT_WAIT_SIGNAL;

		res = mqtt_unsubscribe(g_mqtt_client_handle, ITC_MQTT_TOPIC);
		if (res == 0) {
			s_unsubs_cnt++;
		}
		unsubs_cnt++;

		res = mqtt_disconnect(g_mqtt_client_handle);
		if (res == 0) {
			s_disconn_cnt++;
		}
		disconn_cnt++;
		ITC_MQTT_WAIT_SIGNAL;

		res = mqtt_deinit_client(g_mqtt_client_handle);
		if (res == 0) {
			s_deinit_cnt++;
		}
		deinit_cnt++;
	}
	printf("\n\t---Success Rate---\n");
	TC_ASSERT_EQ("init sucesses rate", s_init_cnt, init_cnt);
	printf("[Initialization MQTT]    Success Rate=%.2f\n", ((s_init_cnt / init_cnt) * 100));
	TC_ASSERT_EQ("deinit sucesses rate", s_deinit_cnt, deinit_cnt);
	printf("[Deinitialization MQTT]  Success Rate=%.2f\n", ((s_deinit_cnt / deinit_cnt) * 100));
	TC_ASSERT_EQ("connect sucesses rate", s_conn_cnt, conn_cnt);
	printf("[Connect MQTT]           Success Rate=%.2f\n", ((s_conn_cnt / conn_cnt) * 100));
	TC_ASSERT_EQ("disconnect sucesses rate", s_disconn_cnt, disconn_cnt);
	printf("[Disconnect MQTT]        Success Rate=%.2f\n", ((s_disconn_cnt / disconn_cnt) * 100));
	TC_ASSERT_EQ("subscription sucesses rate", s_subs_cnt, subs_cnt);
	printf("[Subscription MQTT]      Success Rate=%.2f\n", ((s_subs_cnt / subs_cnt) * 100));
	TC_ASSERT_EQ("unsubscription sucesses rate", s_unsubs_cnt, unsubs_cnt);
	printf("[Unsubscription MQTT]    Success Rate=%.2f\n", ((s_unsubs_cnt / unsubs_cnt) * 100));
	TC_ASSERT_EQ("publish sucesses rate", s_publish_cnt, publish_cnt);
	printf("[Publish MQTT]           Success Rate=%.2f\n", ((s_publish_cnt / publish_cnt) * 100));

	TC_SUCCESS_RESULT();
}

/**
 * @testcase         itc_mqtt_publish_p_performance
 * @brief            average performance for mqtt_publish
 * @scenario         average performance for mqtt_publish
 * @apicovered       none
 * @precondition     none
 * @postcondition    none
*/

void itc_mqtt_publish_p_performance(void)
{
	double average = 0.0f;
	struct timeval start;
	struct timeval end;
	int res;
	int i;
	g_mqtt_client_handle = mqtt_init_client(&g_mqtt_client_config);
	TC_ASSERT_NEQ("mqtt_init_client", g_mqtt_client_handle, NULL);
	res = mqtt_connect(g_mqtt_client_handle, CONFIG_EXAMPLES_TESTCASE_ITC_MQTT_BROKER_ADDR,	CONFIG_EXAMPLES_TESTCASE_ITC_MQTT_BROKER_PORT, 0);
	TC_ASSERT_EQ_CLEANUP("mqtt_connect", res, 0, mqtt_deinit_client(g_mqtt_client_handle));
	ITC_MQTT_WAIT_SIGNAL;

	for (i = 0; i < ITC_MQTT_LOOP_SIZE; i++) {
		if (-1 == gettimeofday(&start, NULL)) {
			printf("gettimeofday() failed\n");
			continue;
		}
		res = mqtt_publish(g_mqtt_client_handle, ITC_MQTT_TOPIC, g_mqtt_msg, sizeof(g_mqtt_msg), 0, 0);
		if (res != 0) {
			printf("mqtt_publish failed cnt: %d\n", i);
			continue;
		}
		if (-1 == gettimeofday(&end, NULL)) {
			printf("gettimeofday() failed\n");
			continue;
		}
		average += diff_time(&start, &end);
		ITC_MQTT_WAIT_SIGNAL;
	}

	res = mqtt_disconnect(g_mqtt_client_handle);
	TC_ASSERT_EQ_CLEANUP("mqtt_disconnect", res, 0, mqtt_deinit_client(g_mqtt_client_handle));
	ITC_MQTT_WAIT_SIGNAL;

	res = mqtt_deinit_client(g_mqtt_client_handle);
	TC_ASSERT_EQ("mqtt_deinit_client", res, 0);
	printf("\n[Average publish time: %.2f us]\n", average / ITC_MQTT_LOOP_SIZE);
	TC_SUCCESS_RESULT();
}

/**
 * @testcase         itc_mqtt_subscribe_p_performance
 * @brief            average performance for subscription
 * @scenario         average performance for subscription
 * @apicovered       none
 * @precondition     none
 * @postcondition    none
*/

void itc_mqtt_subscribe_p_performance(void)
{
	double average = 0.0f;
	struct timeval start;
	struct timeval end;
	int res;
	int i;
	g_mqtt_client_handle = mqtt_init_client(&g_mqtt_client_config);
	TC_ASSERT_NEQ("mqtt_init_client", g_mqtt_client_handle, NULL);
	res = mqtt_connect(g_mqtt_client_handle, CONFIG_EXAMPLES_TESTCASE_ITC_MQTT_BROKER_ADDR,	CONFIG_EXAMPLES_TESTCASE_ITC_MQTT_BROKER_PORT, 0);
	TC_ASSERT_EQ_CLEANUP("mqtt_connect", res, 0, mqtt_deinit_client(g_mqtt_client_handle));
	ITC_MQTT_WAIT_SIGNAL;

	for (i = 0; i < ITC_MQTT_LOOP_SIZE; i++) {
		if (-1 == gettimeofday(&start, NULL)) {
			printf("gettimeofday() failed\n");
			continue;
		}
		res = mqtt_subscribe(g_mqtt_client_handle, ITC_MQTT_TOPIC, 0);
		if (res != 0) {
			printf("mqtt_subscribe() failed\n");
			continue;
		}
		if (-1 == gettimeofday(&end, NULL)) {
			printf("gettimeofday() failed\n");
			continue;
		}
		average += diff_time(&start, &end);
		res = mqtt_unsubscribe(g_mqtt_client_handle, ITC_MQTT_TOPIC);
		if (res != 0) {
			printf("mqtt_unsubscribe failed cnt: %d\n", i);
		}
	}

	res = mqtt_disconnect(g_mqtt_client_handle);
	TC_ASSERT_EQ_CLEANUP("mqtt_disconnect", res, 0, mqtt_deinit_client(g_mqtt_client_handle));
	ITC_MQTT_WAIT_SIGNAL;

	res = mqtt_deinit_client(g_mqtt_client_handle);
	TC_ASSERT_EQ("mqtt_deinit_client", res, 0);
	printf("\n[Average subscription time: %.2fus]\n",
			average / ITC_MQTT_LOOP_SIZE);
	TC_SUCCESS_RESULT();
}

/**
 * @testcase         itc_mqtt_publish_n_zero_len_msg
 * @brief            sending zero length message
 * @scenario         sending zero length message to publish api
 * @apicovered       none
 * @precondition     none
 * @postcondition    none
*/

void itc_mqtt_publish_n_zero_len_msg(void)
{
	int res;
	char msg[] = "";
	g_mqtt_client_handle = mqtt_init_client(&g_mqtt_client_config);
	TC_ASSERT_NEQ("mqtt_init_client", g_mqtt_client_handle, NULL);
	res = mqtt_connect(g_mqtt_client_handle, CONFIG_EXAMPLES_TESTCASE_ITC_MQTT_BROKER_ADDR, CONFIG_EXAMPLES_TESTCASE_ITC_MQTT_BROKER_PORT, 0);
	TC_ASSERT_EQ_CLEANUP("mqtt_connect", res, 0,
			mqtt_deinit_client(g_mqtt_client_handle));
	ITC_MQTT_WAIT_SIGNAL;

	res = mqtt_publish(g_mqtt_client_handle, ITC_MQTT_TOPIC, msg, sizeof(msg),
			0, 0);
	TC_ASSERT_EQ_CLEANUP("mqtt_publish", res, 0,
		mqtt_disconnect(g_mqtt_client_handle); mqtt_deinit_client(g_mqtt_client_handle));
	ITC_MQTT_WAIT_SIGNAL;

	res = mqtt_disconnect(g_mqtt_client_handle);
	TC_ASSERT_EQ_CLEANUP("mqtt_disconnect", res, 0,
			mqtt_deinit_client(g_mqtt_client_handle));
	ITC_MQTT_WAIT_SIGNAL;

	res = mqtt_deinit_client(g_mqtt_client_handle);
	TC_ASSERT_EQ("mqtt_deinit_client", res, 0);
	TC_SUCCESS_RESULT();
}

/*******************************************************************************************/

static int mqtt_itc(int arc, FAR char *argv[])
=======
#ifdef CONFIG_BUILD_KERNEL
int main(int argc, FAR char *argv[])
#else
int itc_mqtt_main(int argc, char *argv[])
#endif
>>>>>>> ccfe4b4c
{
	sem_wait(&tc_sem);
	working_tc++;

	total_fail = total_pass = 0;

	printf("=== TIZENRT MQTT ITC START! ===\n");
	int res = _itc_mqtt_init();

	if (res < 0) {
		ITC_MQTT_LOGE;
	} else {
		itc_mqtt_init_deinit_client_p();
		itc_mqtt_init_deinit_client_n();
		itc_mqtt_connect_disconnect_p();
		itc_mqtt_connect_disconnect_n();
		itc_mqtt_publish_p();
		itc_mqtt_publish_n();
		itc_mqtt_subscribe_unsubscribe_p();
		itc_mqtt_subscribe_p_resubscribe();
		itc_mqtt_unsubscribe_p_reunsubscribe();
		itc_mqtt_publish_p_performance();
		itc_mqtt_api_success_ratio_p();
		itc_mqtt_subscribe_p_performance();
		itc_mqtt_publish_n_zero_len_msg();
		itc_mqtt_deinit_n_redeinit_client();
		itc_mqtt_connect_n_reconnect();
		itc_mqtt_disconnect_n_redisconnect();
		_itc_mqtt_deinit();
	}
	printf("\n=== TIZENRT MQTT ITC COMPLETE ===\n");
	printf("\t\tTotal pass : %d\n\t\tTotal fail : %d\n", total_pass, total_fail);

	working_tc--;
	sem_post(&tc_sem);

	return 0;
<<<<<<< HEAD
}

#ifdef CONFIG_BUILD_KERNEL
int main(int argc, FAR char *argv[])
#else
int itc_mqtt_main(int argc, char *argv[])
#endif
{
#ifdef CONFIG_TASH
	tash_cmd_install("mqtt_itc", mqtt_itc, TASH_EXECMD_SYNC);
#else
	mqtt_itc(argc, argv);
#endif
	return 0;
}

=======
}
>>>>>>> ccfe4b4c
<|MERGE_RESOLUTION|>--- conflicted
+++ resolved
@@ -23,6 +23,7 @@
 #include <tinyara/config.h>
 #include <stdio.h>
 #include <netdb.h>
+#include <apps/shell/tash.h>
 #include <network/mqtt/mqtt_api.h>
 #include "tc_common.h"
 
@@ -387,7 +388,6 @@
 	TC_SUCCESS_RESULT();
 }
 
-<<<<<<< HEAD
 /**
  * @testcase             itc_mqtt_deinit_n_redeinit_client
  * @brief                de-initialize mqtt when it's already deinit
@@ -812,13 +812,6 @@
 /*******************************************************************************************/
 
 static int mqtt_itc(int arc, FAR char *argv[])
-=======
-#ifdef CONFIG_BUILD_KERNEL
-int main(int argc, FAR char *argv[])
-#else
-int itc_mqtt_main(int argc, char *argv[])
-#endif
->>>>>>> ccfe4b4c
 {
 	sem_wait(&tc_sem);
 	working_tc++;
@@ -856,7 +849,6 @@
 	sem_post(&tc_sem);
 
 	return 0;
-<<<<<<< HEAD
 }
 
 #ifdef CONFIG_BUILD_KERNEL
@@ -871,8 +863,4 @@
 	mqtt_itc(argc, argv);
 #endif
 	return 0;
-}
-
-=======
-}
->>>>>>> ccfe4b4c
+}