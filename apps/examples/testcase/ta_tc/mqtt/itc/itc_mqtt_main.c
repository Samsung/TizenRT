--- conflicted
+++ resolved
@@ -23,6 +23,7 @@
 #include <tinyara/config.h>
 #include <stdio.h>
 #include <netdb.h>
+#include <apps/shell/tash.h>
 #include <network/mqtt/mqtt_api.h>
 #include "tc_common.h"
 
@@ -387,13 +388,6 @@
 	TC_SUCCESS_RESULT();
 }
 
-<<<<<<< HEAD
-#ifdef CONFIG_BUILD_KERNEL
-int main(int argc, FAR char *argv[])
-#else
-int itc_mqtt_main(int argc, char *argv[])
-#endif
-=======
 /**
  * @testcase             itc_mqtt_deinit_n_redeinit_client
  * @brief                de-initialize mqtt when it's already deinit
@@ -818,7 +812,6 @@
 /*******************************************************************************************/
 
 static int mqtt_itc(int arc, FAR char *argv[])
->>>>>>> be8139d7
 {
 	sem_wait(&tc_sem);
 	working_tc++;
@@ -856,9 +849,6 @@
 	sem_post(&tc_sem);
 
 	return 0;
-<<<<<<< HEAD
-}
-=======
 }
 
 #ifdef CONFIG_BUILD_KERNEL
@@ -873,6 +863,4 @@
 	mqtt_itc(argc, argv);
 #endif
 	return 0;
-}
-
->>>>>>> be8139d7
+}