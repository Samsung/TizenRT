--- conflicted
+++ resolved
@@ -53,12 +53,9 @@
 #ifdef CONFIG_EXAMPLES_TESTCASE_WIFI_MANAGER_UTC
 #define TC_WIFI_MANAGER_STACK  2048
 #endif
-<<<<<<< HEAD
-=======
 #if defined(CONFIG_EXAMPLES_TESTCASE_MQTT_UTC)
 #define TC_MQTT_STACK 4096
 #endif
->>>>>>> ab68c7ef
 
 sem_t tc_sem;
 int working_tc;
@@ -77,10 +74,7 @@
 extern int utc_dm_main(int argc, char *argv[]);
 extern int itc_dm_main(int argc, char *argv[]);
 extern int utc_wifi_manager_main(int argc, char *argv[]);
-<<<<<<< HEAD
-=======
 extern int utc_mqtt_main(int argc, char *argv[]);
->>>>>>> ab68c7ef
 
 /* Not yet */
 extern int mpu_tc_main(int argc, char *argv[]);
@@ -168,16 +162,12 @@
 		printf("Wi-Fi Manager utc is not started, err = %d\n", pid);
 	}
 #endif
-<<<<<<< HEAD
-
-=======
 #ifdef CONFIG_EXAMPLES_TESTCASE_MQTT_UTC
 	pid = task_create("mqttutc", SCHED_PRIORITY_DEFAULT, TC_MQTT_STACK, utc_mqtt_main, argv);
 	if (pid < 0) {
 		printf("MQTT utc is not started, err = %d\n", pid);
 	}
 #endif
->>>>>>> ab68c7ef
 	do {
 		sleep(5);
 	} while (working_tc > 0);
