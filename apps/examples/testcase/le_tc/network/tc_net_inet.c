--- conflicted
+++ resolved
@@ -55,7 +55,6 @@
 */
 static void tc_inet_chksum_pbuf_p(void)
 {
-<<<<<<< HEAD
 	struct pbuf *p1 = NULL;
 	struct pbuf *p2 = NULL;
 	struct pbuf *p3 = NULL;
@@ -137,9 +136,6 @@
 	TC_ASSERT_NEQ("inet_chksum_pseudo_partial", checksum, ZERO);
 	TC_SUCCESS_RESULT();
 }
-=======
-	unsigned int ret;
->>>>>>> 316bdca6
 
 /**
 * @testcase            :tc_net_inet_addr_p
@@ -172,10 +168,6 @@
 */
 static void tc_net_inet_aton_p(void)
 {
-<<<<<<< HEAD
-=======
-	struct sockaddr_in addr_inet;
->>>>>>> 316bdca6
 	unsigned long ret;
 	struct sockaddr_in addr_inet;
 
@@ -196,10 +188,6 @@
 */
 static void tc_net_inet_ntoa_p(void)
 {
-<<<<<<< HEAD
-=======
-	struct sockaddr_in addr_inet;
->>>>>>> 316bdca6
 	char *ret;
 	struct sockaddr_in addr_inet;
 
@@ -208,8 +196,6 @@
 
 	TC_ASSERT_NEQ("inet_ntoa", ret, NULL);
 	TC_SUCCESS_RESULT();
-<<<<<<< HEAD
-=======
 }
 
 /**
@@ -244,7 +230,6 @@
 	ret = inet_ntop(33, &in_addr, dst, INET_ADDRSTRLEN);
 	TC_ASSERT_EQ("inet_ntop", ret, NULL);
 
-
 	TC_SUCCESS_RESULT();
 }
 
@@ -267,77 +252,6 @@
 
 	/* Failure case: invalid network address */
 	ret = inet_pton(AF_INET, "30051995", &(addr_inet.sin_addr));
-	TC_ASSERT_EQ("inet_pton", ret, 0);
-#endif
-#ifdef CONFIG_NET_IPv6
-	ret = inet_pton(AF_INET6, "0:0:0:0:0:0:0:1", &(addr_inet.sin_addr));
-	TC_ASSERT_EQ("inet_pton", ret, 1);
-#endif
-	/* Failure case: invalid address family */
-	ret = inet_pton(33, "107.108.218.83", &(addr_inet.sin_addr));
-	TC_ASSERT_EQ("inet_pton", ret, -1);
-
-	TC_SUCCESS_RESULT();
->>>>>>> 316bdca6
-}
-
-/**
-* @testcase            :tc_net_inet_ntop
-* @brief               :convert IPv4 and IPv6 addresses from binary to text form.
-* @scenario            :converts a numeric address into a text string suitable for presentation.
-* @apicovered          :inet_ntop
-* @precondition        :none
-* @postcondition       :none
-* @return              :void
-*/
-static void tc_net_inet_ntop(void)
-{
-<<<<<<< HEAD
-	struct in_addr in_addr;
-	char dst[INET_ADDRSTRLEN];
-	const char *ret;
-
-	in_addr.s_addr = ADDR1;
-
-#ifdef CONFIG_NET_IPv4
-	ret = inet_ntop(AF_INET, &in_addr, dst, INET_ADDRSTRLEN);
-	TC_ASSERT_NEQ("inet_ntop", ret, NULL);
-
-	/* Failure case:size of destination buffer less than INET_ADDRSTRLEN bytes */
-	ret = inet_ntop(AF_INET, &in_addr, dst, INVAL_SOCKSIZE);
-	TC_ASSERT_EQ("inet_ntop", ret, NULL);
-#endif
-#ifdef CONFIG_NET_IPv6
-	ret = inet_ntop(AF_INET6, &in_addr, dst, INET_ADDRSTRLEN);
-	TC_ASSERT_NEQ("inet_ntop", ret, NULL);
-#endif
-	/* Failure case:invalid address family */
-	ret = inet_ntop(INVAL_AF, &in_addr, dst, INET_ADDRSTRLEN);
-	TC_ASSERT_EQ("inet_ntop", ret, NULL);
-	TC_SUCCESS_RESULT();
-}
-
-/**
-* @testcase            :tc_net_inet_pton
-* @brief               :convert IPv4 and IPv6 addresses from text to binary form.
-* @scenario            :converts an address in its standard text presentation
-*                       form into its numeric binary form
-* @apicovered          :inet_pton
-* @precondition        :none
-* @postcondition       :none
-* @return              :void
-*/
-static void tc_net_inet_pton(void)
-{
-	struct sockaddr_in addr_inet;
-	int ret;
-
-#ifdef CONFIG_NET_IPv4
-	ret = inet_pton(AF_INET, "107.108.218.83", &(addr_inet.sin_addr));
-	TC_ASSERT_EQ("inet_pton", ret, ONE);
-
-	/* Failure case:invalid network address */
-	ret = inet_pton(AF_INET, "30051995", &(addr_inet.sin_addr));
 	TC_ASSERT_EQ("inet_pton", ret, ZERO);
 #endif
 #ifdef CONFIG_NET_IPv6
@@ -347,17 +261,8 @@
 	/* Failure case:invalid address family */
 	ret = inet_pton(INVAL_AF, "107.108.218.83", &(addr_inet.sin_addr));
 	TC_ASSERT_EQ("inet_pton", ret, NEG_VAL);
-=======
-	uint16_t var = 20;
-	uint16_t ret;
-	uint16_t ref;
-
-	ret = htons(var);
-	ref = 0x1400;
->>>>>>> 316bdca6
-
-	TC_SUCCESS_RESULT();
-<<<<<<< HEAD
+
+	TC_SUCCESS_RESULT();
 }
 
 /**
@@ -375,8 +280,6 @@
 	uint16_t ret = htons(VAL2);
 	TC_ASSERT_EQ("htons", ret, VAL1);
 	TC_SUCCESS_RESULT();
-=======
->>>>>>> 316bdca6
 }
 
 /**
@@ -391,19 +294,8 @@
 */
 static void tc_net_ntohs(void)
 {
-<<<<<<< HEAD
 	uint16_t ret = ntohs(VAL1);
 	TC_ASSERT_EQ("ntohs", ret, VAL2);
-=======
-	uint16_t var = 0x1400;
-	uint16_t ret;
-	uint16_t ref;
-
-	ret = ntohs(var);
-	ref = 20;
-
-	TC_ASSERT_EQ("inet", ret, ref);
->>>>>>> 316bdca6
 	TC_SUCCESS_RESULT();
 }
 
@@ -419,19 +311,8 @@
 */
 static void tc_net_htonl(void)
 {
-<<<<<<< HEAD
 	uint32_t ret = htonl(VAL4);
 	TC_ASSERT_EQ("htonl", ret, VAL3);
-=======
-	uint32_t var = 10;
-	uint32_t ret;
-	uint32_t ref;
-
-	ret = htonl(var);
-	ref = 0xa000000;
-
-	TC_ASSERT_EQ("inet", ret, ref);
->>>>>>> 316bdca6
 	TC_SUCCESS_RESULT();
 }
 
@@ -447,19 +328,8 @@
 */
 static void tc_net_ntohl(void)
 {
-<<<<<<< HEAD
 	uint32_t ret = ntohl(VAL3);
 	TC_ASSERT_EQ("ntohl", ret, VAL4);
-=======
-	uint32_t var = 0xa000000;
-	uint32_t ret;
-	uint32_t ref;
-
-	ret = ntohl(var);
-	ref = 10;
-
-	TC_ASSERT_EQ("inet", ret, ref);
->>>>>>> 316bdca6
 	TC_SUCCESS_RESULT();
 }
 
@@ -480,11 +350,7 @@
 	tc_net_inet_pton();
 	tc_net_ntohl();
 	tc_net_ntohs();
-<<<<<<< HEAD
 	tc_inet_chksum_pseudo_partial_p();
 	tc_inet_chksum_pbuf_p();
-=======
-
->>>>>>> 316bdca6
 	return 0;
 }