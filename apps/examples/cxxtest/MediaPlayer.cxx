--- conflicted
+++ resolved
@@ -90,11 +90,7 @@
 
 void MediaPlayer::_start()
 {	
-<<<<<<< HEAD
-	std::cout << "start playing" << std::endl;	
-=======
 	std::cout << "start playing" << std::endl;
->>>>>>> a50da553
 }
 
 void MediaPlayer::_stop()
