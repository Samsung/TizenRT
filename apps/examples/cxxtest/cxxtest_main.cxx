--- conflicted
+++ resolved
@@ -70,22 +70,12 @@
 #include <list>
 
 
-<<<<<<< HEAD
+
 #include <tinyara/init.h>
 #include <apps/platform/cxxinitialize.h>
 
 #include "MediaPlayer.hpp"
 #include "MediaRecorder.hpp"
-
-=======
-
-#include <media/MediaPlayer.hpp>
-
-#include <tinyara/init.h>
-#include <apps/platform/cxxinitialize.h>
-
->>>>>>> a17c6ce3
-//#include <media/MediaRecorder.hpp>
 
 #include "jsdosa.h"
 
@@ -135,27 +125,15 @@
 // Public Functions
 //***************************************************************************
 void test()
-<<<<<<< HEAD
-{	
-	//jsdosa.set(3);	
-	//printf("%d\n", jsdosa.get());	
-=======
 {
-	jsdosa.set(3);
-	printf("%d", jsdosa.get());
->>>>>>> a17c6ce3
-	MediaPlayer p;
+  MediaPlayer p;
 	p.create();
 	p.start();
 	p.pause();
 	p.resume();
 	p.stop();
 	p.destroy();
-<<<<<<< HEAD
 
-=======
-/*
->>>>>>> a17c6ce3
 	MediaRecorder r;
 	r.create();
 	r.start();
@@ -163,11 +141,6 @@
 	r.resume();
 	r.stop();
 	r.destroy();
-<<<<<<< HEAD
-	
-=======
-	*/
->>>>>>> a17c6ce3
 }
 
 //***************************************************************************
@@ -185,16 +158,10 @@
 		up_cxxinitialize();
 #endif
 
-<<<<<<< HEAD
 		printf("cxxtest_main\n");
 		test();
 		//enqueue(printString);
 		printf("cxxtest_main2\n");
-=======
-		test();
-		//enqueue(printString);
->>>>>>> a17c6ce3
-
 		return 0;
 	}
 }
