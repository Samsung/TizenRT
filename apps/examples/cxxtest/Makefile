###########################################################################
#
# Copyright 2018 Samsung Electronics All Rights Reserved.
#
# Licensed under the Apache License, Version 2.0 (the "License");
# you may not use this file except in compliance with the License.
# You may obtain a copy of the License at
#
# http://www.apache.org/licenses/LICENSE-2.0
#
# Unless required by applicable law or agreed to in writing,
# software distributed under the License is distributed on an
# "AS IS" BASIS, WITHOUT WARRANTIES OR CONDITIONS OF ANY KIND,
# either express or implied. See the License for the specific
# language governing permissions and limitations under the License.
#
###########################################################################
############################################################################
# apps/examples/cxxtest/Makefile
#
#   Copyright (C) 2009-2012 Gregory Nutt. All rights reserved.
#   Author: Gregory Nutt <gnutt@nuttx.org>
#
# Redistribution and use in source and binary forms, with or without
# modification, are permitted provided that the following conditions
# are met:
#
# 1. Redistributions of source code must retain the above copyright
#    notice, this list of conditions and the following disclaimer.
# 2. Redistributions in binary form must reproduce the above copyright
#    notice, this list of conditions and the following disclaimer in
#    the documentation and/or other materials provided with the
#    distribution.
# 3. Neither the name NuttX nor the names of its contributors may be
#    used to endorse or promote products derived from this software
#    without specific prior written permission.
#
# THIS SOFTWARE IS PROVIDED BY THE COPYRIGHT HOLDERS AND CONTRIBUTORS
# "AS IS" AND ANY EXPRESS OR IMPLIED WARRANTIES, INCLUDING, BUT NOT
# LIMITED TO, THE IMPLIED WARRANTIES OF MERCHANTABILITY AND FITNESS
# FOR A PARTICULAR PURPOSE ARE DISCLAIMED. IN NO EVENT SHALL THE
# COPYRIGHT OWNER OR CONTRIBUTORS BE LIABLE FOR ANY DIRECT, INDIRECT,
# INCIDENTAL, SPECIAL, EXEMPLARY, OR CONSEQUENTIAL DAMAGES (INCLUDING,
# BUT NOT LIMITED TO, PROCUREMENT OF SUBSTITUTE GOODS OR SERVICES; LOSS
# OF USE, DATA, OR PROFITS; OR BUSINESS INTERRUPTION) HOWEVER CAUSED
# AND ON ANY THEORY OF LIABILITY, WHETHER IN CONTRACT, STRICT
# LIABILITY, OR TORT (INCLUDING NEGLIGENCE OR OTHERWISE) ARISING IN
# ANY WAY OUT OF THE USE OF THIS SOFTWARE, EVEN IF ADVISED OF THE
# POSSIBILITY OF SUCH DAMAGE.
#
############################################################################
-include $(TOPDIR)/.config
-include $(TOPDIR)/Make.defs
include $(APPDIR)/Make.defs

CXXEXT ?= .cxx
# C++ Test Example

APPNAME = cxxtest
FUNCNAME = $(APPNAME)_main
THREADEXEC = TASH_EXECMD_ASYNC

# C++ Test Example
ASRCS		=
<<<<<<< HEAD
CSRCS		= audio/audio_manager.c
CXXSRCS		= MediaPlayer.cxx MediaRecorder.cxx DataSource.cxx PlayerDataSource.cxx RecorderDataSource.cxx
=======
CSRCS		=
CXXSRCS		= 
>>>>>>> 431de1a9
MAINSRC		= cxxtest_main.cxx

AOBJS		= $(ASRCS:.S=$(OBJEXT))
COBJS		= $(CSRCS:.c=$(OBJEXT))
CXXOBJS		= $(CXXSRCS:$(CXXEXT)=$(OBJEXT))
ifeq ($(suffix $(MAINSRC)),$(CXXEXT))
MAINOBJ 	= $(MAINSRC:$(CXXEXT)=$(OBJEXT))
else
MAINOBJ 	= $(MAINSRC:.c=$(OBJEXT))
endif

SRCS		= $(ASRCS) $(CSRCS) $(CXXSRCS) $(MAINSRC)
OBJS		= $(AOBJS) $(COBJS) $(CXXOBJS)

ifneq ($(CONFIG_BUILD_KERNEL),y)
OBJS		+= $(MAINOBJ)
endif

ifeq ($(CONFIG_WINDOWS_NATIVE),y)
BIN		= ..\..\libapps$(LIBEXT)
else
ifeq ($(WINTOOL),y)
  BIN		= ..\\..\\libapps$(LIBEXT)
else
  BIN		= ../../libapps$(LIBEXT)
endif
endif

CONFIG_EXAMPLES_CXXTEST_PROGNAME ?= cxxtest$(EXEEXT)
PROGNAME	= $(CONFIG_EXAMPLES_CXXTEST_PROGNAME)

ROOTDEPPATH	= --dep-path .

# Common build

VPATH		=

all: .built
.PHONY:	clean depend distclean

$(AOBJS): %$(OBJEXT): %.S
	$(call ASSEMBLE, $<, $@)

$(COBJS): %$(OBJEXT): %.c
	$(call COMPILE, $<, $@)

$(CXXOBJS): %$(OBJEXT): %$(CXXEXT)
	$(call COMPILEXX, $<, $@)

ifeq ($(suffix $(MAINSRC)),$(CXXEXT))
$(MAINOBJ): %$(OBJEXT): %$(CXXEXT)
	$(call COMPILEXX, $<, $@)
else
$(MAINOBJ): %$(OBJEXT): %.c
	$(call COMPILE, $<, $@)
endif

.built: $(OBJS)
	$(call ARCHIVE, $(BIN), $(OBJS))
	@touch .built

ifeq ($(CONFIG_BUILD_KERNEL),y)
$(BIN_DIR)$(DELIM)$(PROGNAME): $(OBJS) $(MAINOBJ)
	@echo "LD: $(PROGNAME)"
	$(Q) $(LD) $(LDELFFLAGS) $(LDLIBPATH) -o $(INSTALL_DIR)$(DELIM)$(PROGNAME) $(ARCHCRT0OBJ) $(MAINOBJ) $(LDLIBS)
	$(Q) $(NM) -u  $(INSTALL_DIR)$(DELIM)$(PROGNAME)

install: $(BIN_DIR)$(DELIM)$(PROGNAME)

else
install:

endif

ifeq ($(CONFIG_BUILTIN_APPS)$(CONFIG_EXAMPLES_CXXTEST),yy)
$(BUILTIN_REGISTRY)$(DELIM)$(FUNCNAME).bdat: $(DEPCONFIG) Makefile
	$(Q) $(call REGISTER,$(APPNAME),$(FUNCNAME),$(THREADEXEC),$(PRIORITY),$(STACKSIZE))

context: $(BUILTIN_REGISTRY)$(DELIM)$(FUNCNAME).bdat

else
context:

endif

.depend: Makefile $(SRCS)
ifeq ($(filter %$(CXXEXT),$(SRCS)),)
	@$(MKDEP) $(ROOTDEPPATH) "$(CC)" -- $(CFLAGS) -- $(SRCS) >Make.dep
else
	@$(MKDEP) $(ROOTDEPPATH) "$(CXX)" -- $(CXXFLAGS) -- $(SRCS) >Make.dep
endif
	@touch $@

depend: .depend

clean:
	$(call DELFILE, .built)
	$(call CLEAN)

distclean: clean
	$(call DELFILE, Make.dep)
	$(call DELFILE, .depend)

-include Make.dep
.PHONY: preconfig
preconfig:<|MERGE_RESOLUTION|>--- conflicted
+++ resolved
@@ -62,13 +62,8 @@
 
 # C++ Test Example
 ASRCS		=
-<<<<<<< HEAD
 CSRCS		= audio/audio_manager.c
-CXXSRCS		= MediaPlayer.cxx MediaRecorder.cxx DataSource.cxx PlayerDataSource.cxx RecorderDataSource.cxx
-=======
-CSRCS		=
 CXXSRCS		= 
->>>>>>> 431de1a9
 MAINSRC		= cxxtest_main.cxx
 
 AOBJS		= $(ASRCS:.S=$(OBJEXT))
