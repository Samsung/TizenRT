--- conflicted
+++ resolved
@@ -39,6 +39,7 @@
 static const int TEST_PCM = 0;
 static const int TEST_MP3 = 1;
 static const int TEST_AAC = 2;
+static const int TEST_OPUS = 3;
 
 enum test_command_e { APP_OFF, PLAYER_START, PLAYER_PAUSE, PLAYER_RESUME, PLAYER_STOP, VOLUME_UP, VOLUME_DOWN };
 
@@ -69,11 +70,6 @@
 		cout << "Mediaplayer::create failed" << endl;
 		return false;
 	}
-<<<<<<< HEAD
-	~MediaPlayerTest()
-	{
-		cout << "App terminate" << endl;
-=======
 	unique_ptr<FileInputDataSource> source;
 	switch (test) {
 	case TEST_MP3:
@@ -85,12 +81,14 @@
 	case TEST_AAC:
 		source = std::move(unique_ptr<FileInputDataSource>(new FileInputDataSource("/rom/play.mp4")));
 		break;
+	case TEST_OPUS:
+		source = std::move(unique_ptr<FileInputDataSource>(new FileInputDataSource("/rom/res_16k.opus")));
+		break;
 	default:
 		source = std::move(unique_ptr<FileInputDataSource>(new FileInputDataSource("/rom/44100.pcm")));
 		source->setSampleRate(44100);
 		source->setChannels(2);
 		source->setPcmFormat(AUDIO_FORMAT_TYPE_S16_LE);
->>>>>>> 8420fc39
 	}
 	mp.setDataSource(std::move(source));
 	mp.setObserver(shared_from_this());
@@ -178,31 +176,6 @@
 
 void MyMediaPlayer::onFocusChange(int focusChange)
 {
-<<<<<<< HEAD
-	/**
-	 * Turn on the feature to Test.
-	 */
-#define TEST_MP3
-#undef TEST_AAC
-#undef TEST_OPUS
-
-#if defined(TEST_MP3)
-	auto source = std::move(unique_ptr<FileInputDataSource>(new FileInputDataSource("/rom/over_16000.mp3")));
-	source->setSampleRate(16000);
-	source->setChannels(2);
-	source->setPcmFormat(AUDIO_FORMAT_TYPE_S16_LE);
-#elif defined(TEST_AAC)
-	auto source = std::move(unique_ptr<FileInputDataSource>(new FileInputDataSource("/rom/play.mp4")));
-#elif defined(TEST_OPUS)
-	auto source = std::move(unique_ptr<FileInputDataSource>(new FileInputDataSource("/rom/res_16k.mp3.pcm.opus")));
-#else
-	auto source = std::move(unique_ptr<FileInputDataSource>(new FileInputDataSource("/rom/44100.pcm")));
-	source->setSampleRate(44100);
-	source->setChannels(2);
-	source->setPcmFormat(AUDIO_FORMAT_TYPE_S16_LE);
-#endif
-=======
->>>>>>> 8420fc39
 
 	switch (focusChange) {
 	case FOCUS_GAIN:
